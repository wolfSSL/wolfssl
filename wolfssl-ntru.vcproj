--- conflicted
+++ resolved
@@ -1,353 +1,349 @@
-<?xml version="1.0" encoding="Windows-1252"?>
-<VisualStudioProject
-	ProjectType="Visual C++"
-	Version="9.00"
-	Name="wolfssl"
-	ProjectGUID="{73973223-5EE8-41CA-8E88-1D60E89A237B}"
-	RootNamespace="wolfssl"
-	Keyword="Win32Proj"
-	TargetFrameworkVersion="196613"
-	>
-	<Platforms>
-		<Platform
-			Name="Win32"
-		/>
-	</Platforms>
-	<ToolFiles>
-	</ToolFiles>
-	<Configurations>
-		<Configuration
-			Name="Debug|Win32"
-			OutputDirectory="$(SolutionDir)$(ConfigurationName)"
-			IntermediateDirectory="$(ConfigurationName)"
-			ConfigurationType="4"
-			CharacterSet="1"
-			>
-			<Tool
-				Name="VCPreBuildEventTool"
-			/>
-			<Tool
-				Name="VCCustomBuildTool"
-			/>
-			<Tool
-				Name="VCXMLDataGeneratorTool"
-			/>
-			<Tool
-				Name="VCWebServiceProxyGeneratorTool"
-			/>
-			<Tool
-				Name="VCMIDLTool"
-			/>
-			<Tool
-				Name="VCCLCompilerTool"
-				Optimization="0"
-				AdditionalIncludeDirectories="./;NTRU/include"
-				PreprocessorDefinitions="OPENSSL_EXTRA;WOLFSSL_RIPEMD;WOLFSSL_SHA512;HAVE_NTRU;NO_PSK;WIN32"
-				MinimalRebuild="true"
-				BasicRuntimeChecks="3"
-				RuntimeLibrary="3"
-				UsePrecompiledHeader="0"
-				WarningLevel="3"
-				DebugInformationFormat="4"
-			/>
-			<Tool
-				Name="VCManagedResourceCompilerTool"
-			/>
-			<Tool
-				Name="VCResourceCompilerTool"
-			/>
-			<Tool
-				Name="VCPreLinkEventTool"
-			/>
-			<Tool
-				Name="VCLibrarianTool"
-			/>
-			<Tool
-				Name="VCALinkTool"
-			/>
-			<Tool
-				Name="VCXDCMakeTool"
-			/>
-			<Tool
-				Name="VCBscMakeTool"
-			/>
-			<Tool
-				Name="VCFxCopTool"
-			/>
-			<Tool
-				Name="VCPostBuildEventTool"
-			/>
-		</Configuration>
-		<Configuration
-			Name="Release|Win32"
-			OutputDirectory="$(SolutionDir)$(ConfigurationName)"
-			IntermediateDirectory="$(ConfigurationName)"
-			ConfigurationType="4"
-			CharacterSet="1"
-			WholeProgramOptimization="1"
-			>
-			<Tool
-				Name="VCPreBuildEventTool"
-			/>
-			<Tool
-				Name="VCCustomBuildTool"
-			/>
-			<Tool
-				Name="VCXMLDataGeneratorTool"
-			/>
-			<Tool
-				Name="VCWebServiceProxyGeneratorTool"
-			/>
-			<Tool
-				Name="VCMIDLTool"
-			/>
-			<Tool
-				Name="VCCLCompilerTool"
-				Optimization="2"
-				EnableIntrinsicFunctions="true"
-				AdditionalIncludeDirectories="./;NTRU/include"
-				PreprocessorDefinitions="OPENSSL_EXTRA;WOLFSSL_RIPEMD;WOLFSSL_SHA512;HAVE_NTRU;NO_PSK;WIN32"
-				RuntimeLibrary="2"
-				EnableFunctionLevelLinking="true"
-				UsePrecompiledHeader="0"
-				WarningLevel="3"
-				DebugInformationFormat="3"
-			/>
-			<Tool
-				Name="VCManagedResourceCompilerTool"
-			/>
-			<Tool
-				Name="VCResourceCompilerTool"
-			/>
-			<Tool
-				Name="VCPreLinkEventTool"
-			/>
-			<Tool
-				Name="VCLibrarianTool"
-			/>
-			<Tool
-				Name="VCALinkTool"
-			/>
-			<Tool
-				Name="VCXDCMakeTool"
-			/>
-			<Tool
-				Name="VCBscMakeTool"
-			/>
-			<Tool
-				Name="VCFxCopTool"
-			/>
-			<Tool
-				Name="VCPostBuildEventTool"
-			/>
-		</Configuration>
-	</Configurations>
-	<References>
-	</References>
-	<Files>
-		<Filter
-			Name="Source Files"
-			Filter="cpp;c;cc;cxx;def;odl;idl;hpj;bat;asm;asmx"
-			UniqueIdentifier="{4FC737F1-C7A5-4376-A066-2A32D752A2FF}"
-			>
-			<File
-				RelativePath=".\wolfcrypt\src\aes.c"
-				>
-			</File>
-			<File
-				RelativePath=".\wolfcrypt\src\arc4.c"
-				>
-			</File>
-			<File
-				RelativePath=".\wolfcrypt\src\asm.c"
-				>
-			</File>
-			<File
-				RelativePath=".\wolfcrypt\src\asn.c"
-				>
+<?xml version="1.0" encoding="Windows-1252"?>
+<VisualStudioProject
+	ProjectType="Visual C++"
+	Version="9.00"
+	Name="wolfssl"
+	ProjectGUID="{73973223-5EE8-41CA-8E88-1D60E89A237B}"
+	RootNamespace="wolfssl"
+	Keyword="Win32Proj"
+	TargetFrameworkVersion="196613"
+	>
+	<Platforms>
+		<Platform
+			Name="Win32"
+		/>
+	</Platforms>
+	<ToolFiles>
+	</ToolFiles>
+	<Configurations>
+		<Configuration
+			Name="Debug|Win32"
+			OutputDirectory="$(SolutionDir)$(ConfigurationName)"
+			IntermediateDirectory="$(ConfigurationName)"
+			ConfigurationType="4"
+			CharacterSet="1"
+			>
+			<Tool
+				Name="VCPreBuildEventTool"
+			/>
+			<Tool
+				Name="VCCustomBuildTool"
+			/>
+			<Tool
+				Name="VCXMLDataGeneratorTool"
+			/>
+			<Tool
+				Name="VCWebServiceProxyGeneratorTool"
+			/>
+			<Tool
+				Name="VCMIDLTool"
+			/>
+			<Tool
+				Name="VCCLCompilerTool"
+				Optimization="0"
+				AdditionalIncludeDirectories="./;NTRU/include"
+				PreprocessorDefinitions="OPENSSL_EXTRA;WOLFSSL_RIPEMD;WOLFSSL_SHA512;HAVE_NTRU;NO_PSK;WIN32"
+				MinimalRebuild="true"
+				BasicRuntimeChecks="3"
+				RuntimeLibrary="3"
+				UsePrecompiledHeader="0"
+				WarningLevel="3"
+				DebugInformationFormat="4"
+			/>
+			<Tool
+				Name="VCManagedResourceCompilerTool"
+			/>
+			<Tool
+				Name="VCResourceCompilerTool"
+			/>
+			<Tool
+				Name="VCPreLinkEventTool"
+			/>
+			<Tool
+				Name="VCLibrarianTool"
+			/>
+			<Tool
+				Name="VCALinkTool"
+			/>
+			<Tool
+				Name="VCXDCMakeTool"
+			/>
+			<Tool
+				Name="VCBscMakeTool"
+			/>
+			<Tool
+				Name="VCFxCopTool"
+			/>
+			<Tool
+				Name="VCPostBuildEventTool"
+			/>
+		</Configuration>
+		<Configuration
+			Name="Release|Win32"
+			OutputDirectory="$(SolutionDir)$(ConfigurationName)"
+			IntermediateDirectory="$(ConfigurationName)"
+			ConfigurationType="4"
+			CharacterSet="1"
+			WholeProgramOptimization="1"
+			>
+			<Tool
+				Name="VCPreBuildEventTool"
+			/>
+			<Tool
+				Name="VCCustomBuildTool"
+			/>
+			<Tool
+				Name="VCXMLDataGeneratorTool"
+			/>
+			<Tool
+				Name="VCWebServiceProxyGeneratorTool"
+			/>
+			<Tool
+				Name="VCMIDLTool"
+			/>
+			<Tool
+				Name="VCCLCompilerTool"
+				Optimization="2"
+				EnableIntrinsicFunctions="true"
+				AdditionalIncludeDirectories="./;NTRU/include"
+				PreprocessorDefinitions="OPENSSL_EXTRA;WOLFSSL_RIPEMD;WOLFSSL_SHA512;HAVE_NTRU;NO_PSK;WIN32"
+				RuntimeLibrary="2"
+				EnableFunctionLevelLinking="true"
+				UsePrecompiledHeader="0"
+				WarningLevel="3"
+				DebugInformationFormat="3"
+			/>
+			<Tool
+				Name="VCManagedResourceCompilerTool"
+			/>
+			<Tool
+				Name="VCResourceCompilerTool"
+			/>
+			<Tool
+				Name="VCPreLinkEventTool"
+			/>
+			<Tool
+				Name="VCLibrarianTool"
+			/>
+			<Tool
+				Name="VCALinkTool"
+			/>
+			<Tool
+				Name="VCXDCMakeTool"
+			/>
+			<Tool
+				Name="VCBscMakeTool"
+			/>
+			<Tool
+				Name="VCFxCopTool"
+			/>
+			<Tool
+				Name="VCPostBuildEventTool"
+			/>
+		</Configuration>
+	</Configurations>
+	<References>
+	</References>
+	<Files>
+		<Filter
+			Name="Source Files"
+			Filter="cpp;c;cc;cxx;def;odl;idl;hpj;bat;asm;asmx"
+			UniqueIdentifier="{4FC737F1-C7A5-4376-A066-2A32D752A2FF}"
+			>
+			<File
+				RelativePath=".\wolfcrypt\src\aes.c"
+				>
+			</File>
+			<File
+				RelativePath=".\wolfcrypt\src\arc4.c"
+				>
+			</File>
+			<File
+				RelativePath=".\wolfcrypt\src\asm.c"
+				>
+			</File>
+			<File
+				RelativePath=".\wolfcrypt\src\asn.c"
+				>
 			</File>
 			<File
 				RelativePath=".\wolfcrypt\src\bio.c"
 				>
 			</File>
-			<File
-				RelativePath=".\wolfcrypt\src\blake2b.c"
+			<File
+				RelativePath=".\wolfcrypt\src\blake2b.c"
+				>
+			</File>
+			<File
+				RelativePath=".\wolfcrypt\src\camellia.c"
+				>
+			</File>
+			<File
+				RelativePath=".\wolfcrypt\src\coding.c"
 				>
 			</File>
-			<File
-				RelativePath=".\wolfcrypt\src\camellia.c"
+			<File
+				RelativePath=".\wolfcrypt\src\compat-wolfssl.c"
 				>
-			</File>
-			<File
-				RelativePath=".\wolfcrypt\src\coding.c"
-<<<<<<< HEAD
-				>
-			</File>
-			<File
-				RelativePath=".\wolfcrypt\src\compat-wolfssl.c"
-				>
-=======
-				>
->>>>>>> 504081e6
-			</File>
-			<File
-				RelativePath=".\wolfcrypt\src\chacha.c"
-				>
-			</File>
-			<File
-				RelativePath=".\wolfcrypt\src\chacha20_poly1305.c"
-				>
-			</File>
-			<File
-				RelativePath=".\src\crl.c"
-				>
-			</File>
-			<File
-				RelativePath=".\wolfcrypt\src\des3.c"
-				>
-			</File>
-			<File
-				RelativePath=".\wolfcrypt\src\dh.c"
-				>
-			</File>
-			<File
-				RelativePath=".\wolfcrypt\src\dsa.c"
-				>
-			</File>
-			<File
-				RelativePath=".\wolfcrypt\src\ecc.c"
-				>
-			</File>
-			<File
-				RelativePath=".\wolfcrypt\src\error.c"
-				>
-			</File>
-			<File
-				RelativePath=".\wolfcrypt\src\hash.c"
-				>
-			</File>
-			<File
-				RelativePath=".\wolfcrypt\src\hc128.c"
-				>
-			</File>
-			<File
-				RelativePath=".\wolfcrypt\src\hmac.c"
-				>
-			</File>
-			<File
-				RelativePath=".\wolfcrypt\src\integer.c"
-				>
-			</File>
-			<File
-				RelativePath=".\src\internal.c"
-				>
-			</File>
-			<File
-				RelativePath=".\src\io.c"
-				>
-			</File>
-			<File
-				RelativePath=".\src\keys.c"
-				>
-			</File>
-			<File
-				RelativePath=".\wolfcrypt\src\logging.c"
-				>
-			</File>
-			<File
-				RelativePath=".\wolfcrypt\src\md4.c"
-				>
-			</File>
-			<File
-				RelativePath=".\wolfcrypt\src\md5.c"
-				>
-			</File>
-			<File
-				RelativePath=".\wolfcrypt\src\memory.c"
-				>
-			</File>
-			<File
-				RelativePath=".\wolfcrypt\src\misc.c"
-				>
-			</File>
-			<File
-				RelativePath=".\src\ocsp.c"
-				>
-			</File>
-			<File
-				RelativePath=".\wolfcrypt\src\pkcs7.c"
-				>
-			</File>
-			<File
-				RelativePath=".\wolfcrypt\src\poly1305.c"
-				>
-			</File>
-			<File
-				RelativePath=".\wolfcrypt\src\wc_port.c"
-				>
-			</File>
-			<File
-				RelativePath=".\wolfcrypt\src\pwdbased.c"
-				>
-			</File>
-			<File
-				RelativePath=".\wolfcrypt\src\rabbit.c"
-				>
-			</File>
-			<File
-				RelativePath=".\wolfcrypt\src\random.c"
-				>
-			</File>
-			<File
-				RelativePath=".\wolfcrypt\src\ripemd.c"
-				>
-			</File>
-			<File
-				RelativePath=".\wolfcrypt\src\rsa.c"
-				>
-			</File>
-			<File
-				RelativePath=".\wolfcrypt\src\sha.c"
-				>
-			</File>
-			<File
-				RelativePath=".\wolfcrypt\src\sha256.c"
-				>
-			</File>
-			<File
-				RelativePath=".\wolfcrypt\src\sha512.c"
-				>
-			</File>
-			<File
-				RelativePath=".\wolfcrypt\src\signature.c"
-				>
-			</File>
-			<File
-				RelativePath=".\src\ssl.c"
-				>
-			</File>
-			<File
-				RelativePath=".\src\tls.c"
-				>
-			</File>
-			<File
-				RelativePath=".\wolfcrypt\src\wc_encrypt.c"
-				>
-			</File>
-		</Filter>
-		<Filter
-			Name="Header Files"
-			Filter="h;hpp;hxx;hm;inl;inc;xsd"
-			UniqueIdentifier="{93995380-89BD-4b04-88EB-625FBE52EBFB}"
-			>
-		</Filter>
-		<Filter
-			Name="Resource Files"
-			Filter="rc;ico;cur;bmp;dlg;rc2;rct;bin;rgs;gif;jpg;jpeg;jpe;resx;tiff;tif;png;wav"
-			UniqueIdentifier="{67DA6AB6-F800-4c08-8B7A-83BB121AAD01}"
-			>
-		</Filter>
-	</Files>
-	<Globals>
-	</Globals>
-</VisualStudioProject>
+			</File>
+			<File
+				RelativePath=".\wolfcrypt\src\chacha.c"
+				>
+			</File>
+			<File
+				RelativePath=".\wolfcrypt\src\chacha20_poly1305.c"
+				>
+			</File>
+			<File
+				RelativePath=".\src\crl.c"
+				>
+			</File>
+			<File
+				RelativePath=".\wolfcrypt\src\des3.c"
+				>
+			</File>
+			<File
+				RelativePath=".\wolfcrypt\src\dh.c"
+				>
+			</File>
+			<File
+				RelativePath=".\wolfcrypt\src\dsa.c"
+				>
+			</File>
+			<File
+				RelativePath=".\wolfcrypt\src\ecc.c"
+				>
+			</File>
+			<File
+				RelativePath=".\wolfcrypt\src\error.c"
+				>
+			</File>
+			<File
+				RelativePath=".\wolfcrypt\src\hash.c"
+				>
+			</File>
+			<File
+				RelativePath=".\wolfcrypt\src\hc128.c"
+				>
+			</File>
+			<File
+				RelativePath=".\wolfcrypt\src\hmac.c"
+				>
+			</File>
+			<File
+				RelativePath=".\wolfcrypt\src\integer.c"
+				>
+			</File>
+			<File
+				RelativePath=".\src\internal.c"
+				>
+			</File>
+			<File
+				RelativePath=".\src\io.c"
+				>
+			</File>
+			<File
+				RelativePath=".\src\keys.c"
+				>
+			</File>
+			<File
+				RelativePath=".\wolfcrypt\src\logging.c"
+				>
+			</File>
+			<File
+				RelativePath=".\wolfcrypt\src\md4.c"
+				>
+			</File>
+			<File
+				RelativePath=".\wolfcrypt\src\md5.c"
+				>
+			</File>
+			<File
+				RelativePath=".\wolfcrypt\src\memory.c"
+				>
+			</File>
+			<File
+				RelativePath=".\wolfcrypt\src\misc.c"
+				>
+			</File>
+			<File
+				RelativePath=".\src\ocsp.c"
+				>
+			</File>
+			<File
+				RelativePath=".\wolfcrypt\src\pkcs7.c"
+				>
+			</File>
+			<File
+				RelativePath=".\wolfcrypt\src\poly1305.c"
+				>
+			</File>
+			<File
+				RelativePath=".\wolfcrypt\src\wc_port.c"
+				>
+			</File>
+			<File
+				RelativePath=".\wolfcrypt\src\pwdbased.c"
+				>
+			</File>
+			<File
+				RelativePath=".\wolfcrypt\src\rabbit.c"
+				>
+			</File>
+			<File
+				RelativePath=".\wolfcrypt\src\random.c"
+				>
+			</File>
+			<File
+				RelativePath=".\wolfcrypt\src\ripemd.c"
+				>
+			</File>
+			<File
+				RelativePath=".\wolfcrypt\src\rsa.c"
+				>
+			</File>
+			<File
+				RelativePath=".\wolfcrypt\src\sha.c"
+				>
+			</File>
+			<File
+				RelativePath=".\wolfcrypt\src\sha256.c"
+				>
+			</File>
+			<File
+				RelativePath=".\wolfcrypt\src\sha512.c"
+				>
+			</File>
+			<File
+				RelativePath=".\wolfcrypt\src\signature.c"
+				>
+			</File>
+			<File
+				RelativePath=".\src\ssl.c"
+				>
+			</File>
+			<File
+				RelativePath=".\src\tls.c"
+				>
+			</File>
+			<File
+				RelativePath=".\wolfcrypt\src\wc_encrypt.c"
+				>
+			</File>
+		</Filter>
+		<Filter
+			Name="Header Files"
+			Filter="h;hpp;hxx;hm;inl;inc;xsd"
+			UniqueIdentifier="{93995380-89BD-4b04-88EB-625FBE52EBFB}"
+			>
+		</Filter>
+		<Filter
+			Name="Resource Files"
+			Filter="rc;ico;cur;bmp;dlg;rc2;rct;bin;rgs;gif;jpg;jpeg;jpe;resx;tiff;tif;png;wav"
+			UniqueIdentifier="{67DA6AB6-F800-4c08-8B7A-83BB121AAD01}"
+			>
+		</Filter>
+	</Files>
+	<Globals>
+	</Globals>
+</VisualStudioProject>