--- conflicted
+++ resolved
@@ -29,18 +29,16 @@
     extern "C" {
 #endif
 
-<<<<<<< HEAD
-#ifdef HAVE_CONFIG_H
-    #include <config.h>
-#endif
-#include <wolfssl/wolfcrypt/settings.h>
-=======
 #ifdef WC_TEST_RET_CUSTOM_TYPE
     typedef WC_TEST_RET_CUSTOM_TYPE wc_test_ret_t;
 #else
     typedef sword32 wc_test_ret_t;
 #endif
->>>>>>> 18032cdc
+
+#ifdef HAVE_CONFIG_H
+    #include <config.h>
+#endif
+#include <wolfssl/wolfcrypt/settings.h>
 
 #ifdef HAVE_STACK_SIZE
 THREAD_RETURN WOLFSSL_THREAD wolfcrypt_test(void* args);
