--- conflicted
+++ resolved
@@ -7736,31 +7736,6 @@
 #endif
 #endif /* HAVE_AES_DECRYPT || HAVE_AESGCM_DECRYPT */
 
-<<<<<<< HEAD
-
-/* Common to all, abstract functions that build off of lower level AESGCM
- * functions */
-#ifndef WC_NO_RNG
-
-static WC_INLINE int CheckAesGcmIvSize(int ivSz) {
-#if defined(HAVE_FIPS) && defined(HAVE_FIPS_VERSION) && (HAVE_FIPS_VERSION >= 4)
-    return (ivSz == GCM_NONCE_MID_SZ ||
-            ivSz == GCM_NONCE_MAX_SZ);
-#else
-    return (ivSz == GCM_NONCE_MIN_SZ ||
-            ivSz == GCM_NONCE_MID_SZ ||
-            ivSz == GCM_NONCE_MAX_SZ);
-#endif
-}
-
-
-int wc_AesGcmSetExtIV(Aes* aes, const byte* iv, word32 ivSz)
-{
-    int ret = 0;
-
-    if (aes == NULL || iv == NULL || !CheckAesGcmIvSize(ivSz)) {
-        ret = BAD_FUNC_ARG;
-=======
 #ifdef WOLFSSL_AESGCM_STREAM
 /* Initialize the AES GCM cipher with an IV. C implementation.
  *
@@ -7778,7 +7753,6 @@
         XMEMSET(counter + GCM_NONCE_MID_SZ, 0,
                                          AES_BLOCK_SIZE - GCM_NONCE_MID_SZ - 1);
         counter[AES_BLOCK_SIZE - 1] = 1;
->>>>>>> 13d81f1f
     }
     else {
         /* Counter is GHASH of IV. */
@@ -7818,16 +7792,10 @@
     word32 blocks;
     word32 partial;
 
-<<<<<<< HEAD
-    if (aes == NULL || rng == NULL || !CheckAesGcmIvSize(ivSz) ||
-        (ivFixed == NULL && ivFixedSz != 0) ||
-        (ivFixed != NULL && ivFixedSz != AES_IV_FIXED_SZ)) {
-=======
     /* Check if previous encrypted block was not used up. */
     if (aes->over > 0) {
         byte pSz = AES_BLOCK_SIZE - aes->over;
         if (pSz > sz) pSz = sz;
->>>>>>> 13d81f1f
 
         /* Use some/all of last encrypted block. */
         xorbufout(out, AES_LASTBLOCK(aes) + aes->over, in, pSz);
