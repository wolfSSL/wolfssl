--- conflicted
+++ resolved
@@ -3397,13 +3397,9 @@
 
         /* Espressif ESP32 */
         #include <esp_system.h>
-<<<<<<< HEAD
-        #include <esp_random.h>
-=======
         #if defined(CONFIG_IDF_TARGET_ESP32S3)
             #include <esp_random.h>
         #endif
->>>>>>> 6cc5c1a4
 
         int wc_GenerateSeed(OS_Seed* os, byte* output, word32 sz)
         {
