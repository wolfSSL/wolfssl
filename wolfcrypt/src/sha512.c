--- conflicted
+++ resolved
@@ -156,25 +156,10 @@
     /* #define DEBUG_YMM  */
 #endif
 
-<<<<<<< HEAD
-=======
-
-#if defined(HAVE_BYTEREVERSE64) && \
-        !defined(HAVE_INTEL_AVX1) && !defined(HAVE_INTEL_AVX2)
-    #define ByteReverseWords64(out, in, size) ByteReverseWords64_1(out, size)
-    #define ByteReverseWords64_1(buf, size) \
-        { unsigned int i ;\
-            for(i=0; i< size/sizeof(word64); i++){\
-                __asm__ volatile("bswapq %0":"+r"(buf[i])::) ;\
-            }\
-        }
-#endif
-
 #if defined(WOLFSSL_IMX6_CAAM) && !defined(NO_IMX6_CAAM_HASH)
     /* functions defined in wolfcrypt/src/port/caam/caam_sha.c */
 #else
 
->>>>>>> 9315d189
 static int InitSha512(wc_Sha512* sha512)
 {
     if (sha512 == NULL)
