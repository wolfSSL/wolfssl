/* benchmark.c
 *
 * Copyright (C) 2006-2020 wolfSSL Inc.
 *
 * This file is part of wolfSSL.
 *
 * wolfSSL is free software; you can redistribute it and/or modify
 * it under the terms of the GNU General Public License as published by
 * the Free Software Foundation; either version 2 of the License, or
 * (at your option) any later version.
 *
 * wolfSSL is distributed in the hope that it will be useful,
 * but WITHOUT ANY WARRANTY; without even the implied warranty of
 * MERCHANTABILITY or FITNESS FOR A PARTICULAR PURPOSE.  See the
 * GNU General Public License for more details.
 *
 * You should have received a copy of the GNU General Public License
 * along with this program; if not, write to the Free Software
 * Foundation, Inc., 51 Franklin Street, Fifth Floor, Boston, MA 02110-1335, USA
 */


/* wolfCrypt benchmark */


#ifdef HAVE_CONFIG_H
    #include <config.h>
#endif

#ifndef WOLFSSL_USER_SETTINGS
    #include <wolfssl/options.h>
#endif
#include <wolfssl/wolfcrypt/settings.h>
#include <wolfssl/version.h>
#include <wolfssl/wolfcrypt/wc_port.h>

/* Macro to disable benchmark */
#ifndef NO_CRYPT_BENCHMARK

/* only for stack size check */
#ifdef HAVE_STACK_SIZE
    #include <wolfssl/ssl.h>
    #include <wolfssl/test.h>
#endif

#ifdef USE_FLAT_BENCHMARK_H
    #include "benchmark.h"
#else
    #include "wolfcrypt/benchmark/benchmark.h"
#endif

/* printf mappings */
#ifdef FREESCALE_MQX
    #include <mqx.h>
    /* see wc_port.h for fio.h and nio.h includes */
#elif defined(FREESCALE_KSDK_1_3)
    #include "fsl_debug_console.h"
    #include "fsl_os_abstraction.h"

    #undef printf
    #define printf PRINTF
#elif defined(WOLFSSL_DEOS)
    #include <deos.h>
    #undef printf
    #define printf printx
#elif defined(MICRIUM)
    #if (OS_VERSION < 50000)
        #include <bsp_ser.h>
        void BSP_Ser_Printf (CPU_CHAR* format, ...);
        #undef printf
        #define printf BSP_Ser_Printf
    #endif
#elif defined(WOLFSSL_ZEPHYR)
    #include <stdio.h>
    #define BENCH_EMBEDDED
    #define printf printfk
    static int printfk(const char *fmt, ...)
    {
        int ret;
        char line[150];
        va_list ap;

        va_start(ap, fmt);

        ret = vsnprintf(line, sizeof(line), fmt, ap);
        line[sizeof(line)-1] = '\0';
        printk("%s", line);

        va_end(ap);

        return ret;
    }

#elif defined(WOLFSSL_TELIT_M2MB)
    #include <stdarg.h>
    #include <stdio.h>
    #include <string.h>
    #include "m2m_log.h" /* for M2M_LOG_INFO - not standard API */
    /* remap printf */
    #undef printf
    #define printf M2M_LOG_INFO
    /* OS requires occasional sleep() */
    #ifndef TEST_SLEEP_MS
        #define TEST_SLEEP_MS 50
    #endif
    #define TEST_SLEEP() m2mb_os_taskSleep(M2MB_OS_MS2TICKS(TEST_SLEEP_MS))
    /* don't use file system for these tests, since ./certs dir isn't loaded */
    #undef  NO_FILESYSTEM
    #define NO_FILESYSTEM

#else
    #if defined(XMALLOC_USER) || defined(FREESCALE_MQX)
        /* MQX classic needs for EXIT_FAILURE */
        #include <stdlib.h>  /* we're using malloc / free direct here */
    #endif

    #ifndef STRING_USER
        #include <string.h>
        #include <stdio.h>
    #endif

    /* enable way for customer to override test/bench printf */
    #ifdef XPRINTF
        #undef  printf
        #define printf XPRINTF
    #endif
#endif

#include <wolfssl/wolfcrypt/memory.h>
#include <wolfssl/wolfcrypt/random.h>
#include <wolfssl/wolfcrypt/des3.h>
#include <wolfssl/wolfcrypt/arc4.h>
#include <wolfssl/wolfcrypt/hc128.h>
#include <wolfssl/wolfcrypt/rabbit.h>
#include <wolfssl/wolfcrypt/chacha.h>
#include <wolfssl/wolfcrypt/chacha20_poly1305.h>
#include <wolfssl/wolfcrypt/aes.h>
#include <wolfssl/wolfcrypt/poly1305.h>
#include <wolfssl/wolfcrypt/camellia.h>
#include <wolfssl/wolfcrypt/md5.h>
#include <wolfssl/wolfcrypt/sha.h>
#include <wolfssl/wolfcrypt/sha256.h>
#include <wolfssl/wolfcrypt/sha512.h>
#include <wolfssl/wolfcrypt/sha3.h>
#include <wolfssl/wolfcrypt/rsa.h>
#include <wolfssl/wolfcrypt/asn.h>
#include <wolfssl/wolfcrypt/ripemd.h>
#include <wolfssl/wolfcrypt/cmac.h>
#ifndef NO_HMAC
    #include <wolfssl/wolfcrypt/hmac.h>
#endif
#ifndef NO_PWDBASED
    #include <wolfssl/wolfcrypt/pwdbased.h>
#endif
#ifdef HAVE_ECC
    #include <wolfssl/wolfcrypt/ecc.h>
#endif
#ifdef HAVE_IDEA
    #include <wolfssl/wolfcrypt/idea.h>
#endif
#ifdef HAVE_CURVE25519
    #include <wolfssl/wolfcrypt/curve25519.h>
#endif
#ifdef HAVE_ED25519
    #include <wolfssl/wolfcrypt/ed25519.h>
#endif
#ifdef HAVE_CURVE448
    #include <wolfssl/wolfcrypt/curve448.h>
#endif
#ifdef HAVE_ED448
    #include <wolfssl/wolfcrypt/ed448.h>
#endif

#include <wolfssl/wolfcrypt/dh.h>
#ifdef HAVE_NTRU
    #include "libntruencrypt/ntru_crypto.h"
#endif
#include <wolfssl/wolfcrypt/random.h>
#include <wolfssl/wolfcrypt/error-crypt.h>
#include <wolfssl/wolfcrypt/types.h>

#ifdef WOLF_CRYPTO_CB
    #include <wolfssl/wolfcrypt/cryptocb.h>
    #ifdef HAVE_INTEL_QA_SYNC
        #include <wolfssl/wolfcrypt/port/intel/quickassist_sync.h>
    #endif
    #ifdef HAVE_CAVIUM_OCTEON_SYNC
        #include <wolfssl/wolfcrypt/port/cavium/cavium_octeon_sync.h>
    #endif
#endif

#if defined(WOLFSSL_RENESAS_TSIP_CRYPT) &&  !defined(NO_AES)
    #if  defined(HAVE_AES_CBC)
        static void tsip_bench_aescbc(int doAsync);
    #endif
    #if  defined(HAVE_AESGCM)
        static void tsip_bench_aesgcm(int doAsync);
    #endif
#endif


#ifdef WOLFSSL_ASYNC_CRYPT
    #include <wolfssl/wolfcrypt/async.h>
#endif


#ifdef WOLFSSL_STATIC_MEMORY
    static WOLFSSL_HEAP_HINT* HEAP_HINT;
#else
    #define HEAP_HINT NULL
#endif /* WOLFSSL_STATIC_MEMORY */

#ifndef EXIT_FAILURE
#define EXIT_FAILURE 1
#endif

/* optional macro to add sleep between tests */
#ifndef TEST_SLEEP
    /* stub the sleep macro */
    #define TEST_SLEEP()
#endif

#define TEST_STRING    "Everyone gets Friday off."
#define TEST_STRING_SZ 25


/* Bit values for each algorithm that is able to be benchmarked.
 * Common grouping of algorithms also.
 * Each algorithm has a unique value for its type e.g. cipher.
 */
/* Cipher algorithms. */
#define BENCH_AES_CBC            0x00000001
#define BENCH_AES_GCM            0x00000002
#define BENCH_AES_ECB            0x00000004
#define BENCH_AES_XTS            0x00000008
#define BENCH_AES_CTR            0x00000010
#define BENCH_AES_CCM            0x00000020
#define BENCH_CAMELLIA           0x00000100
#define BENCH_ARC4               0x00000200
#define BENCH_HC128              0x00000400
#define BENCH_RABBIT             0x00000800
#define BENCH_CHACHA20           0x00001000
#define BENCH_CHACHA20_POLY1305  0x00002000
#define BENCH_DES                0x00004000
#define BENCH_IDEA               0x00008000
#define BENCH_AES_CFB            0x00010000
#define BENCH_AES_OFB            0x00020000
/* Digest algorithms. */
#define BENCH_MD5                0x00000001
#define BENCH_POLY1305           0x00000002
#define BENCH_SHA                0x00000004
#define BENCH_SHA224             0x00000010
#define BENCH_SHA256             0x00000020
#define BENCH_SHA384             0x00000040
#define BENCH_SHA512             0x00000080
#define BENCH_SHA2               (BENCH_SHA224 | BENCH_SHA256 | \
                                  BENCH_SHA384 | BENCH_SHA512)
#define BENCH_SHA3_224           0x00000100
#define BENCH_SHA3_256           0x00000200
#define BENCH_SHA3_384           0x00000400
#define BENCH_SHA3_512           0x00000800
#define BENCH_SHA3               (BENCH_SHA3_224 | BENCH_SHA3_256 | \
                                  BENCH_SHA3_384 | BENCH_SHA3_512)
#define BENCH_RIPEMD             0x00001000
#define BENCH_BLAKE2B            0x00002000
#define BENCH_BLAKE2S            0x00004000

/* MAC algorithms. */
#define BENCH_CMAC               0x00000001
#define BENCH_HMAC_MD5           0x00000002
#define BENCH_HMAC_SHA           0x00000004
#define BENCH_HMAC_SHA224        0x00000010
#define BENCH_HMAC_SHA256        0x00000020
#define BENCH_HMAC_SHA384        0x00000040
#define BENCH_HMAC_SHA512        0x00000080
#define BENCH_HMAC               (BENCH_HMAC_MD5    | BENCH_HMAC_SHA    | \
                                  BENCH_HMAC_SHA224 | BENCH_HMAC_SHA256 | \
                                  BENCH_HMAC_SHA384 | BENCH_HMAC_SHA512)
#define BENCH_PBKDF2             0x00000100

/* Asymmetric algorithms. */
#define BENCH_RSA_KEYGEN         0x00000001
#define BENCH_RSA                0x00000002
#define BENCH_RSA_SZ             0x00000004
#define BENCH_DH                 0x00000010
#define BENCH_NTRU               0x00000100
#define BENCH_NTRU_KEYGEN        0x00000200
#define BENCH_ECC_MAKEKEY        0x00001000
#define BENCH_ECC                0x00002000
#define BENCH_ECC_ENCRYPT        0x00004000
#define BENCH_ECC_ALL            0x00008000
#define BENCH_CURVE25519_KEYGEN  0x00010000
#define BENCH_CURVE25519_KA      0x00020000
#define BENCH_ED25519_KEYGEN     0x00040000
#define BENCH_ED25519_SIGN       0x00080000
#define BENCH_CURVE448_KEYGEN    0x00100000
#define BENCH_CURVE448_KA        0x00200000
#define BENCH_ED448_KEYGEN       0x00400000
#define BENCH_ED448_SIGN         0x00800000
#define BENCH_ECC_P256           0x01000000
#define BENCH_ECC_P384           0x02000000

/* Other */
#define BENCH_RNG                0x00000001
#define BENCH_SCRYPT             0x00000002


/* Benchmark all compiled in algorithms.
 * When 1, ignore other benchmark algorithm values.
 *      0, only benchmark algorithm values set.
 */
static int bench_all = 1;
/* Cipher algorithms to benchmark. */
static int bench_cipher_algs = 0;
/* Digest algorithms to benchmark. */
static int bench_digest_algs = 0;
/* MAC algorithms to benchmark. */
static int bench_mac_algs = 0;
/* Asymmetric algorithms to benchmark. */
static int bench_asym_algs = 0;
/* Other cryptographic algorithms to benchmark. */
static int bench_other_algs = 0;

#if !defined(WOLFSSL_BENCHMARK_ALL) && !defined(NO_MAIN_DRIVER)

/* The mapping of command line option to bit values. */
typedef struct bench_alg {
    /* Command line option string. */
    const char* str;
    /* Bit values to set. */
    int val;
} bench_alg;

#ifndef MAIN_NO_ARGS
/* All recognized cipher algorithm choosing command line options. */
static const bench_alg bench_cipher_opt[] = {
    { "-cipher",             -1                      },
#ifdef HAVE_AES_CBC
    { "-aes-cbc",            BENCH_AES_CBC           },
#endif
#ifdef HAVE_AESGCM
    { "-aes-gcm",            BENCH_AES_GCM           },
#endif
#ifdef WOLFSSL_AES_DIRECT
    { "-aes-ecb",            BENCH_AES_ECB           },
#endif
#ifdef WOLFSSL_AES_XTS
    { "-aes-xts",            BENCH_AES_XTS           },
#endif
#ifdef WOLFSSL_AES_CFB
    { "-aes-cfb",            BENCH_AES_CFB           },
#endif
#ifdef WOLFSSL_AES_OFB
    { "-aes-ofb",            BENCH_AES_OFB           },
#endif
#ifdef WOLFSSL_AES_COUNTER
    { "-aes-ctr",            BENCH_AES_CTR           },
#endif
#ifdef HAVE_AESCCM
    { "-aes-ccm",            BENCH_AES_CCM           },
#endif
#ifdef HAVE_CAMELLIA
    { "-camellia",           BENCH_CAMELLIA          },
#endif
#ifndef NO_RC4
    { "-arc4",               BENCH_ARC4              },
#endif
#ifdef HAVE_HC128
    { "-hc128",              BENCH_HC128             },
#endif
#ifndef NO_RABBIT
    { "-rabbit",             BENCH_RABBIT            },
#endif
#ifdef HAVE_CHACHA
    { "-chacha20",           BENCH_CHACHA20          },
#endif
#if defined(HAVE_CHACHA) && defined(HAVE_POLY1305)
    { "-chacha20-poly1305",  BENCH_CHACHA20_POLY1305 },
#endif
#ifndef NO_DES3
    { "-des",                BENCH_DES               },
#endif
#ifdef HAVE_IDEA
    { "-idea",               BENCH_IDEA              },
#endif
    { NULL, 0}
};

/* All recognized digest algorithm choosing command line options. */
static const bench_alg bench_digest_opt[] = {
    { "-digest",             -1                      },
#ifndef NO_MD5
    { "-md5",                BENCH_MD5               },
#endif
#ifdef HAVE_POLY1305
    { "-poly1305",           BENCH_POLY1305          },
#endif
#ifndef NO_SHA
    { "-sha",                BENCH_SHA               },
#endif
#if defined(WOLFSSL_SHA224) || !defined(NO_SHA256) || defined(WOLFSSL_SHA384) \
                                                   || defined(WOLFSSL_SHA512)
    { "-sha2",               BENCH_SHA2              },
#endif
#ifdef WOLFSSL_SHA224
    { "-sha224",             BENCH_SHA224            },
#endif
#ifndef NO_SHA256
    { "-sha256",             BENCH_SHA256            },
#endif
#ifdef WOLFSSL_SHA384
    { "-sha384",             BENCH_SHA384            },
#endif
#ifdef WOLFSSL_SHA512
    { "-sha512",             BENCH_SHA512            },
#endif
#ifdef WOLFSSL_SHA3
    { "-sha3",               BENCH_SHA3              },
    #ifndef WOLFSSL_NOSHA3_224
    { "-sha3-224",           BENCH_SHA3_224          },
    #endif
    #ifndef WOLFSSL_NOSHA3_256
    { "-sha3-256",           BENCH_SHA3_256          },
    #endif
    #ifndef WOLFSSL_NOSHA3_384
    { "-sha3-384",           BENCH_SHA3_384          },
    #endif
    #ifndef WOLFSSL_NOSHA3_512
    { "-sha3-512",           BENCH_SHA3_512          },
    #endif
#endif
#ifdef WOLFSSL_RIPEMD
    { "-ripemd",             BENCH_RIPEMD            },
#endif
#ifdef HAVE_BLAKE2
    { "-blake2b",            BENCH_BLAKE2B           },
#endif
#ifdef HAVE_BLAKE2S
    { "-blake2s",            BENCH_BLAKE2S           },
#endif
    { NULL, 0}
};

/* All recognized MAC algorithm choosing command line options. */
static const bench_alg bench_mac_opt[] = {
    { "-mac",                -1                      },
#ifdef WOLFSSL_CMAC
    { "-cmac",               BENCH_CMAC              },
#endif
#ifndef NO_HMAC
    { "-hmac",               BENCH_HMAC              },
    #ifndef NO_MD5
    { "-hmac-md5",           BENCH_HMAC_MD5          },
    #endif
    #ifndef NO_SHA
    { "-hmac-sha",           BENCH_HMAC_SHA          },
    #endif
    #ifdef WOLFSSL_SHA224
    { "-hmac-sha224",        BENCH_HMAC_SHA224       },
    #endif
    #ifndef NO_SHA256
    { "-hmac-sha256",        BENCH_HMAC_SHA256       },
    #endif
    #ifdef WOLFSSL_SHA384
    { "-hmac-sha384",        BENCH_HMAC_SHA384       },
    #endif
    #ifdef WOLFSSL_SHA512
    { "-hmac-sha512",        BENCH_HMAC_SHA512       },
    #endif
    #ifndef NO_PWDBASED
    { "-pbkdf2",             BENCH_PBKDF2            },
    #endif
#endif
    { NULL, 0}
};

/* All recognized asymmetric algorithm choosing command line options. */
static const bench_alg bench_asym_opt[] = {
    { "-asym",               -1                      },
#ifndef NO_RSA
    #ifdef WOLFSSL_KEY_GEN
    { "-rsa-kg",             BENCH_RSA_KEYGEN        },
    #endif
    { "-rsa",                BENCH_RSA               },
    { "-rsa-sz",             BENCH_RSA_SZ            },
#endif
#ifndef NO_DH
    { "-dh",                 BENCH_DH                },
#endif
#ifdef HAVE_NTRU
    { "-ntru",               BENCH_NTRU              },
    { "-ntru-kg",            BENCH_NTRU_KEYGEN       },
#endif
#ifdef HAVE_ECC
    { "-ecc-kg",             BENCH_ECC_MAKEKEY       },
    { "-ecc",                BENCH_ECC               },
    #ifdef HAVE_ECC_ENCRYPT
    { "-ecc-enc",            BENCH_ECC_ENCRYPT       },
    #endif
    { "-ecc-all",            BENCH_ECC_ALL           },
#endif
#ifdef HAVE_CURVE25519
    { "-curve25519-kg",      BENCH_CURVE25519_KEYGEN },
    #ifdef HAVE_CURVE25519_SHARED_SECRET
    { "-x25519",             BENCH_CURVE25519_KA     },
    #endif
#endif
#ifdef HAVE_ED25519
    { "-ed25519-kg",         BENCH_ED25519_KEYGEN    },
    { "-ed25519",            BENCH_ED25519_SIGN      },
#endif
#ifdef HAVE_CURVE448
    { "-curve448-kg",        BENCH_CURVE448_KEYGEN   },
    #ifdef HAVE_CURVE448_SHARED_SECRET
    { "-x448",               BENCH_CURVE448_KA       },
    #endif
#endif
#ifdef HAVE_ED448
    { "-ed448-kg",           BENCH_ED448_KEYGEN      },
    { "-ed448",              BENCH_ED448_SIGN        },
#endif
    { NULL, 0}
};

/* All recognized other cryptographic algorithm choosing command line options.
 */
static const bench_alg bench_other_opt[] = {
    { "-other",              -1                      },
#ifndef WC_NO_RNG
    { "-rng",                BENCH_RNG               },
#endif
#ifdef HAVE_SCRYPT
    { "-scrypt",             BENCH_SCRYPT            },
#endif
    { NULL, 0}
};
#endif /* MAIN_NO_ARGS */

#endif /* !WOLFSSL_BENCHMARK_ALL && !NO_MAIN_DRIVER */


#ifdef HAVE_WNR
    const char* wnrConfigFile = "wnr-example.conf";
#endif

#if defined(WOLFSSL_MDK_ARM)
    extern XFILE wolfSSL_fopen(const char *fname, const char *mode);
    #define fopen wolfSSL_fopen
#endif

static int lng_index = 0;

#ifndef NO_MAIN_DRIVER
#ifndef MAIN_NO_ARGS
static const char* bench_Usage_msg1[][17] = {
    /* 0 English  */
    {   "-? <num>    Help, print this usage\n            0: English, 1: Japanese\n",
        "-csv        Print terminal output in csv format\n",
        "-base10     Display bytes as power of 10 (eg 1 kB = 1000 Bytes)\n",
        "-no_aad     No additional authentication data passed.\n",
        "-dgst_full  Full digest operation performed.\n",
        "-rsa_sign   Measure RSA sign/verify instead of encrypt/decrypt.\n",
        "<keySz> -rsa-sz\n            Measure RSA <key size> performance.\n",
        "-ffhdhe2048 Measure DH using FFDHE 2048-bit parameters.\n",
        "-ffhdhe3072 Measure DH using FFDHE 3072-bit parameters.\n",
        "-p256       Measure ECC using P-256 curve.\n",
        "-p384       Measure ECC using P-384 curve.\n",
        "-ecc-all    Bench all enabled ECC curves.\n",
        "-<alg>      Algorithm to benchmark. Available algorithms include:\n",
        "-lng <num>  Display benchmark result by specified language.\n            0: English, 1: Japanese\n",
        "<num>       Size of block in bytes\n",
        "-threads <num> Number of threads to run\n",
        "-print      Show benchmark stats summary\n"
    },
#ifndef NO_MULTIBYTE_PRINT
    /* 1 Japanese */
    {   "-? <num>    ヘルプ, 使い方を表示します。\n            0: 英語、 1: 日本語\n",
        "-csv        csv 形式で端末に出力します。\n",
        "-base10     バイトを10のべき乗で表示します。(例 1 kB = 1000 Bytes)\n",
        "-no_aad     追加の認証データを使用しません.\n",
        "-dgst_full  フルの digest 暗号操作を実施します。\n",
        "-rsa_sign   暗号/復号化の代わりに RSA の署名/検証を測定します。\n",
        "<keySz> -rsa-sz\n            RSA <key size> の性能を測定します。\n",
        "-ffhdhe2048 Measure DH using FFDHE 2048-bit parameters.\n",
        "-ffhdhe3072 Measure DH using FFDHE 3072-bit parameters.\n",
        "-p256       Measure ECC using P-256 curve.\n",
        "-p384       Measure ECC using P-384 curve.\n",
        "-ecc-all    Bench all enabled ECC curves.\n",
        "-<alg>      アルゴリズムのベンチマークを実施します。\n            利用可能なアルゴリズムは下記を含みます:\n",
        "-lng <num>  指定された言語でベンチマーク結果を表示します。\n            0: 英語、 1: 日本語\n",
        "<num>       ブロックサイズをバイト単位で指定します。\n",
        "-threads <num> 実行するスレッド数\n",
        "-print      ベンチマーク統計の要約を表示する\n"
    },
#endif
};
#endif /* MAIN_NO_ARGS */
#endif

static const char* bench_result_words1[][4] = {
    { "took", "seconds" , "Cycles per byte", NULL },           /* 0 English  */
#ifndef NO_MULTIBYTE_PRINT
    { "を"   , "秒で処理", "1バイトあたりのサイクル数", NULL },     /* 1 Japanese */
#endif
};

<<<<<<< HEAD
#if (!defined(NO_RSA) && !defined(WOLFSSL_RSA_PUBLIC_ONLY) && \
    !defined(WOLFSSL_RSA_VERIFY_ONLY)) || defined(HAVE_NTRU) || \
=======
#if !defined(NO_RSA) || defined(HAVE_NTRU) || \
>>>>>>> 078d78a8
    defined(HAVE_ECC) || !defined(NO_DH) || defined(HAVE_ECC_ENCRYPT) || \
    defined(HAVE_CURVE25519) || defined(HAVE_CURVE25519_SHARED_SECRET)  || \
    defined(HAVE_ED25519) || defined(HAVE_CURVE448) || \
    defined(HAVE_CURVE448_SHARED_SECRET) || defined(HAVE_ED448)

static const char* bench_desc_words[][9] = {
    /* 0           1          2         3        4        5         6            7            8 */
    {"public", "private", "key gen", "agree" , "sign", "verify", "encryption", "decryption", NULL}, /* 0 English */
#ifndef NO_MULTIBYTE_PRINT
    {"公開鍵", "秘密鍵" ,"鍵生成" , "鍵共有" , "署名", "検証"  , "暗号化"    , "復号化"    , NULL}, /* 1 Japanese */
#endif
};

#endif

#if defined(__GNUC__) && defined(__x86_64__) && !defined(NO_ASM) && !defined(WOLFSSL_SGX)
    #define HAVE_GET_CYCLES
    static WC_INLINE word64 get_intel_cycles(void);
    static THREAD_LS_T word64 total_cycles;
    #define INIT_CYCLE_COUNTER
    #define BEGIN_INTEL_CYCLES total_cycles = get_intel_cycles();
    #define END_INTEL_CYCLES   total_cycles = get_intel_cycles() - total_cycles;
    /* s == size in bytes that 1 count represents, normally BENCH_SIZE */
    #define SHOW_INTEL_CYCLES(b, n, s) \
        XSNPRINTF(b + XSTRLEN(b), n - XSTRLEN(b), " %s = %6.2f\n", \
            bench_result_words1[lng_index][2], \
            count == 0 ? 0 : (float)total_cycles / ((word64)count*s))
    #define SHOW_INTEL_CYCLES_CSV(b, n, s) \
        XSNPRINTF(b + XSTRLEN(b), n - XSTRLEN(b), "%.2f,\n", \
            count == 0 ? 0 : (float)total_cycles / ((word64)count*s))
#elif defined(LINUX_CYCLE_COUNT)
    #include <linux/perf_event.h>
    #include <sys/syscall.h>
    #include <unistd.h>

    static THREAD_LS_T word64 begin_cycles;
    static THREAD_LS_T word64 total_cycles;
    static THREAD_LS_T int cycles = -1;
    static THREAD_LS_T struct perf_event_attr atr;

    #define INIT_CYCLE_COUNTER do { \
        atr.type   = PERF_TYPE_HARDWARE; \
        atr.config = PERF_COUNT_HW_CPU_CYCLES; \
        cycles = (int)syscall(__NR_perf_event_open, &atr, 0, -1, -1, 0); \
    } while (0);

    #define BEGIN_INTEL_CYCLES read(cycles, &begin_cycles, sizeof(begin_cycles));
    #define END_INTEL_CYCLES   do { \
        read(cycles, &total_cycles, sizeof(total_cycles)); \
        total_cycles = total_cycles - begin_cycles; \
    } while (0);

    /* s == size in bytes that 1 count represents, normally BENCH_SIZE */
    #define SHOW_INTEL_CYCLES(b, n, s) \
        XSNPRINTF(b + XSTRLEN(b), n - XSTRLEN(b), " %s = %6.2f\n", \
        bench_result_words1[lng_index][2], \
            (float)total_cycles / (count*s))
    #define SHOW_INTEL_CYCLES_CSV(b, n, s) \
        XSNPRINTF(b + XSTRLEN(b), n - XSTRLEN(b), "%.2f,\n", \
            (float)total_cycles / (count*s))

#elif defined(SYNERGY_CYCLE_COUNT)
    #include "hal_data.h"
    static THREAD_LS_T word64 begin_cycles;
    static THREAD_LS_T word64 total_cycles;

    #define INIT_CYCLE_COUNTER
    #define BEGIN_INTEL_CYCLES begin_cycles = DWT->CYCCNT = 0;
    #define END_INTEL_CYCLES   total_cycles =  DWT->CYCCNT - begin_cycles;

    /* s == size in bytes that 1 count represents, normally BENCH_SIZE */
    #define SHOW_INTEL_CYCLES(b, n, s) \
        XSNPRINTF(b + XSTRLEN(b), n - XSTRLEN(b), " %s = %6.2f\n", \
        bench_result_words1[lng_index][2], \
            (float)total_cycles / (count*s))
    #define SHOW_INTEL_CYCLES_CSV(b, n, s) \
        XSNPRINTF(b + XSTRLEN(b), n - XSTRLEN(b), "%.2f,\n", \
            (float)total_cycles / (count*s))

#else
    #define INIT_CYCLE_COUNTER
    #define BEGIN_INTEL_CYCLES
    #define END_INTEL_CYCLES
    #define SHOW_INTEL_CYCLES(b, n, s)     b[XSTRLEN(b)] = '\n'
    #define SHOW_INTEL_CYCLES_CSV(b, n, s)     b[XSTRLEN(b)] = '\n'
#endif

/* determine benchmark buffer to use (if NO_FILESYSTEM) */
#if !defined(USE_CERT_BUFFERS_1024) && !defined(USE_CERT_BUFFERS_2048) && \
    !defined(USE_CERT_BUFFERS_3072)
    #define USE_CERT_BUFFERS_2048 /* default to 2048 */
#endif

#if defined(USE_CERT_BUFFERS_1024) || defined(USE_CERT_BUFFERS_2048) || \
    defined(USE_CERT_BUFFERS_3072) || !defined(NO_DH)
    /* include test cert and key buffers for use with NO_FILESYSTEM */
    #include <wolfssl/certs_test.h>
#endif

#if defined(HAVE_BLAKE2) || defined(HAVE_BLAKE2S)
    #include <wolfssl/wolfcrypt/blake2.h>
#endif

#ifdef _MSC_VER
    /* 4996 warning to use MS extensions e.g., strcpy_s instead of strncpy */
    #pragma warning(disable: 4996)
#endif


#ifdef WOLFSSL_CURRTIME_REMAP
    #define current_time WOLFSSL_CURRTIME_REMAP
#elif !defined(HAVE_STACK_SIZE)
    double current_time(int);
#endif

#if defined(DEBUG_WOLFSSL) && !defined(HAVE_VALGRIND) && \
        !defined(HAVE_STACK_SIZE)
#ifdef __cplusplus
    extern "C" {
#endif
    WOLFSSL_API int wolfSSL_Debugging_ON(void);
    WOLFSSL_API void wolfSSL_Debugging_OFF(void);
#ifdef __cplusplus
    }  /* extern "C" */
#endif
#endif

#if (!defined(NO_RSA) && !defined(WOLFSSL_RSA_VERIFY_ONLY) && !defined(WC_NO_RNG)) \
        || !defined(NO_DH) || defined(WOLFSSL_KEY_GEN) || defined(HAVE_ECC) \
        || defined(HAVE_CURVE25519) || defined(HAVE_ED25519) \
        || defined(HAVE_CURVE448) || defined(HAVE_ED448)
    #define HAVE_LOCAL_RNG
    static THREAD_LS_T WC_RNG gRng;
    #define GLOBAL_RNG &gRng
#else
    #define GLOBAL_RNG NULL
#endif

#if defined(HAVE_ED25519) || defined(HAVE_CURVE25519) || \
    defined(HAVE_CURVE448) || defined(HAVE_ED448) || \
    defined(HAVE_ECC) || defined(HAVE_NTRU) || !defined(NO_DH) || \
    !defined(NO_RSA) || defined(HAVE_SCRYPT)
    #define BENCH_ASYM
#endif

#if defined(BENCH_ASYM)
<<<<<<< HEAD
#if defined(HAVE_ECC) || (!defined(WOLFSSL_RSA_PUBLIC_ONLY) && \
           !defined(WOLFSSL_RSA_VERIFY_ONLY)) || defined(WOLFSSL_PUBLIC_MP) || \
           !defined(NO_DH)
=======
#if defined(HAVE_ECC) || !defined(NO_RSA) || !defined(NO_DH)
>>>>>>> 078d78a8
static const char* bench_result_words2[][5] = {
    { "ops took", "sec"     , "avg" , "ops/sec", NULL },            /* 0 English  */
#ifndef NO_MULTIBYTE_PRINT
    { "回処理を", "秒で実施", "平均", "処理/秒", NULL },            /* 1 Japanese */
#endif
};
#endif
#endif

/* Asynchronous helper macros */
static THREAD_LS_T int devId = INVALID_DEVID;

#ifdef WOLFSSL_ASYNC_CRYPT
    static WOLF_EVENT_QUEUE eventQueue;

    #define BENCH_ASYNC_GET_DEV(obj)      (&(obj)->asyncDev)
    #define BENCH_ASYNC_GET_NAME(doAsync) (doAsync) ? "HW" : "SW"
    #define BENCH_MAX_PENDING             (WOLF_ASYNC_MAX_PENDING)

#ifndef WC_NO_ASYNC_THREADING
    typedef struct ThreadData {
        pthread_t thread_id;
    } ThreadData;
    static ThreadData* g_threadData;
    static int g_threadCount;
#endif

    static int bench_async_check(int* ret, WC_ASYNC_DEV* asyncDev,
        int callAgain, int* times, int limit, int* pending)
    {
        int allowNext = 0;

        /* this state can be set from a different thread */
        WOLF_EVENT_STATE state = asyncDev->event.state;

        /* if algo doesn't require calling again then use this flow */
        if (state == WOLF_EVENT_STATE_DONE) {
            if (callAgain) {
                /* needs called again, so allow it and handle completion in bench_async_handle */
                allowNext = 1;
            }
            else {
                *ret = asyncDev->event.ret;
                asyncDev->event.state = WOLF_EVENT_STATE_READY;
                (*times)++;
                if (*pending > 0) /* to support case where async blocks */
                    (*pending)--;

                if ((*times + *pending) < limit)
                    allowNext = 1;
            }
        }

        /* if slot is available and we haven't reached limit, start another */
        else if (state == WOLF_EVENT_STATE_READY && (*times + *pending) < limit) {
            allowNext = 1;
        }

        return allowNext;
    }

    static int bench_async_handle(int* ret, WC_ASYNC_DEV* asyncDev,
        int callAgain, int* times, int* pending)
    {
        WOLF_EVENT_STATE state = asyncDev->event.state;

        if (*ret == WC_PENDING_E) {
            if (state == WOLF_EVENT_STATE_DONE) {
                *ret = asyncDev->event.ret;
                asyncDev->event.state = WOLF_EVENT_STATE_READY;
                (*times)++;
                (*pending)--;
            }
            else {
                (*pending)++;
                *ret = wc_AsyncHandle(asyncDev, &eventQueue,
                    callAgain ? WC_ASYNC_FLAG_CALL_AGAIN : WC_ASYNC_FLAG_NONE);
            }
        }
        else if (*ret >= 0) {
            *ret = asyncDev->event.ret;
            asyncDev->event.state = WOLF_EVENT_STATE_READY;
            (*times)++;
            if (*pending > 0)  /* to support case where async blocks */
                (*pending)--;
        }

        return (*ret >= 0) ? 1 : 0;
    }

    static WC_INLINE int bench_async_poll(int* pending)
    {
        int ret, asyncDone = 0;

        ret = wolfAsync_EventQueuePoll(&eventQueue, NULL, NULL, 0,
                                       WOLF_POLL_FLAG_CHECK_HW, &asyncDone);
        if (ret != 0) {
            printf("Async poll failed %d\n", ret);
            return ret;
        }

        if (asyncDone == 0) {
        #ifndef WC_NO_ASYNC_THREADING
            /* give time to other threads */
            wc_AsyncThreadYield();
        #endif
        }

        (void)pending;

        return asyncDone;
    }

#else
    #define BENCH_MAX_PENDING             (1)
    #define BENCH_ASYNC_GET_NAME(doAsync) ""
    #define BENCH_ASYNC_GET_DEV(obj)      NULL

    static WC_INLINE int bench_async_check(int* ret, void* asyncDev,
        int callAgain, int* times, int limit, int* pending)
    {
        (void)ret;
        (void)asyncDev;
        (void)callAgain;
        (void)times;
        (void)limit;
        (void)pending;

        return 1;
    }

    static WC_INLINE int bench_async_handle(int* ret, void* asyncDev,
        int callAgain, int* times, int* pending)
    {
        (void)asyncDev;
        (void)callAgain;
        (void)pending;

        if (*ret >= 0) {
            /* operation completed */
            (*times)++;
            return 1;
        }
        return 0;
    }
    #define bench_async_poll(p)
#endif /* WOLFSSL_ASYNC_CRYPT */



/* maximum runtime for each benchmark */
#define BENCH_MIN_RUNTIME_SEC   1.0f


#if defined(HAVE_AESGCM) || defined(HAVE_AESCCM)
    #if !defined(AES_AUTH_ADD_SZ) && \
            defined(STM32_CRYPTO) && !defined(STM32_AESGCM_PARTIAL)
        /* For STM32 use multiple of 4 to leverage crypto hardware */
        #define AES_AUTH_ADD_SZ 16
    #endif
    #ifndef AES_AUTH_ADD_SZ
    #define AES_AUTH_ADD_SZ 13
    #endif
    #define AES_AUTH_TAG_SZ 16
    #define BENCH_CIPHER_ADD AES_AUTH_TAG_SZ
    static word32 aesAuthAddSz = AES_AUTH_ADD_SZ;
#endif
#ifndef BENCH_CIPHER_ADD
    #define BENCH_CIPHER_ADD 0
#endif


/* use kB instead of mB for embedded benchmarking */
#ifdef BENCH_EMBEDDED
    enum BenchmarkBounds {
        scryptCnt  = 1,
        ntimes     = 2,
        genTimes   = BENCH_MAX_PENDING,
        agreeTimes = 2
    };
    static int    numBlocks  = 25; /* how many kB to test (en/de)cryption */
    static word32 bench_size = (1024ul);
#else
    enum BenchmarkBounds {
        scryptCnt  = 10,
        ntimes     = 100,
        genTimes   = BENCH_MAX_PENDING, /* must be at least BENCH_MAX_PENDING */
        agreeTimes = 100
    };
    static int    numBlocks  = 5; /* how many megs to test (en/de)cryption */
    static word32 bench_size = (1024*1024ul);
#endif
static int base2 = 1;
static int digest_stream = 1;
#ifndef NO_RSA
/* Don't measure RSA sign/verify by default */
static int rsa_sign_verify = 0;
#endif
#ifndef NO_DH
/* Use the FFDHE parameters */
static int use_ffdhe = 0;
#endif

/* Don't print out in CSV format by default */
static int csv_format = 0;
#ifdef BENCH_ASYM
static int csv_header_count = 0;
#endif

/* for compatibility */
#define BENCH_SIZE bench_size

/* globals for cipher tests */
static THREAD_LS_T byte* bench_plain = NULL;
static THREAD_LS_T byte* bench_cipher = NULL;

static const XGEN_ALIGN byte bench_key_buf[] =
{
    0x01,0x23,0x45,0x67,0x89,0xab,0xcd,0xef,
    0xfe,0xde,0xba,0x98,0x76,0x54,0x32,0x10,
    0x89,0xab,0xcd,0xef,0x01,0x23,0x45,0x67,
    0x01,0x23,0x45,0x67,0x89,0xab,0xcd,0xef
};

static const XGEN_ALIGN byte bench_iv_buf[] =
{
    0x12,0x34,0x56,0x78,0x90,0xab,0xcd,0xef,
    0x01,0x01,0x01,0x01,0x01,0x01,0x01,0x01,
    0x11,0x21,0x31,0x41,0x51,0x61,0x71,0x81
};
static THREAD_LS_T byte* bench_key = NULL;
static THREAD_LS_T byte* bench_iv = NULL;

#ifdef WOLFSSL_STATIC_MEMORY
    #ifdef BENCH_EMBEDDED
        static byte gBenchMemory[50000];
    #else
        static byte gBenchMemory[400000];
    #endif
#endif


/* This code handles cases with systems where static (non cost) ram variables
    aren't properly initialized with data */
static int gBenchStaticInit = 0;
static void benchmark_static_init(void)
{
    if (gBenchStaticInit == 0) {
        gBenchStaticInit = 1;

        /* Init static variables */
        bench_all = 1;
    #ifdef BENCH_EMBEDDED
        numBlocks  = 25; /* how many kB to test (en/de)cryption */
        bench_size = (1024ul);
    #else
        numBlocks  = 5; /* how many megs to test (en/de)cryption */
        bench_size = (1024*1024ul);
    #endif
    #if defined(HAVE_AESGCM) || defined(HAVE_AESCCM)
        aesAuthAddSz = AES_AUTH_ADD_SZ;
    #endif
        base2 = 1;
        digest_stream = 1;
    }
}



/******************************************************************************/
/* Begin Stats Functions */
/******************************************************************************/
static int gPrintStats = 0;
typedef enum bench_stat_type {
    BENCH_STAT_ASYM,
    BENCH_STAT_SYM,
} bench_stat_type_t;
#if defined(WOLFSSL_ASYNC_CRYPT) && !defined(WC_NO_ASYNC_THREADING)
    typedef struct bench_stats {
        struct bench_stats* next;
        struct bench_stats* prev;
        const char* algo;
        const char* desc;
        double perfsec;
        int strength;
        int doAsync;
        int finishCount;
        bench_stat_type_t type;
        int lastRet;
        const char* perftype;
    } bench_stats_t;
    static bench_stats_t* bench_stats_head;
    static bench_stats_t* bench_stats_tail;
    static pthread_mutex_t bench_lock = PTHREAD_MUTEX_INITIALIZER;

    static bench_stats_t* bench_stats_add(bench_stat_type_t type,
        const char* algo, int strength, const char* desc, int doAsync,
        double perfsec, const char* perftype, int ret)
    {
        bench_stats_t* bstat;

        /* protect bench_stats_head and bench_stats_tail access */
        pthread_mutex_lock(&bench_lock);

        /* locate existing in list */
        for (bstat = bench_stats_head; bstat != NULL; bstat = bstat->next) {
            /* match based on algo, strength and desc */
            if (bstat->algo == algo && bstat->strength == strength && bstat->desc == desc && bstat->doAsync == doAsync) {
                break;
            }
        }

        if (bstat == NULL) {
            /* allocate new and put on list */
            bstat = (bench_stats_t*)XMALLOC(sizeof(bench_stats_t), NULL, DYNAMIC_TYPE_INFO);
            if (bstat) {
                XMEMSET(bstat, 0, sizeof(bench_stats_t));

                /* add to list */
                bstat->next = NULL;
                if (bench_stats_tail == NULL)  {
                    bench_stats_head = bstat;
                }
                else {
                    bench_stats_tail->next = bstat;
                    bstat->prev = bench_stats_tail;
                }
                bench_stats_tail = bstat; /* add to the end either way */
            }
        }

        if (bstat) {
            bstat->type = type;
            bstat->algo = algo;
            bstat->strength = strength;
            bstat->desc = desc;
            bstat->doAsync = doAsync;
            bstat->perfsec += perfsec;
            bstat->finishCount++;
            bstat->perftype = perftype;
            if (bstat->lastRet > ret)
                bstat->lastRet = ret; /* track last error */

            pthread_mutex_unlock(&bench_lock);

            /* wait until remaining are complete */
            while (bstat->finishCount < g_threadCount) {
                wc_AsyncThreadYield();
            }
        }
        else {
            pthread_mutex_unlock(&bench_lock);
        }

        return bstat;
    }

    void bench_stats_print(void)
    {
        bench_stats_t* bstat;

        /* protect bench_stats_head and bench_stats_tail access */
        pthread_mutex_lock(&bench_lock);

        for (bstat = bench_stats_head; bstat != NULL; ) {
            if (bstat->type == BENCH_STAT_SYM) {
                printf("%-16s%s %8.3f %s/s\n", bstat->desc,
                    BENCH_ASYNC_GET_NAME(bstat->doAsync), bstat->perfsec,
                    base2 ? "MB" : "mB");
            }
            else {
                printf("%-5s %4d %-9s %s %.3f ops/sec\n",
                    bstat->algo, bstat->strength, bstat->desc,
                    BENCH_ASYNC_GET_NAME(bstat->doAsync), bstat->perfsec);
            }

            bstat = bstat->next;
        }

        pthread_mutex_unlock(&bench_lock);
    }

#else

    typedef struct bench_stats {
        const char* algo;
        const char* desc;
        double perfsec;
        const char* perftype;
        int strength;
        bench_stat_type_t type;
        int ret;
    } bench_stats_t;
    #define MAX_BENCH_STATS 50
    static bench_stats_t gStats[MAX_BENCH_STATS];
    static int gStatsCount;

    static bench_stats_t* bench_stats_add(bench_stat_type_t type,
            const char* algo, int strength, const char* desc, int doAsync,
            double perfsec, const char* perftype, int ret)
    {
        bench_stats_t* bstat = NULL;
        if (gStatsCount >= MAX_BENCH_STATS)
            return bstat;

        bstat = &gStats[gStatsCount++];
        bstat->algo = algo;
        bstat->desc = desc;
        bstat->perfsec = perfsec;
        bstat->perftype = perftype;
        bstat->strength = strength;
        bstat->type = type;
        bstat->ret = ret;

        (void)doAsync;

        return bstat;
    }

    void bench_stats_print(void)
    {
        int i;
        bench_stats_t* bstat;
        for (i=0; i<gStatsCount; i++) {
            bstat = &gStats[i];
            if (bstat->type == BENCH_STAT_SYM) {
                printf("%-16s %8.3f %s/s\n", bstat->desc, bstat->perfsec,
                    base2 ? "MB" : "mB");
            }
            else {
                printf("%-5s %4d %-9s %.3f ops/sec\n",
                    bstat->algo, bstat->strength, bstat->desc, bstat->perfsec);
            }
        }
    }
#endif /* WOLFSSL_ASYNC_CRYPT && !WC_NO_ASYNC_THREADING */

static WC_INLINE void bench_stats_init(void)
{
#if defined(WOLFSSL_ASYNC_CRYPT) && !defined(WC_NO_ASYNC_THREADING)
    bench_stats_head = NULL;
    bench_stats_tail = NULL;
#endif
    INIT_CYCLE_COUNTER
}

static WC_INLINE void bench_stats_start(int* count, double* start)
{
    *count = 0;
    *start = current_time(1);
    BEGIN_INTEL_CYCLES
}

static WC_INLINE int bench_stats_sym_check(double start)
{
    return ((current_time(0) - start) < BENCH_MIN_RUNTIME_SEC);
}


/* countSz is number of bytes that 1 count represents. Normally bench_size,
 * except for AES direct that operates on AES_BLOCK_SIZE blocks */
static void bench_stats_sym_finish(const char* desc, int doAsync, int count,
                                   int countSz, double start, int ret)
{
    double total, persec = 0, blocks = count;
    const char* blockType;
    char msg[128] = {0};
    const char** word = bench_result_words1[lng_index];

    END_INTEL_CYCLES
    total = current_time(0) - start;

    /* calculate actual bytes */
    blocks *= countSz;

    if (base2) {
        /* determine if we should show as KB or MB */
        if (blocks > (1024ul * 1024ul)) {
            blocks /= (1024ul * 1024ul);
            blockType = "MB";
        }
        else if (blocks > 1024) {
            blocks /= 1024; /* make KB */
            blockType = "KB";
        }
        else {
            blockType = "bytes";
        }
    }
    else {
        /* determine if we should show as kB or mB */
        if (blocks > (1000ul * 1000ul)) {
            blocks /= (1000ul * 1000ul);
            blockType = "mB";
        }
        else if (blocks > 1000) {
            blocks /= 1000; /* make kB */
            blockType = "kB";
        }
        else {
            blockType = "bytes";
        }
    }

    /* caclulcate blocks per second */
    if (total > 0) {
        persec = (1 / total) * blocks;
    }

    /* format and print to terminal */
    if (csv_format == 1) {
        XSNPRINTF(msg, sizeof(msg), "%s,%.3f,", desc, persec);
        SHOW_INTEL_CYCLES_CSV(msg, sizeof(msg), countSz);
    } else {
        XSNPRINTF(msg, sizeof(msg), "%-16s%s %5.0f %s %s %5.3f %s, %8.3f %s/s",
        desc, BENCH_ASYNC_GET_NAME(doAsync), blocks, blockType, word[0], total, word[1],
        persec, blockType);
        SHOW_INTEL_CYCLES(msg, sizeof(msg), countSz);
    }
    printf("%s", msg);

    /* show errors */
    if (ret < 0) {
        printf("Benchmark %s failed: %d\n", desc, ret);
    }

    /* Add to thread stats */
    bench_stats_add(BENCH_STAT_SYM, NULL, 0, desc, doAsync, persec, blockType, ret);

    (void)doAsync;
    (void)ret;

    TEST_SLEEP();
}

#ifdef BENCH_ASYM
<<<<<<< HEAD
#if defined(HAVE_ECC) || (!defined(WOLFSSL_RSA_PUBLIC_ONLY) && \
           !defined(WOLFSSL_RSA_VERIFY_ONLY)) || defined(WOLFSSL_PUBLIC_MP) || \
           !defined(NO_DH)
=======
#if defined(HAVE_ECC) || !defined(NO_RSA) || !defined(NO_DH)
>>>>>>> 078d78a8
static void bench_stats_asym_finish(const char* algo, int strength,
    const char* desc, int doAsync, int count, double start, int ret)
{
    double total, each = 0, opsSec, milliEach;
    const char **word = bench_result_words2[lng_index];
    const char* kOpsSec = "Ops/Sec";
    char msg[128] = {0};

    total = current_time(0) - start;
    if (count > 0)
        each  = total / count; /* per second  */
    opsSec = count / total;    /* ops second */
    milliEach = each * 1000;   /* milliseconds */

    /* format and print to terminal */
    if (csv_format == 1) {
        /* only print out header once */
        if (csv_header_count == 1) {
            printf("\nAsymmetric Ciphers:\n\n");
            printf("Algorithm,avg ms,ops/sec,\n");
            csv_header_count++;
        }
        XSNPRINTF(msg, sizeof(msg), "%s %d %s,%.3f,%.3f,\n", algo, strength, desc, milliEach, opsSec);
    } else {
        XSNPRINTF(msg, sizeof(msg), "%-6s %5d %-9s %s %6d %s %5.3f %s, %s %5.3f ms,"
        " %.3f %s\n", algo, strength, desc, BENCH_ASYNC_GET_NAME(doAsync),
        count, word[0], total, word[1], word[2], milliEach, opsSec, word[3]);
    }
    printf("%s", msg);

    /* show errors */
    if (ret < 0) {
        printf("Benchmark %s %s %d failed: %d\n", algo, desc, strength, ret);
    }

    /* Add to thread stats */
    bench_stats_add(BENCH_STAT_ASYM, algo, strength, desc, doAsync, opsSec, kOpsSec, ret);

    (void)doAsync;
    (void)ret;

    TEST_SLEEP();
}
#endif
#endif /* BENCH_ASYM */

static WC_INLINE void bench_stats_free(void)
{
#if defined(WOLFSSL_ASYNC_CRYPT) && !defined(WC_NO_ASYNC_THREADING)
    bench_stats_t* bstat;
    for (bstat = bench_stats_head; bstat != NULL; ) {
        bench_stats_t* next = bstat->next;
        XFREE(bstat, NULL, DYNAMIC_TYPE_INFO);
        bstat = next;
    }
    bench_stats_head = NULL;
    bench_stats_tail = NULL;
#endif
}
/******************************************************************************/
/* End Stats Functions */
/******************************************************************************/


static void* benchmarks_do(void* args)
{
    int bench_buf_size;

#ifdef WOLFSSL_ASYNC_CRYPT
#ifndef WC_NO_ASYNC_THREADING
    ThreadData* threadData = (ThreadData*)args;

    if (wolfAsync_DevOpenThread(&devId, &threadData->thread_id) < 0)
#else
    if (wolfAsync_DevOpen(&devId) < 0)
#endif
    {
        printf("Async device open failed\nRunning without async\n");
    }
#endif /* WOLFSSL_ASYNC_CRYPT */

    (void)args;

#ifdef WOLFSSL_ASYNC_CRYPT
    if (wolfEventQueue_Init(&eventQueue) != 0) {
        printf("Async event queue init failure!\n");
    }
#endif

#ifdef WOLF_CRYPTO_CB
#ifdef HAVE_INTEL_QA_SYNC
    devId = wc_CryptoCb_InitIntelQa();
    if (devId == INVALID_DEVID) {
        printf("Couldn't init the Intel QA\n");
    }
#endif
#ifdef HAVE_CAVIUM_OCTEON_SYNC
    devId = wc_CryptoCb_InitOcteon();
    if (devId == INVALID_DEVID) {
        printf("Couldn't get the Octeon device ID\n");
    }
#endif
#endif

#if defined(HAVE_LOCAL_RNG)
    {
        int rngRet;

#ifndef HAVE_FIPS
        rngRet = wc_InitRng_ex(&gRng, HEAP_HINT, devId);
#else
        rngRet = wc_InitRng(&gRng);
#endif
        if (rngRet < 0) {
            printf("InitRNG failed\n");
            return NULL;
        }
    }
#endif

    /* setup bench plain, cipher, key and iv globals */
    /* make sure bench buffer is multiple of 16 (AES block size) */
    bench_buf_size = (int)bench_size + BENCH_CIPHER_ADD;
    if (bench_buf_size % 16)
        bench_buf_size += 16 - (bench_buf_size % 16);

#ifdef WOLFSSL_AFALG_XILINX_AES
    bench_plain = (byte*)aligned_alloc(64, (size_t)bench_buf_size + 16);
    bench_cipher = (byte*)aligned_alloc(64, (size_t)bench_buf_size + 16);
#else
    bench_plain = (byte*)XMALLOC((size_t)bench_buf_size + 16, HEAP_HINT, DYNAMIC_TYPE_WOLF_BIGINT);
    bench_cipher = (byte*)XMALLOC((size_t)bench_buf_size + 16, HEAP_HINT, DYNAMIC_TYPE_WOLF_BIGINT);
#endif
    if (bench_plain == NULL || bench_cipher == NULL) {
        XFREE(bench_plain, HEAP_HINT, DYNAMIC_TYPE_WOLF_BIGINT);
        XFREE(bench_cipher, HEAP_HINT, DYNAMIC_TYPE_WOLF_BIGINT);
        bench_plain = bench_cipher = NULL;

        printf("Benchmark block buffer alloc failed!\n");
        goto exit;
    }
    XMEMSET(bench_plain, 0, (size_t)bench_buf_size);
    XMEMSET(bench_cipher, 0, (size_t)bench_buf_size);

#if defined(WOLFSSL_ASYNC_CRYPT) || defined(HAVE_INTEL_QA_SYNC)
    bench_key = (byte*)XMALLOC(sizeof(bench_key_buf), HEAP_HINT, DYNAMIC_TYPE_WOLF_BIGINT);
    bench_iv = (byte*)XMALLOC(sizeof(bench_iv_buf), HEAP_HINT, DYNAMIC_TYPE_WOLF_BIGINT);
    if (bench_key == NULL || bench_iv == NULL) {
        XFREE(bench_key, HEAP_HINT, DYNAMIC_TYPE_WOLF_BIGINT);
        XFREE(bench_iv, HEAP_HINT, DYNAMIC_TYPE_WOLF_BIGINT);
        bench_key = bench_iv = NULL;

        printf("Benchmark cipher buffer alloc failed!\n");
        goto exit;
    }
    XMEMCPY(bench_key, bench_key_buf, sizeof(bench_key_buf));
    XMEMCPY(bench_iv, bench_iv_buf, sizeof(bench_iv_buf));
#else
    bench_key = (byte*)bench_key_buf;
    bench_iv = (byte*)bench_iv_buf;
#endif

#ifndef WC_NO_RNG
    if (bench_all || (bench_other_algs & BENCH_RNG))
        bench_rng();
#endif /* WC_NO_RNG */
#ifndef NO_AES
#ifdef HAVE_AES_CBC
    if (bench_all || (bench_cipher_algs & BENCH_AES_CBC)) {
    #ifndef NO_SW_BENCH
        #ifdef  WOLFSSL_RENESAS_TSIP_CRYPT
        tsip_bench_aescbc(0);
        #else
        bench_aescbc(0);
        #endif
    #endif
    #if ((defined(WOLFSSL_ASYNC_CRYPT) && defined(WC_ASYNC_ENABLE_3DES)) || \
         defined(HAVE_INTEL_QA_SYNC) || defined(HAVE_CAVIUM_OCTEON_SYNC)) && \
        !defined(NO_HW_BENCH)
        bench_aescbc(1);
    #endif
    }
#endif
#ifdef HAVE_AESGCM
    if (bench_all || (bench_cipher_algs & BENCH_AES_GCM)) {
    #ifndef NO_SW_BENCH   
    #ifdef  WOLFSSL_RENESAS_TSIP_TLS_AES_CRYPT
        tsip_bench_aesgcm(0);
    #else
        bench_aesgcm(0);
    #endif
    #endif
    #if ((defined(WOLFSSL_ASYNC_CRYPT) && defined(WC_ASYNC_ENABLE_3DES)) || \
         defined(HAVE_INTEL_QA_SYNC) || defined(HAVE_CAVIUM_OCTEON_SYNC)) && \
        !defined(NO_HW_BENCH)
        bench_aesgcm(1);
    #endif

        bench_gmac();
    }
#endif
#ifdef WOLFSSL_AES_DIRECT
    if (bench_all || (bench_cipher_algs & BENCH_AES_ECB)) {
    #ifndef NO_SW_BENCH
        bench_aesecb(0);
    #endif
    #if defined(WOLFSSL_ASYNC_CRYPT) && defined(WC_ASYNC_ENABLE_AES) && \
        !defined(NO_HW_BENCH)
        bench_aesecb(1);
    #endif
    }
#endif
#ifdef WOLFSSL_AES_XTS
    if (bench_all || (bench_cipher_algs & BENCH_AES_XTS))
        bench_aesxts();
#endif
#ifdef WOLFSSL_AES_CFB
    if (bench_all || (bench_cipher_algs & BENCH_AES_CFB))
        bench_aescfb();
#endif
#ifdef WOLFSSL_AES_OFB
    if (bench_all || (bench_cipher_algs & BENCH_AES_OFB))
        bench_aesofb();
#endif
#ifdef WOLFSSL_AES_COUNTER
    if (bench_all || (bench_cipher_algs & BENCH_AES_CTR))
        bench_aesctr();
#endif
#ifdef HAVE_AESCCM
    if (bench_all || (bench_cipher_algs & BENCH_AES_CCM))
        bench_aesccm();
#endif
#endif /* !NO_AES */

#ifdef HAVE_CAMELLIA
    if (bench_all || (bench_cipher_algs & BENCH_CAMELLIA))
        bench_camellia();
#endif
#ifndef NO_RC4
    if (bench_all || (bench_cipher_algs & BENCH_ARC4)) {
    #ifndef NO_SW_BENCH
        bench_arc4(0);
    #endif
    #if defined(WOLFSSL_ASYNC_CRYPT) && defined(WC_ASYNC_ENABLE_ARC4) && \
        !defined(NO_HW_BENCH)
        bench_arc4(1);
    #endif
    }
#endif
#ifdef HAVE_HC128
    if (bench_all || (bench_cipher_algs & BENCH_HC128))
        bench_hc128();
#endif
#ifndef NO_RABBIT
    if (bench_all || (bench_cipher_algs & BENCH_RABBIT))
        bench_rabbit();
#endif
#ifdef HAVE_CHACHA
    if (bench_all || (bench_cipher_algs & BENCH_CHACHA20))
        bench_chacha();
#endif
#if defined(HAVE_CHACHA) && defined(HAVE_POLY1305)
    if (bench_all || (bench_cipher_algs & BENCH_CHACHA20_POLY1305))
        bench_chacha20_poly1305_aead();
#endif
#ifndef NO_DES3
    if (bench_all || (bench_cipher_algs & BENCH_DES)) {
    #ifndef NO_SW_BENCH
        bench_des(0);
    #endif
    #if ((defined(WOLFSSL_ASYNC_CRYPT) && defined(WC_ASYNC_ENABLE_3DES)) || \
         defined(HAVE_INTEL_QA_SYNC) || defined(HAVE_CAVIUM_OCTEON_SYNC)) && \
        !defined(NO_HW_BENCH)
        bench_des(1);
    #endif
    }
#endif
#ifdef HAVE_IDEA
    if (bench_all || (bench_cipher_algs & BENCH_IDEA))
        bench_idea();
#endif

#ifndef NO_MD5
    if (bench_all || (bench_digest_algs & BENCH_MD5)) {
    #ifndef NO_SW_BENCH
        bench_md5(0);
    #endif
    #if defined(WOLFSSL_ASYNC_CRYPT) && defined(WC_ASYNC_ENABLE_MD5) && \
        !defined(NO_HW_BENCH)
        bench_md5(1);
    #endif
    }
#endif
#ifdef HAVE_POLY1305
    if (bench_all || (bench_digest_algs & BENCH_POLY1305))
        bench_poly1305();
#endif
#ifndef NO_SHA
    if (bench_all || (bench_digest_algs & BENCH_SHA)) {
    #ifndef NO_SW_BENCH
        bench_sha(0);
    #endif
    #if defined(WOLFSSL_ASYNC_CRYPT) && defined(WC_ASYNC_ENABLE_SHA) && \
        !defined(NO_HW_BENCH)
        bench_sha(1);
    #endif
    }
#endif
#ifdef WOLFSSL_SHA224
    if (bench_all || (bench_digest_algs & BENCH_SHA224)) {
    #ifndef NO_SW_BENCH
        bench_sha224(0);
    #endif
    #if defined(WOLFSSL_ASYNC_CRYPT) && defined(WC_ASYNC_ENABLE_SHA224) && \
        !defined(NO_HW_BENCH)
        bench_sha224(1);
    #endif
    }
#endif
#ifndef NO_SHA256
    if (bench_all || (bench_digest_algs & BENCH_SHA256)) {
    #ifndef NO_SW_BENCH
        bench_sha256(0);
    #endif
    #if defined(WOLFSSL_ASYNC_CRYPT) && defined(WC_ASYNC_ENABLE_SHA256) && \
        !defined(NO_HW_BENCH)
        bench_sha256(1);
    #endif
    }
#endif
#ifdef WOLFSSL_SHA384
    if (bench_all || (bench_digest_algs & BENCH_SHA384)) {
    #ifndef NO_SW_BENCH
        bench_sha384(0);
    #endif
    #if defined(WOLFSSL_ASYNC_CRYPT) && defined(WC_ASYNC_ENABLE_SHA384) && \
        !defined(NO_HW_BENCH)
        bench_sha384(1);
    #endif
    }
#endif
#ifdef WOLFSSL_SHA512
    if (bench_all || (bench_digest_algs & BENCH_SHA512)) {
    #ifndef NO_SW_BENCH
        bench_sha512(0);
    #endif
    #if defined(WOLFSSL_ASYNC_CRYPT) && defined(WC_ASYNC_ENABLE_SHA512) && \
        !defined(NO_HW_BENCH)
        bench_sha512(1);
    #endif
    }
#endif
#ifdef WOLFSSL_SHA3
    #ifndef WOLFSSL_NOSHA3_224
    if (bench_all || (bench_digest_algs & BENCH_SHA3_224)) {
    #ifndef NO_SW_BENCH
        bench_sha3_224(0);
    #endif
    #if defined(WOLFSSL_ASYNC_CRYPT) && defined(WC_ASYNC_ENABLE_SHA3) && \
        !defined(NO_HW_BENCH)
        bench_sha3_224(1);
    #endif
    }
    #endif /* WOLFSSL_NOSHA3_224 */
    #ifndef WOLFSSL_NOSHA3_256
    if (bench_all || (bench_digest_algs & BENCH_SHA3_256)) {
    #ifndef NO_SW_BENCH
        bench_sha3_256(0);
    #endif
    #if defined(WOLFSSL_ASYNC_CRYPT) && defined(WC_ASYNC_ENABLE_SHA3) && \
        !defined(NO_HW_BENCH)
        bench_sha3_256(1);
    #endif
    }
    #endif /* WOLFSSL_NOSHA3_256 */
    #ifndef WOLFSSL_NOSHA3_384
    if (bench_all || (bench_digest_algs & BENCH_SHA3_384)) {
    #ifndef NO_SW_BENCH
        bench_sha3_384(0);
    #endif
    #if defined(WOLFSSL_ASYNC_CRYPT) && defined(WC_ASYNC_ENABLE_SHA3) && \
        !defined(NO_HW_BENCH)
        bench_sha3_384(1);
    #endif
    }
    #endif /* WOLFSSL_NOSHA3_384 */
    #ifndef WOLFSSL_NOSHA3_512
    if (bench_all || (bench_digest_algs & BENCH_SHA3_512)) {
    #ifndef NO_SW_BENCH
        bench_sha3_512(0);
    #endif
    #if defined(WOLFSSL_ASYNC_CRYPT) && defined(WC_ASYNC_ENABLE_SHA3) && \
        !defined(NO_HW_BENCH)
        bench_sha3_512(1);
    #endif
    }
    #endif /* WOLFSSL_NOSHA3_512 */
#endif
#ifdef WOLFSSL_RIPEMD
    if (bench_all || (bench_digest_algs & BENCH_RIPEMD))
        bench_ripemd();
#endif
#ifdef HAVE_BLAKE2
    if (bench_all || (bench_digest_algs & BENCH_BLAKE2B))
        bench_blake2b();
#endif
#ifdef HAVE_BLAKE2S
    if (bench_all || (bench_digest_algs & BENCH_BLAKE2S))
        bench_blake2s();
#endif
#ifdef WOLFSSL_CMAC
    if (bench_all || (bench_mac_algs & BENCH_CMAC))
        bench_cmac();
#endif

#ifndef NO_HMAC
    #ifndef NO_MD5
        if (bench_all || (bench_mac_algs & BENCH_HMAC_MD5)) {
        #ifndef NO_SW_BENCH
            bench_hmac_md5(0);
        #endif
        #if defined(WOLFSSL_ASYNC_CRYPT) && defined(WC_ASYNC_ENABLE_HMAC) && \
                defined(WC_ASYNC_ENABLE_MD5) && !defined(NO_HW_BENCH)
            bench_hmac_md5(1);
        #endif
        }
    #endif
    #ifndef NO_SHA
        if (bench_all || (bench_mac_algs & BENCH_HMAC_SHA)) {
        #ifndef NO_SW_BENCH
            bench_hmac_sha(0);
        #endif
        #if defined(WOLFSSL_ASYNC_CRYPT) && defined(WC_ASYNC_ENABLE_HMAC) && \
                defined(WC_ASYNC_ENABLE_SHA) && !defined(NO_HW_BENCH)
            bench_hmac_sha(1);
        #endif
        }
    #endif
    #ifdef WOLFSSL_SHA224
        if (bench_all || (bench_mac_algs & BENCH_HMAC_SHA224)) {
        #ifndef NO_SW_BENCH
            bench_hmac_sha224(0);
        #endif
        #if defined(WOLFSSL_ASYNC_CRYPT) && defined(WC_ASYNC_ENABLE_HMAC) && \
                defined(WC_ASYNC_ENABLE_SHA224) && !defined(NO_HW_BENCH)
            bench_hmac_sha224(1);
        #endif
        }
    #endif
    #ifndef NO_SHA256
        if (bench_all || (bench_mac_algs & BENCH_HMAC_SHA256)) {
        #ifndef NO_SW_BENCH
            bench_hmac_sha256(0);
        #endif
        #if defined(WOLFSSL_ASYNC_CRYPT) && defined(WC_ASYNC_ENABLE_HMAC) && \
                defined(WC_ASYNC_ENABLE_SHA256) && !defined(NO_HW_BENCH)
            bench_hmac_sha256(1);
        #endif
        }
    #endif
    #ifdef WOLFSSL_SHA384
        if (bench_all || (bench_mac_algs & BENCH_HMAC_SHA384)) {
        #ifndef NO_SW_BENCH
            bench_hmac_sha384(0);
        #endif
        #if defined(WOLFSSL_ASYNC_CRYPT) && defined(WC_ASYNC_ENABLE_HMAC) && \
                defined(WC_ASYNC_ENABLE_SHA384) && !defined(NO_HW_BENCH)
            bench_hmac_sha384(1);
        #endif
        }
    #endif
    #ifdef WOLFSSL_SHA512
        if (bench_all || (bench_mac_algs & BENCH_HMAC_SHA512)) {
        #ifndef NO_SW_BENCH
            bench_hmac_sha512(0);
        #endif
        #if defined(WOLFSSL_ASYNC_CRYPT) && defined(WC_ASYNC_ENABLE_HMAC) && \
                defined(WC_ASYNC_ENABLE_SHA512) && !defined(NO_HW_BENCH)
            bench_hmac_sha512(1);
        #endif
        }
    #endif
    #ifndef NO_PWDBASED
        if (bench_all || (bench_mac_algs & BENCH_PBKDF2)) {
            bench_pbkdf2();
        }
    #endif
#endif /* NO_HMAC */

#ifdef HAVE_SCRYPT
    if (bench_all || (bench_other_algs & BENCH_SCRYPT))
        bench_scrypt();
#endif

#ifndef NO_RSA
    #ifdef WOLFSSL_KEY_GEN
        if (bench_all || (bench_asym_algs & BENCH_RSA_KEYGEN)) {
        #ifndef NO_SW_BENCH
            if (bench_asym_algs & BENCH_RSA_SZ) {
                bench_rsaKeyGen_size(0, bench_size);
            }
            else {
                bench_rsaKeyGen(0);
            }
        #endif
        #if defined(WOLFSSL_ASYNC_CRYPT) && defined(WC_ASYNC_ENABLE_RSA_KEYGEN) \
                && !defined(NO_HW_BENCH)
            if (bench_asym_algs & BENCH_RSA_SZ) {
                bench_rsaKeyGen_size(1, bench_size);
            }
            else {
                bench_rsaKeyGen(1);
            }
        #endif
        }
    #endif
    if (bench_all || (bench_asym_algs & BENCH_RSA)) {
    #ifndef NO_SW_BENCH
        bench_rsa(0);
    #endif
    #if defined(WOLFSSL_ASYNC_CRYPT) && defined(WC_ASYNC_ENABLE_RSA) && \
        !defined(NO_HW_BENCH)
        bench_rsa(1);
    #endif
    }

    #ifdef WOLFSSL_KEY_GEN
    if (bench_asym_algs & BENCH_RSA_SZ) {
    #ifndef NO_SW_BENCH
        bench_rsa_key(0, bench_size);
    #endif
    #if defined(WOLFSSL_ASYNC_CRYPT) && defined(WC_ASYNC_ENABLE_RSA) && \
        !defined(NO_HW_BENCH)
        bench_rsa_key(1, bench_size);
    #endif
    }
    #endif
#endif

#ifndef NO_DH
    if (bench_all || (bench_asym_algs & BENCH_DH)) {
    #ifndef NO_SW_BENCH
        bench_dh(0);
    #endif
    #if defined(WOLFSSL_ASYNC_CRYPT) && defined(WC_ASYNC_ENABLE_DH) && \
        !defined(NO_HW_BENCH)
        bench_dh(1);
    #endif
    }
#endif

#ifdef HAVE_NTRU
    if (bench_all || (bench_asym_algs & BENCH_NTRU))
        bench_ntru();
    if (bench_all || (bench_asym_algs & BENCH_NTRU_KEYGEN))
        bench_ntruKeyGen();
#endif

#ifdef HAVE_ECC
    if (bench_all || (bench_asym_algs & BENCH_ECC_MAKEKEY) ||
            (bench_asym_algs & BENCH_ECC) ||
            (bench_asym_algs & BENCH_ECC_ALL) ||
            (bench_asym_algs & BENCH_ECC_ENCRYPT)) {

        if (bench_asym_algs & BENCH_ECC_ALL) {
            #if defined(HAVE_FIPS) || defined(HAVE_SELFTEST)
            printf("not supported in FIPS mode (no ending enum value)\n");
            #else
            int curveId = (int)ECC_SECP192R1;

            /* set make key and encrypt */
            bench_asym_algs |= BENCH_ECC_MAKEKEY | BENCH_ECC |
                               BENCH_ECC_ENCRYPT;
            if (csv_format != 1) {
                printf("\nECC Benchmarks:\n");
            }

            do {
                if (wc_ecc_get_curve_size_from_id(curveId) !=
                        ECC_BAD_ARG_E) {
                    bench_ecc_curve(curveId);
                    if (csv_format != 1) {
                        printf("\n");
                    }
                }
                curveId++;
            } while (curveId != (int)ECC_CURVE_MAX);
            #endif
        }
        else if (bench_asym_algs & BENCH_ECC_P256) {
            bench_ecc_curve((int)ECC_SECP256R1);
        }
        else if (bench_asym_algs & BENCH_ECC_P384) {
            bench_ecc_curve((int)ECC_SECP384R1);
        }
        else {
            #ifndef NO_ECC256
            bench_ecc_curve((int)ECC_SECP256R1);
            #endif
            #ifdef HAVE_ECC_BRAINPOOL
            bench_ecc_curve((int)ECC_BRAINPOOLP256R1);
            #endif
        }
    }
#endif

#ifdef HAVE_CURVE25519
    if (bench_all || (bench_asym_algs & BENCH_CURVE25519_KEYGEN))
        bench_curve25519KeyGen();
    #ifdef HAVE_CURVE25519_SHARED_SECRET
    if (bench_all || (bench_asym_algs & BENCH_CURVE25519_KA))
        bench_curve25519KeyAgree();
    #endif
#endif

#ifdef HAVE_ED25519
    if (bench_all || (bench_asym_algs & BENCH_ED25519_KEYGEN))
        bench_ed25519KeyGen();
    if (bench_all || (bench_asym_algs & BENCH_ED25519_SIGN))
        bench_ed25519KeySign();
#endif

#ifdef HAVE_CURVE448
    if (bench_all || (bench_asym_algs & BENCH_CURVE448_KEYGEN))
        bench_curve448KeyGen();
    #ifdef HAVE_CURVE448_SHARED_SECRET
    if (bench_all || (bench_asym_algs & BENCH_CURVE448_KA))
        bench_curve448KeyAgree();
    #endif
#endif

#ifdef HAVE_ED448
    if (bench_all || (bench_asym_algs & BENCH_ED448_KEYGEN))
        bench_ed448KeyGen();
    if (bench_all || (bench_asym_algs & BENCH_ED448_SIGN))
        bench_ed448KeySign();
#endif

exit:
    /* free benchmark buffers */
    XFREE(bench_plain, HEAP_HINT, DYNAMIC_TYPE_WOLF_BIGINT);
    XFREE(bench_cipher, HEAP_HINT, DYNAMIC_TYPE_WOLF_BIGINT);
#ifdef WOLFSSL_ASYNC_CRYPT
    XFREE(bench_key, HEAP_HINT, DYNAMIC_TYPE_WOLF_BIGINT);
    XFREE(bench_iv, HEAP_HINT, DYNAMIC_TYPE_WOLF_BIGINT);
#endif

#ifdef WOLF_CRYPTO_CB
#ifdef HAVE_INTEL_QA_SYNC
    wc_CryptoCb_CleanupIntelQa(&devId);
#endif
#ifdef HAVE_CAVIUM_OCTEON_SYNC
    wc_CryptoCb_CleanupOcteon(&devId);
#endif
#endif

#ifdef WOLFSSL_ASYNC_CRYPT
    /* free event queue */
    wolfEventQueue_Free(&eventQueue);
#endif

#if defined(HAVE_LOCAL_RNG)
    wc_FreeRng(&gRng);
#endif

#ifdef WOLFSSL_ASYNC_CRYPT
    wolfAsync_DevClose(&devId);
#endif

/* cleanup the thread if fixed point cache is enabled and have thread local */
#if defined(HAVE_THREAD_LS) && defined(HAVE_ECC) && defined(FP_ECC)
    wc_ecc_fp_free();
#endif

    (void)bench_cipher_algs;
    (void)bench_digest_algs;
    (void)bench_mac_algs;
    (void)bench_asym_algs;
    (void)bench_other_algs;

    return NULL;
}

int benchmark_init(void)
{
    int ret = 0;

    benchmark_static_init();

#ifdef WOLFSSL_STATIC_MEMORY
    ret = wc_LoadStaticMemory(&HEAP_HINT, gBenchMemory, sizeof(gBenchMemory),
                                                            WOLFMEM_GENERAL, 1);
    if (ret != 0) {
        printf("unable to load static memory %d\n", ret);
    }
#endif /* WOLFSSL_STATIC_MEMORY */

    if ((ret = wolfCrypt_Init()) != 0) {
        printf("wolfCrypt_Init failed %d\n", ret);
        return EXIT_FAILURE;
    }

    bench_stats_init();

#if defined(DEBUG_WOLFSSL) && !defined(HAVE_VALGRIND)
    wolfSSL_Debugging_ON();
#endif

    if (csv_format == 1) {
        printf("wolfCrypt Benchmark (block bytes %d, min %.1f sec each)\n",
        (int)BENCH_SIZE, BENCH_MIN_RUNTIME_SEC);
        printf("This format allows you to easily copy the output to a csv file.");
        printf("\n\nSymmetric Ciphers:\n\n");
        printf("Algorithm,MB/s,Cycles per byte,\n");
    } else {
        printf("wolfCrypt Benchmark (block bytes %d, min %.1f sec each)\n",
        (int)BENCH_SIZE, BENCH_MIN_RUNTIME_SEC);
    }

#ifdef HAVE_WNR
    ret = wc_InitNetRandom(wnrConfigFile, NULL, 5000);
    if (ret != 0) {
        printf("Whitewood netRandom config init failed %d\n", ret);
    }
#endif /* HAVE_WNR */

    return ret;
}

int benchmark_free(void)
{
    int ret;

#ifdef HAVE_WNR
    ret = wc_FreeNetRandom();
    if (ret < 0) {
        printf("Failed to free netRandom context %d\n", ret);
    }
#endif

    if (gPrintStats || devId != INVALID_DEVID) {
        bench_stats_print();
    }

    bench_stats_free();

    if ((ret = wolfCrypt_Cleanup()) != 0) {
        printf("error %d with wolfCrypt_Cleanup\n", ret);
    }

    return ret;
}

/* so embedded projects can pull in tests on their own */
#ifdef HAVE_STACK_SIZE
THREAD_RETURN WOLFSSL_THREAD benchmark_test(void* args)
#else
int benchmark_test(void *args)
#endif
{
    int ret;

    (void)args;

    printf("------------------------------------------------------------------------------\n");
    printf(" wolfSSL version %s\n", LIBWOLFSSL_VERSION_STRING);
    printf("------------------------------------------------------------------------------\n");

    ret = benchmark_init();
    if (ret != 0)
        EXIT_TEST(ret);

#if defined(WOLFSSL_ASYNC_CRYPT) && !defined(WC_NO_ASYNC_THREADING)
{
    int i;

    if (g_threadCount == 0) {
    #ifdef WC_ASYNC_BENCH_THREAD_COUNT
        g_threadCount = WC_ASYNC_BENCH_THREAD_COUNT;
    #else
        g_threadCount = wc_AsyncGetNumberOfCpus();
    #endif
    }

    printf("CPUs: %d\n", g_threadCount);

    g_threadData = (ThreadData*)XMALLOC(sizeof(ThreadData) * g_threadCount,
        HEAP_HINT, DYNAMIC_TYPE_TMP_BUFFER);
    if (g_threadData == NULL) {
        printf("Thread data alloc failed!\n");
        EXIT_TEST(EXIT_FAILURE);
    }

    /* Create threads */
    for (i = 0; i < g_threadCount; i++) {
        ret = wc_AsyncThreadCreate(&g_threadData[i].thread_id,
            benchmarks_do, &g_threadData[i]);
        if (ret != 0) {
            printf("Error creating benchmark thread %d\n", ret);
            EXIT_TEST(EXIT_FAILURE);
        }
    }

    /* Start threads */
    for (i = 0; i < g_threadCount; i++) {
        wc_AsyncThreadJoin(&g_threadData[i].thread_id);
    }

    XFREE(g_threadData, HEAP_HINT, DYNAMIC_TYPE_TMP_BUFFER);
}
#else
    benchmarks_do(NULL);
#endif

    printf("Benchmark complete\n");

    ret = benchmark_free();

    EXIT_TEST(ret);
}


#ifndef WC_NO_RNG
void bench_rng(void)
{
    int    ret, i, count;
    double start;
    long   pos, len, remain;
    WC_RNG myrng;

#ifndef HAVE_FIPS
    ret = wc_InitRng_ex(&myrng, HEAP_HINT, devId);
#else
    ret = wc_InitRng(&myrng);
#endif
    if (ret < 0) {
        printf("InitRNG failed %d\n", ret);
        return;
    }

    bench_stats_start(&count, &start);
    do {
        for (i = 0; i < numBlocks; i++) {
            /* Split request to handle large RNG request */
            pos = 0;
            remain = (int)BENCH_SIZE;
            while (remain > 0) {
                len = remain;
                if (len > RNG_MAX_BLOCK_LEN)
                    len = RNG_MAX_BLOCK_LEN;
                ret = wc_RNG_GenerateBlock(&myrng, &bench_plain[pos], (word32)len);
                if (ret < 0)
                    goto exit_rng;

                remain -= len;
                pos += len;
            }
        }
        count += i;
    } while (bench_stats_sym_check(start));
exit_rng:
    bench_stats_sym_finish("RNG", 0, count, bench_size, start, ret);

    wc_FreeRng(&myrng);
}
#endif /* WC_NO_RNG */


#ifndef NO_AES

#ifdef HAVE_AES_CBC

#ifdef WOLFSSL_RENESAS_TSIP_CRYPT
static  int tsip_bench_aescbc_internal(
                int             doAsync,
                const byte*     key,        word32      keySz,
                const byte*     iv,         word32      ivSz,
                const char*     encLabel,   const char* decLabel)
{
    int     ret     = 0; 
    int     count   = 0;
    int     times   = 0;
    double  start;
    int     bench_buf_size  = (int)bench_size;
    Aes     aes;

    /* key size check. only acceptable 128bit and 256bit key */
    if( keySz != 16 && keySz != 32)
        return  1;

    if (bench_buf_size % 16)
        bench_buf_size += 16 - (bench_buf_size % 16);
    
    /* buffers passed to TSIP must be 32bit-aligned */  
    byte* bench_plain  = (byte*)XMALLOC((size_t)bench_buf_size + 16, NULL, DYNAMIC_TYPE_CIPHER);
    byte* bench_cipher = (byte*)XMALLOC((size_t)bench_buf_size + 16, NULL, DYNAMIC_TYPE_CIPHER);

    XMEMSET(bench_plain,    0x30, bench_buf_size +16);
    XMEMSET(bench_cipher,   0,    bench_buf_size +16);  
    XMEMSET(&aes,           0,    sizeof(aes));
    
    /* 
     * The key passed as a parameter of this function should be "installed"
     * into TSIP with a provisioning key. To avoid this troublesom,   
     * make TSIP generate AES key in stead and use it for encryption and
     * decryption.
     */
    aes.ctx.keySize = keySz;

    XMEMCPY((byte*)aes.reg, iv,ivSz );  /* copy IV */    

    if(keySz == 16){
        ret = R_TSIP_GenerateAes128RandomKeyIndex(&aes.ctx.tsip_keyIdx);
    }
    else{
        ret = R_TSIP_GenerateAes256RandomKeyIndex(&aes.ctx.tsip_keyIdx);
    }

    if( ret== TSIP_SUCCESS)
    { 
        bench_stats_start(&count, &start);

        do {
            for (times = 0; times < numBlocks; times++ ) {
                ret = wc_tsip_AesCbcEncrypt(
                        &aes,bench_cipher,bench_plain,bench_size);
            }
            count += times;
        } while (bench_stats_sym_check(start) && ret == 0);
    
        if( ret == 0){
            bench_stats_sym_finish(encLabel,doAsync,count,bench_size,start,ret);

            bench_stats_start(&count, &start);

            do {
                for (times = 0; times < numBlocks ; times++) {
                    ret = wc_tsip_AesCbcDecrypt(
                            &aes,bench_plain,bench_cipher,bench_size);
                }
                count += times;
            } while (bench_stats_sym_check(start) && ret == 0);
            
            if( ret == 0 ){
                bench_stats_sym_finish(decLabel,doAsync, count, bench_size, start, ret);
            }
        }
    }
    (void)decLabel;
    
    XFREE(bench_plain,  NULL, DYNAMIC_TYPE_CIPHER);
    XFREE(bench_cipher, NULL, DYNAMIC_TYPE_CIPHER);
    
    return ret;
}

static void tsip_bench_aescbc(int doAsync)
{
   
#if defined(WOLFSSL_AES_128) 
    tsip_bench_aescbc_internal(
            doAsync, 
            NULL,               /* AES key ( not used )*/
            16,                 /* 16 bytes = 128bit lenght */
            bench_iv_buf, 12,   /* iv and its bytes count */
            "AES-128-CBC-enc", "AES-128-CBC-dec");
#endif
#ifdef WOLFSSL_AES_256
    tsip_bench_aescbc_internal(
            doAsync,
            NULL,
            32,
            bench_iv_buf, 12,
            "AES-256-CBC-enc", "AES-256-CBC-dec");
#endif
}
#endif /*WOLFSSL_RENESAS_TSIP_CRYPT*/


static void bench_aescbc_internal(int doAsync, const byte* key, word32 keySz,
                                  const byte* iv, const char* encLabel,
                                  const char* decLabel)
{
    int    ret = 0, i, count = 0, times, pending = 0;
    Aes    enc[BENCH_MAX_PENDING];
    double start;

    /* clear for done cleanup */
    XMEMSET(enc, 0, sizeof(enc));

    /* init keys */
    for (i = 0; i < BENCH_MAX_PENDING; i++) {
        if ((ret = wc_AesInit(&enc[i], HEAP_HINT,
                                doAsync ? devId : INVALID_DEVID)) != 0) {
            printf("AesInit failed, ret = %d\n", ret);
            goto exit;
        }

        ret = wc_AesSetKey(&enc[i], key, keySz, iv, AES_ENCRYPTION);
        if (ret != 0) {
            printf("AesSetKey failed, ret = %d\n", ret);
            goto exit;
        }
    }

    bench_stats_start(&count, &start);
    do {
        for (times = 0; times < numBlocks || pending > 0; ) {
            bench_async_poll(&pending);

            /* while free pending slots in queue, submit ops */
            for (i = 0; i < BENCH_MAX_PENDING; i++) {
                if (bench_async_check(&ret, BENCH_ASYNC_GET_DEV(&enc[i]), 0, &times, numBlocks, &pending)) {
                    ret = wc_AesCbcEncrypt(&enc[i], bench_plain, bench_cipher,
                        BENCH_SIZE);
                    if (!bench_async_handle(&ret, BENCH_ASYNC_GET_DEV(&enc[i]), 0, &times, &pending)) {
                        goto exit_aes_enc;
                    }
                }
            } /* for i */
        } /* for times */
        count += times;
    } while (bench_stats_sym_check(start));
exit_aes_enc:
    bench_stats_sym_finish(encLabel, doAsync, count, bench_size, start, ret);

    if (ret < 0) {
        goto exit;
    }

#ifdef HAVE_AES_DECRYPT
    /* init keys */
    for (i = 0; i < BENCH_MAX_PENDING; i++) {
        ret = wc_AesSetKey(&enc[i], key, keySz, iv, AES_DECRYPTION);
        if (ret != 0) {
            printf("AesSetKey failed, ret = %d\n", ret);
            goto exit;
        }
    }

    bench_stats_start(&count, &start);
    do {
        for (times = 0; times < numBlocks || pending > 0; ) {
            bench_async_poll(&pending);

            /* while free pending slots in queue, submit ops */
            for (i = 0; i < BENCH_MAX_PENDING; i++) {
                if (bench_async_check(&ret, BENCH_ASYNC_GET_DEV(&enc[i]), 0, &times, numBlocks, &pending)) {
                    ret = wc_AesCbcDecrypt(&enc[i], bench_plain, bench_cipher,
                        BENCH_SIZE);
                    if (!bench_async_handle(&ret, BENCH_ASYNC_GET_DEV(&enc[i]), 0, &times, &pending)) {
                        goto exit_aes_dec;
                    }
                }
            } /* for i */
        } /* for times */
        count += times;
    } while (bench_stats_sym_check(start));
exit_aes_dec:
    bench_stats_sym_finish(decLabel, doAsync, count, bench_size, start, ret);

#endif /* HAVE_AES_DECRYPT */

    (void)decLabel;
exit:

    for (i = 0; i < BENCH_MAX_PENDING; i++) {
        wc_AesFree(&enc[i]);
    }
}

void bench_aescbc(int doAsync)
{
#ifdef WOLFSSL_AES_128
    bench_aescbc_internal(doAsync, bench_key, 16, bench_iv,
                 "AES-128-CBC-enc", "AES-128-CBC-dec");
#endif
#ifdef WOLFSSL_AES_192
    bench_aescbc_internal(doAsync, bench_key, 24, bench_iv,
                 "AES-192-CBC-enc", "AES-192-CBC-dec");
#endif
#ifdef WOLFSSL_AES_256
    bench_aescbc_internal(doAsync, bench_key, 32, bench_iv,
                 "AES-256-CBC-enc", "AES-256-CBC-dec");
#endif
}

#endif /* HAVE_AES_CBC */

#ifdef HAVE_AESGCM

#ifdef WOLFSSL_RENESAS_TSIP_CRYPT
static  int wc_tsip_AesGcmEncrypt(
            Aes*  aes, 
            byte* out, const byte* in,  word32 sz,
            byte*       iv,             word32 ivSz,
            byte*       authTag,        word32 authTagSz,
            const byte* authIn,         word32 authInSz)
{

    tsip_gcm_handle_t   hdl;
    word32              ret;
    uint32_t            dataLen;  
    word32              blocks = (sz/ AES_BLOCK_SIZE);

    if ( in == NULL  || out == NULL || aes == NULL ||
         iv == NULL  || authTag == NULL || authIn == NULL ){   
        WOLFSSL_MSG("<< wc_tsip_AesGcmEncrypt: Bad Arg");
      return BAD_FUNC_ARG;
    }
 
    if (aes->ctx.keySize != 16 && aes->ctx.keySize != 32) {
        WOLFSSL_MSG("<< wc_tsip_AesGcmEncrypt: illegal key size");
        return  BAD_FUNC_ARG;
    }

    if((ret = tsip_hw_lock()) == 0){
    
        if (aes->ctx.keySize == 16) {
            ret = R_TSIP_Aes128GcmEncryptInit(&hdl,&aes->ctx.tsip_keyIdx,iv,ivSz);
        } else{
            ret = R_TSIP_Aes256GcmEncryptInit(&hdl,&aes->ctx.tsip_keyIdx,iv,ivSz);
        }

        if( ret == TSIP_SUCCESS){

            if (aes->ctx.keySize == 16){
                ret = R_TSIP_Aes128GcmEncryptUpdate(
                    &hdl,(uint8_t*)NULL,(uint8_t*)out,(uint32_t)0,
                    (uint8_t*)authIn,authInSz);
            }
            else{
                ret = R_TSIP_Aes256GcmEncryptUpdate(
                    &hdl,(uint8_t*)NULL,(uint8_t*)out,(uint32_t)0,
                    (uint8_t*)authIn,authInSz);
            }

            if(ret == TSIP_SUCCESS){

                while (ret == TSIP_SUCCESS && blocks--) {

                    if (aes->ctx.keySize == 16){
                        ret = R_TSIP_Aes128GcmEncryptUpdate(
                                &hdl,(uint8_t*)in,(uint8_t*)out,(uint32_t)AES_BLOCK_SIZE,  NULL, 0);
                    }
                    else{
                        ret = R_TSIP_Aes256GcmEncryptUpdate(
                                &hdl,(uint8_t*)in,(uint8_t*)out,(uint32_t)AES_BLOCK_SIZE,
                                NULL, 0);
                    }
                    in  += AES_BLOCK_SIZE;
                    out += AES_BLOCK_SIZE;
                }
            }
        }

        /* Once R_TSIP_Aed EncryptInit or R_TSIP_Aed Encrypt Update is called,
        * R_TSIP_AesxxxGcmEncryptFinal must be called regardless of the result
        * of the previous call. Otherwise, TSIP can not come out from its 
        * error state and all the trailing APIs will fail. 
        */   
        if (aes->ctx.keySize == 16) {
            ret = R_TSIP_Aes128GcmEncryptFinal(
                    &hdl,out,&dataLen,authTag);
        } 
        else {
            ret = R_TSIP_Aes256GcmEncryptFinal(
                    &hdl,out,&dataLen,authTag);
        }
        if(ret != TSIP_SUCCESS){
            WOLFSSL_MSG("R_TSIP_AesxxxGcmEncryptFinal: failed");
        }

        tsip_hw_unlock();
    }
    return ret;
}
static  int wc_tsip_AesGcmDecrypt(
            Aes*  aes, 
            byte* out, const byte* in,  word32 sz,
            byte*       iv,             word32 ivSz,
            byte*       authTag,        word32 authTagSz,
            const byte* authIn,         word32 authInSz)
{                            

    tsip_gcm_handle_t   hdl;
    word32              ret;
    word32              blocks = (sz/ AES_BLOCK_SIZE);
    uint32_t            dataLen;
    
    if ( in == NULL  || out == NULL || aes == NULL ||
         iv == NULL  || authTag == NULL || authIn == NULL ){    
      return BAD_FUNC_ARG;
    }

    if (aes->ctx.keySize != 16 && aes->ctx.keySize != 32) {
        WOLFSSL_MSG("<< wc_tsip_AesGcmEncrypt: illegal key size");
        return  BAD_FUNC_ARG;
    }

    if((ret = tsip_hw_lock()) == 0){
 
        if (aes->ctx.keySize == 16) {
            ret = R_TSIP_Aes128GcmDecryptInit(
                    &hdl,&aes->ctx.tsip_keyIdx,iv,ivSz);
        } 
        else{
            ret = R_TSIP_Aes256GcmDecryptInit(
                    &hdl,&aes->ctx.tsip_keyIdx,iv,ivSz);
        }

        if( ret == TSIP_SUCCESS ){

            /* pass only AuthTag and it's size before passing cipher text */
            if (aes->ctx.keySize == 16){

                ret = R_TSIP_Aes128GcmDecryptUpdate(
                            &hdl,
                            (uint8_t*)NULL, /* buffer for cipher text*/
                            (uint8_t*)out, /* buffer for plain text */
                            (uint32_t)0,
                            (uint8_t*)authIn,
                            authInSz);
            }
            else{
                ret = R_TSIP_Aes256GcmDecryptUpdate(
                            &hdl,
                            (uint8_t*)NULL, 
                            (uint8_t*)out,
                            (uint32_t)0,
                            (uint8_t*)authIn,
                            authInSz);
            }

            if(ret == TSIP_SUCCESS){

                while ((ret == TSIP_SUCCESS) && blocks--) {

                    if (aes->ctx.keySize == 16){ 
                        ret = R_TSIP_Aes128GcmDecryptUpdate(
                                &hdl,
                                (uint8_t*)in, 
                                (uint8_t*)out,
                                (uint32_t)AES_BLOCK_SIZE,
                                NULL,
                                0);
                    }
                    else{

                        ret = R_TSIP_Aes256GcmDecryptUpdate(
                                &hdl,
                                (uint8_t*)in, 
                                (uint8_t*)out,
                                (uint32_t)AES_BLOCK_SIZE,
                                NULL,
                                0);
                    }
                    in  += AES_BLOCK_SIZE;
                    out += AES_BLOCK_SIZE;
                }
            }
        }
    
        if (aes->ctx.keySize == 16) {
            ret = R_TSIP_Aes128GcmDecryptFinal(
                    &hdl,out,&dataLen,authTag,authTagSz);
        } 
        else {
            ret = R_TSIP_Aes256GcmDecryptFinal(
                    &hdl,out,&dataLen,authTag,authTagSz);
        }
    
        if( ret != TSIP_SUCCESS ){
            WOLFSSL_MSG("R_TSIP_AesXXXGcmDecryptFinal: failed");
        }
    
        tsip_hw_unlock();
    }
    return ret;
}
static  int tsip_bench_aesgcm_internal(
                int             doAsync,
                const byte*     key,        word32      keySz,
                const byte*     iv,         word32      ivSz,
                const char*     encLabel,   const char* decLabel)
{
    #define TSIP_AES_AUTH_ADD_SZ  16
    #define TSIP_AES_AUTH_TAG_SZ  16

    /* additional authentication data */
    const byte add_auth_data[] = 
    {
        0x22,0x33,0x44,0x55,0x66,0x77,0x88,0x99,
        0xAA,0xBB,0xCC,0xDD,0xEE,0xFF,0x00,0x11
    };

    int     ret     = 0; 
    int     count   = 0;
    int     times   = 0;
    double  start;
    int     numBlocks       = 25; /* how many megs to test (en/de)cryption */
    word32  bench_size      = (1024ul);
    int     bench_buf_size  = (int)bench_size;
    Aes     aes;

    /* key size check. only acceptable 128bit and 256bit key */
    if( keySz != 16 && keySz != 32)
        return  1;


    if (bench_buf_size % 16)
        bench_buf_size += 16 - (bench_buf_size % 16);
    
    /* buffers passed to TSIP must be 32bit-aligned */  
    byte* bench_plain  = (byte*)XMALLOC((size_t)bench_buf_size + 16, NULL, DYNAMIC_TYPE_CIPHER);
    byte* bench_cipher = (byte*)XMALLOC((size_t)bench_buf_size + 16, NULL, DYNAMIC_TYPE_CIPHER);
    byte* bench_addtn  = (byte*)XMALLOC((size_t)16, NULL, DYNAMIC_TYPE_CIPHER);
    byte* bench_tag    = (byte*)XMALLOC((size_t)16, NULL, DYNAMIC_TYPE_CIPHER);

    XMEMCPY(bench_addtn,    add_auth_data,TSIP_AES_AUTH_ADD_SZ );
    XMEMSET(bench_plain,    0x30, bench_buf_size +16);
    XMEMSET(bench_cipher,   0,    bench_buf_size +16);  
    XMEMSET(bench_tag,      0,    TSIP_AES_AUTH_TAG_SZ);
    XMEMSET(&aes,           0,    sizeof(aes));
    

    /* 
     * The key passed as a parameter of this function should be "installed"
     * into TSIP with a provisioning key. To avoid this troublesom,   
     * make TSIP generate AES key in stead and use it for encryption and
     * decryption.
     */
    aes.ctx.keySize = keySz;
    
    if(keySz == 16){
        ret = R_TSIP_GenerateAes128RandomKeyIndex(&aes.ctx.tsip_keyIdx);
    }
    else{
        ret = R_TSIP_GenerateAes256RandomKeyIndex(&aes.ctx.tsip_keyIdx);
    }

    if( ret== TSIP_SUCCESS)
    { 
        bench_stats_start(&count, &start);

        do {
            for (times = 0; times < numBlocks; times++ ) {
                ret = wc_tsip_AesGcmEncrypt(
                        &aes,            
                        bench_cipher,
                        bench_plain,
                        bench_size,
                        (byte*)iv,      ivSz, 
                        bench_tag,      TSIP_AES_AUTH_TAG_SZ,
                        bench_addtn,    TSIP_AES_AUTH_ADD_SZ);
            }
            count += times;
        } while (bench_stats_sym_check(start) && ret == 0);
    
        if( ret == 0){
            bench_stats_sym_finish(encLabel,doAsync,count,bench_size,start,ret);

            bench_stats_start(&count, &start);

            do {
                for (times = 0; times < numBlocks ; times++) {        
                    ret = wc_tsip_AesGcmDecrypt(
                            &aes,               
                            bench_plain,
                            bench_cipher,
                            bench_size,
                            (byte*)iv,      ivSz,
                            bench_tag,      TSIP_AES_AUTH_TAG_SZ,
                            bench_addtn,    TSIP_AES_AUTH_ADD_SZ);
                }
                count += times;
            } while (bench_stats_sym_check(start) && ret == 0);

            if( ret == 0 ){
                bench_stats_sym_finish(decLabel,doAsync,count,bench_size,start,ret);
            }
            (void)decLabel;
        }
    }
    
    XFREE(bench_plain,  NULL, DYNAMIC_TYPE_CIPHER);
    XFREE(bench_cipher, NULL, DYNAMIC_TYPE_CIPHER);
    XFREE(bench_tag,    NULL, DYNAMIC_TYPE_CIPHER);
    XFREE(bench_addtn,  NULL, DYNAMIC_TYPE_CIPHER);
    
    return ret;
}
static void tsip_bench_aesgcm(int doAsync)
{
   
#if defined(WOLFSSL_AES_128) 
    tsip_bench_aesgcm_internal(
            doAsync, 
            NULL,               /* AES key ( not used )*/
            16,                 /* 16 bytes = 128bit lenght */
            bench_iv_buf, 12,   /* iv and its bytes count */
            "AES-128-GCM-enc", "AES-128-GCM-dec");
#endif
#ifdef WOLFSSL_AES_256
    tsip_bench_aesgcm_internal(
            doAsync,
            NULL,
            32,
            bench_iv_buf, 12,
            "AES-256-GCM-enc", "AES-256-GCM-dec");
#endif
}
#endif /*WOLFSSL_RENESAS_TSIP_CRYPT*/

static void bench_aesgcm_internal(int doAsync, const byte* key, word32 keySz,
                                  const byte* iv, word32 ivSz,
                                  const char* encLabel, const char* decLabel)
{
    int    ret = 0, i, count = 0, times, pending = 0;
    Aes    enc[BENCH_MAX_PENDING];
#ifdef HAVE_AES_DECRYPT
    Aes    dec[BENCH_MAX_PENDING];
#endif
    double start;

    DECLARE_VAR(bench_additional, byte, AES_AUTH_ADD_SZ, HEAP_HINT);
    DECLARE_VAR(bench_tag, byte, AES_AUTH_TAG_SZ, HEAP_HINT);
#ifdef DECLARE_VAR_IS_HEAP_ALLOC
    if (bench_additional == NULL || bench_tag == NULL) {
        printf("bench_aesgcm_internal malloc failed\n");
        goto exit;
    }
#endif

    /* clear for done cleanup */
    XMEMSET(enc, 0, sizeof(enc));
#ifdef HAVE_AES_DECRYPT
    XMEMSET(dec, 0, sizeof(dec));
#endif
#ifdef WOLFSSL_ASYNC_CRYPT
    if (bench_additional)
#endif
        XMEMSET(bench_additional, 0, AES_AUTH_ADD_SZ);
#ifdef WOLFSSL_ASYNC_CRYPT
    if (bench_tag)
#endif
        XMEMSET(bench_tag, 0, AES_AUTH_TAG_SZ);

    /* init keys */
    for (i = 0; i < BENCH_MAX_PENDING; i++) {
        if ((ret = wc_AesInit(&enc[i], HEAP_HINT,
                        doAsync ? devId : INVALID_DEVID)) != 0) {
            printf("AesInit failed, ret = %d\n", ret);
            goto exit;
        }

        ret = wc_AesGcmSetKey(&enc[i], key, keySz);
        if (ret != 0) {
            printf("AesGcmSetKey failed, ret = %d\n", ret);
            goto exit;
        }
    }

    /* GCM uses same routine in backend for both encrypt and decrypt */
    bench_stats_start(&count, &start);
    do {
        for (times = 0; times < numBlocks || pending > 0; ) {
            bench_async_poll(&pending);

            /* while free pending slots in queue, submit ops */
            for (i = 0; i < BENCH_MAX_PENDING; i++) {
                if (bench_async_check(&ret, BENCH_ASYNC_GET_DEV(&enc[i]), 0, &times, numBlocks, &pending)) {
                    ret = wc_AesGcmEncrypt(&enc[i], bench_cipher,
                        bench_plain, BENCH_SIZE,
                        iv, ivSz, bench_tag, AES_AUTH_TAG_SZ,
                        bench_additional, aesAuthAddSz);
                    if (!bench_async_handle(&ret, BENCH_ASYNC_GET_DEV(&enc[i]), 0, &times, &pending)) {
                        goto exit_aes_gcm;
                    }
                }
            } /* for i */
        } /* for times */
        count += times;
    } while (bench_stats_sym_check(start));
exit_aes_gcm:
    bench_stats_sym_finish(encLabel, doAsync, count, bench_size, start, ret);

#ifdef HAVE_AES_DECRYPT
    /* init keys */
    for (i = 0; i < BENCH_MAX_PENDING; i++) {
        if ((ret = wc_AesInit(&dec[i], HEAP_HINT,
                        doAsync ? devId : INVALID_DEVID)) != 0) {
            printf("AesInit failed, ret = %d\n", ret);
            goto exit;
        }

        ret = wc_AesGcmSetKey(&dec[i], key, keySz);
        if (ret != 0) {
            printf("AesGcmSetKey failed, ret = %d\n", ret);
            goto exit;
        }
    }

    bench_stats_start(&count, &start);
    do {
        for (times = 0; times < numBlocks || pending > 0; ) {
            bench_async_poll(&pending);

            /* while free pending slots in queue, submit ops */
            for (i = 0; i < BENCH_MAX_PENDING; i++) {
                if (bench_async_check(&ret, BENCH_ASYNC_GET_DEV(&dec[i]), 0, &times, numBlocks, &pending)) {
                    ret = wc_AesGcmDecrypt(&dec[i], bench_plain,
                        bench_cipher, BENCH_SIZE,
                        iv, ivSz, bench_tag, AES_AUTH_TAG_SZ,
                        bench_additional, aesAuthAddSz);
                    if (!bench_async_handle(&ret, BENCH_ASYNC_GET_DEV(&dec[i]), 0, &times, &pending)) {
                        goto exit_aes_gcm_dec;
                    }
                }
            } /* for i */
        } /* for times */
        count += times;
    } while (bench_stats_sym_check(start));
exit_aes_gcm_dec:
    bench_stats_sym_finish(decLabel, doAsync, count, bench_size, start, ret);
#endif /* HAVE_AES_DECRYPT */

    (void)decLabel;

exit:

    if (ret < 0) {
        printf("bench_aesgcm failed: %d\n", ret);
    }
#ifdef HAVE_AES_DECRYPT
    for (i = 0; i < BENCH_MAX_PENDING; i++) {
        wc_AesFree(&dec[i]);
    }
#endif
    for (i = 0; i < BENCH_MAX_PENDING; i++) {
        wc_AesFree(&enc[i]);
    }

    FREE_VAR(bench_additional, HEAP_HINT);
    FREE_VAR(bench_tag, HEAP_HINT);
}

void bench_aesgcm(int doAsync)
{
#if defined(WOLFSSL_AES_128) && !defined(WOLFSSL_AFALG_XILINX_AES) \
	&& !defined(WOLFSSL_XILINX_CRYPT)
    bench_aesgcm_internal(doAsync, bench_key, 16, bench_iv, 12,
                          "AES-128-GCM-enc", "AES-128-GCM-dec");
#endif
#if defined(WOLFSSL_AES_192) && !defined(WOLFSSL_AFALG_XILINX_AES) \
	&& !defined(WOLFSSL_XILINX_CRYPT)
    bench_aesgcm_internal(doAsync, bench_key, 24, bench_iv, 12,
                          "AES-192-GCM-enc", "AES-192-GCM-dec");
#endif
#ifdef WOLFSSL_AES_256
    bench_aesgcm_internal(doAsync, bench_key, 32, bench_iv, 12,
                          "AES-256-GCM-enc", "AES-256-GCM-dec");
#endif
}

/* GMAC */
void bench_gmac(void)
{
    int ret, count = 0;
    Gmac gmac;
    double start;
    byte tag[AES_AUTH_TAG_SZ];

    /* determine GCM GHASH method */
#ifdef GCM_SMALL
    const char* gmacStr = "GMAC Small";
#elif defined(GCM_TABLE)
    const char* gmacStr = "GMAC Table";
#elif defined(GCM_TABLE_4BIT)
    const char* gmacStr = "GMAC Table 4-bit";
#elif defined(GCM_WORD32)
    const char* gmacStr = "GMAC Word32";
#else
    const char* gmacStr = "GMAC Default";
#endif

    /* init keys */
    XMEMSET(bench_plain, 0, bench_size);
    XMEMSET(tag, 0, sizeof(tag));
    XMEMSET(&gmac, 0, sizeof(Gmac)); /* clear context */
    (void)wc_AesInit((Aes*)&gmac, HEAP_HINT, INVALID_DEVID);
    wc_GmacSetKey(&gmac, bench_key, 16);
    
    bench_stats_start(&count, &start);
    do {                        
        ret = wc_GmacUpdate(&gmac, bench_iv, 12, bench_plain, bench_size, 
            tag, sizeof(tag));

        count++;
    } while (bench_stats_sym_check(start));
    wc_AesFree((Aes*)&gmac);

    bench_stats_sym_finish(gmacStr, 0, count, bench_size, start, ret);    
}

#endif /* HAVE_AESGCM */


#ifdef WOLFSSL_AES_DIRECT
static void bench_aesecb_internal(int doAsync, const byte* key, word32 keySz,
                                  const char* encLabel, const char* decLabel)
{
    int    ret, i, count = 0, times, pending = 0;
    Aes    enc[BENCH_MAX_PENDING];
    double start;

    /* clear for done cleanup */
    XMEMSET(enc, 0, sizeof(enc));

    /* init keys */
    for (i = 0; i < BENCH_MAX_PENDING; i++) {
        if ((ret = wc_AesInit(&enc[i], HEAP_HINT,
                                doAsync ? devId : INVALID_DEVID)) != 0) {
            printf("AesInit failed, ret = %d\n", ret);
            goto exit;
        }

        ret = wc_AesSetKey(&enc[i], key, keySz, bench_iv, AES_ENCRYPTION);
        if (ret != 0) {
            printf("AesSetKey failed, ret = %d\n", ret);
            goto exit;
        }
    }

    bench_stats_start(&count, &start);
    do {
        for (times = 0; times < numBlocks || pending > 0; ) {
            bench_async_poll(&pending);

            /* while free pending slots in queue, submit ops */
            for (i = 0; i < BENCH_MAX_PENDING; i++) {
                if (bench_async_check(&ret, BENCH_ASYNC_GET_DEV(&enc[i]), 0, &times, numBlocks, &pending)) {
                    wc_AesEncryptDirect(&enc[i], bench_cipher, bench_plain);
                    ret = 0;
                    if (!bench_async_handle(&ret, BENCH_ASYNC_GET_DEV(&enc[i]), 0, &times, &pending)) {
                        goto exit_aes_enc;
                    }
                }
            } /* for i */
        } /* for times */
        count += times;
    } while (bench_stats_sym_check(start));
exit_aes_enc:
    bench_stats_sym_finish(encLabel, doAsync, count, AES_BLOCK_SIZE,
                           start, ret);

#ifdef HAVE_AES_DECRYPT
    /* init keys */
    for (i = 0; i < BENCH_MAX_PENDING; i++) {
        ret = wc_AesSetKey(&enc[i], key, keySz, bench_iv, AES_DECRYPTION);
        if (ret != 0) {
            printf("AesSetKey failed, ret = %d\n", ret);
            goto exit;
        }
    }

    bench_stats_start(&count, &start);
    do {
        for (times = 0; times < numBlocks || pending > 0; ) {
            bench_async_poll(&pending);

            /* while free pending slots in queue, submit ops */
            for (i = 0; i < BENCH_MAX_PENDING; i++) {
                if (bench_async_check(&ret, BENCH_ASYNC_GET_DEV(&enc[i]), 0, &times, numBlocks, &pending)) {
                    wc_AesDecryptDirect(&enc[i], bench_plain,
                                              bench_cipher);
                    ret = 0;
                    if (!bench_async_handle(&ret, BENCH_ASYNC_GET_DEV(&enc[i]), 0, &times, &pending)) {
                        goto exit_aes_dec;
                    }
                }
            } /* for i */
        } /* for times */
        count += times;
    } while (bench_stats_sym_check(start));
exit_aes_dec:
    bench_stats_sym_finish(decLabel, doAsync, count, AES_BLOCK_SIZE,
                           start, ret);

#endif /* HAVE_AES_DECRYPT */

exit:

    for (i = 0; i < BENCH_MAX_PENDING; i++) {
        wc_AesFree(&enc[i]);
    }
}

void bench_aesecb(int doAsync)
{
#ifdef WOLFSSL_AES_128
    bench_aesecb_internal(doAsync, bench_key, 16,
                 "AES-128-ECB-enc", "AES-128-ECB-dec");
#endif
#ifdef WOLFSSL_AES_192
    bench_aesecb_internal(doAsync, bench_key, 24,
                 "AES-192-ECB-enc", "AES-192-ECB-dec");
#endif
#ifdef WOLFSSL_AES_256
    bench_aesecb_internal(doAsync, bench_key, 32,
                 "AES-256-ECB-enc", "AES-256-ECB-dec");
#endif
}
#endif /* WOLFSSL_AES_DIRECT */

#ifdef WOLFSSL_AES_CFB
static void bench_aescfb_internal(const byte* key, word32 keySz, const byte* iv,
                                  const char* label)
{
    Aes    enc;
    double start;
    int    i, ret, count;

    ret = wc_AesSetKey(&enc, key, keySz, iv, AES_ENCRYPTION);
    if (ret != 0) {
        printf("AesSetKey failed, ret = %d\n", ret);
        return;
    }

    bench_stats_start(&count, &start);
    do {
        for (i = 0; i < numBlocks; i++) {
            if((ret = wc_AesCfbEncrypt(&enc, bench_plain, bench_cipher,
                            BENCH_SIZE)) != 0) {
                printf("wc_AesCfbEncrypt failed, ret = %d\n", ret);
                return;
            }
        }
        count += i;
    } while (bench_stats_sym_check(start));
    bench_stats_sym_finish(label, 0, count, bench_size, start, ret);
}

void bench_aescfb(void)
{
#ifdef WOLFSSL_AES_128
    bench_aescfb_internal(bench_key, 16, bench_iv, "AES-128-CFB");
#endif
#ifdef WOLFSSL_AES_192
    bench_aescfb_internal(bench_key, 24, bench_iv, "AES-192-CFB");
#endif
#ifdef WOLFSSL_AES_256
    bench_aescfb_internal(bench_key, 32, bench_iv, "AES-256-CFB");
#endif
}
#endif /* WOLFSSL_AES_CFB */


#ifdef WOLFSSL_AES_OFB
static void bench_aesofb_internal(const byte* key, word32 keySz, const byte* iv,
                                  const char* label)
{
    Aes    enc;
    double start;
    int    i, ret, count;

    ret = wc_AesSetKey(&enc, key, keySz, iv, AES_ENCRYPTION);
    if (ret != 0) {
        printf("AesSetKey failed, ret = %d\n", ret);
        return;
    }

    bench_stats_start(&count, &start);
    do {
        for (i = 0; i < numBlocks; i++) {
            if((ret = wc_AesOfbEncrypt(&enc, bench_plain, bench_cipher,
                            BENCH_SIZE)) != 0) {
                printf("wc_AesCfbEncrypt failed, ret = %d\n", ret);
                return;
            }
        }
        count += i;
    } while (bench_stats_sym_check(start));
    bench_stats_sym_finish(label, 0, count, bench_size, start, ret);
}

void bench_aesofb(void)
{
#ifdef WOLFSSL_AES_128
    bench_aesofb_internal(bench_key, 16, bench_iv, "AES-128-OFB");
#endif
#ifdef WOLFSSL_AES_192
    bench_aesofb_internal(bench_key, 24, bench_iv, "AES-192-OFB");
#endif
#ifdef WOLFSSL_AES_256
    bench_aesofb_internal(bench_key, 32, bench_iv, "AES-256-OFB");
#endif
}
#endif /* WOLFSSL_AES_CFB */


#ifdef WOLFSSL_AES_XTS
void bench_aesxts(void)
{
    XtsAes aes;
    double start;
    int    i, count, ret;

    static unsigned char k1[] = {
        0xa1, 0xb9, 0x0c, 0xba, 0x3f, 0x06, 0xac, 0x35,
        0x3b, 0x2c, 0x34, 0x38, 0x76, 0x08, 0x17, 0x62,
        0x09, 0x09, 0x23, 0x02, 0x6e, 0x91, 0x77, 0x18,
        0x15, 0xf2, 0x9d, 0xab, 0x01, 0x93, 0x2f, 0x2f
    };

    static unsigned char i1[] = {
        0x4f, 0xae, 0xf7, 0x11, 0x7c, 0xda, 0x59, 0xc6,
        0x6e, 0x4b, 0x92, 0x01, 0x3e, 0x76, 0x8a, 0xd5
    };

    ret = wc_AesXtsSetKey(&aes, k1, sizeof(k1), AES_ENCRYPTION,
            HEAP_HINT, devId);
    if (ret != 0) {
        printf("wc_AesXtsSetKey failed, ret = %d\n", ret);
        return;
    }

    bench_stats_start(&count, &start);
    do {
        for (i = 0; i < numBlocks; i++) {
            if ((ret = wc_AesXtsEncrypt(&aes, bench_plain, bench_cipher,
                            BENCH_SIZE, i1, sizeof(i1))) != 0) {
                printf("wc_AesXtsEncrypt failed, ret = %d\n", ret);
                return;
            }
        }
        count += i;
    } while (bench_stats_sym_check(start));
    bench_stats_sym_finish("AES-XTS-enc", 0, count, bench_size, start, ret);
    wc_AesXtsFree(&aes);

    /* decryption benchmark */
    ret = wc_AesXtsSetKey(&aes, k1, sizeof(k1), AES_DECRYPTION,
            HEAP_HINT, devId);
    if (ret != 0) {
        printf("wc_AesXtsSetKey failed, ret = %d\n", ret);
        return;
    }

    bench_stats_start(&count, &start);
    do {
        for (i = 0; i < numBlocks; i++) {
            if ((ret = wc_AesXtsDecrypt(&aes, bench_plain, bench_cipher,
                            BENCH_SIZE, i1, sizeof(i1))) != 0) {
                printf("wc_AesXtsDecrypt failed, ret = %d\n", ret);
                return;
            }
        }
        count += i;
    } while (bench_stats_sym_check(start));
    bench_stats_sym_finish("AES-XTS-dec", 0, count, bench_size, start, ret);
    wc_AesXtsFree(&aes);
}
#endif /* WOLFSSL_AES_XTS */


#ifdef WOLFSSL_AES_COUNTER
static void bench_aesctr_internal(const byte* key, word32 keySz, const byte* iv,
                                  const char* label)
{
    Aes    enc;
    double start;
    int    i, count, ret = 0;

    wc_AesSetKeyDirect(&enc, key, keySz, iv, AES_ENCRYPTION);

    bench_stats_start(&count, &start);
    do {
        for (i = 0; i < numBlocks; i++) {
            if((ret = wc_AesCtrEncrypt(&enc, bench_plain, bench_cipher, BENCH_SIZE)) != 0) {
                printf("wc_AesCtrEncrypt failed, ret = %d\n", ret);
                return;
            }
        }
        count += i;
    } while (bench_stats_sym_check(start));
    bench_stats_sym_finish(label, 0, count, bench_size, start, ret);
}

void bench_aesctr(void)
{
#ifdef WOLFSSL_AES_128
    bench_aesctr_internal(bench_key, 16, bench_iv, "AES-128-CTR");
#endif
#ifdef WOLFSSL_AES_192
    bench_aesctr_internal(bench_key, 24, bench_iv, "AES-192-CTR");
#endif
#ifdef WOLFSSL_AES_256
    bench_aesctr_internal(bench_key, 32, bench_iv, "AES-256-CTR");
#endif
}
#endif /* WOLFSSL_AES_COUNTER */


#ifdef HAVE_AESCCM
void bench_aesccm(void)
{
    Aes    enc;
    double start;
    int    ret, i, count;

    DECLARE_VAR(bench_additional, byte, AES_AUTH_ADD_SZ, HEAP_HINT);
    DECLARE_VAR(bench_tag, byte, AES_AUTH_TAG_SZ, HEAP_HINT);

#ifdef DECLARE_VAR_IS_HEAP_ALLOC
    if (bench_additional == NULL || bench_tag == NULL) {
        printf("bench_aesccm malloc failed\n");
        goto exit;
    }
#endif

    XMEMSET(bench_tag, 0, AES_AUTH_TAG_SZ);
    XMEMSET(bench_additional, 0, AES_AUTH_ADD_SZ);

    if ((ret = wc_AesCcmSetKey(&enc, bench_key, 16)) != 0) {
        printf("wc_AesCcmSetKey failed, ret = %d\n", ret);
        goto exit;
    }

    bench_stats_start(&count, &start);
    do {
        for (i = 0; i < numBlocks; i++) {
            wc_AesCcmEncrypt(&enc, bench_cipher, bench_plain, BENCH_SIZE,
                bench_iv, 12, bench_tag, AES_AUTH_TAG_SZ,
                bench_additional, aesAuthAddSz);
        }
        count += i;
    } while (bench_stats_sym_check(start));
    bench_stats_sym_finish("AES-CCM-Enc", 0, count, bench_size, start, ret);

    bench_stats_start(&count, &start);
    do {
        for (i = 0; i < numBlocks; i++) {
            wc_AesCcmDecrypt(&enc, bench_plain, bench_cipher, BENCH_SIZE,
                bench_iv, 12, bench_tag, AES_AUTH_TAG_SZ,
                bench_additional, aesAuthAddSz);
        }
        count += i;
    } while (bench_stats_sym_check(start));
    bench_stats_sym_finish("AES-CCM-Dec", 0, count, bench_size, start, ret);

  exit:

    FREE_VAR(bench_additional, HEAP_HINT);
    FREE_VAR(bench_tag, HEAP_HINT);
}
#endif /* HAVE_AESCCM */
#endif /* !NO_AES */


#ifdef HAVE_POLY1305
void bench_poly1305(void)
{
    Poly1305 enc;
    byte     mac[16];
    double   start;
    int      ret = 0, i, count;

    if (digest_stream) {
        ret = wc_Poly1305SetKey(&enc, bench_key, 32);
        if (ret != 0) {
            printf("Poly1305SetKey failed, ret = %d\n", ret);
            return;
        }

        bench_stats_start(&count, &start);
        do {
            for (i = 0; i < numBlocks; i++) {
                ret = wc_Poly1305Update(&enc, bench_plain, BENCH_SIZE);
                if (ret != 0) {
                    printf("Poly1305Update failed: %d\n", ret);
                    break;
                }
            }
            wc_Poly1305Final(&enc, mac);
            count += i;
        } while (bench_stats_sym_check(start));
        bench_stats_sym_finish("POLY1305", 0, count, bench_size, start, ret);
    }
    else {
        bench_stats_start(&count, &start);
        do {
            for (i = 0; i < numBlocks; i++) {
                ret = wc_Poly1305SetKey(&enc, bench_key, 32);
                if (ret != 0) {
                    printf("Poly1305SetKey failed, ret = %d\n", ret);
                    return;
                }
                ret = wc_Poly1305Update(&enc, bench_plain, BENCH_SIZE);
                if (ret != 0) {
                    printf("Poly1305Update failed: %d\n", ret);
                    break;
                }
                wc_Poly1305Final(&enc, mac);
            }
            count += i;
        } while (bench_stats_sym_check(start));
        bench_stats_sym_finish("POLY1305", 0, count, bench_size, start, ret);
    }
}
#endif /* HAVE_POLY1305 */


#ifdef HAVE_CAMELLIA
void bench_camellia(void)
{
    Camellia cam;
    double   start;
    int      ret, i, count;

    ret = wc_CamelliaSetKey(&cam, bench_key, 16, bench_iv);
    if (ret != 0) {
        printf("CamelliaSetKey failed, ret = %d\n", ret);
        return;
    }

    bench_stats_start(&count, &start);
    do {
        for (i = 0; i < numBlocks; i++) {
            ret = wc_CamelliaCbcEncrypt(&cam, bench_plain, bench_cipher,
                                                            BENCH_SIZE);
            if (ret < 0) {
                printf("CamelliaCbcEncrypt failed: %d\n", ret);
                return;
            }
        }
        count += i;
    } while (bench_stats_sym_check(start));
    bench_stats_sym_finish("Camellia", 0, count, bench_size, start, ret);
}
#endif


#ifndef NO_DES3
void bench_des(int doAsync)
{
    int    ret = 0, i, count = 0, times, pending = 0;
    Des3   enc[BENCH_MAX_PENDING];
    double start;

    /* clear for done cleanup */
    XMEMSET(enc, 0, sizeof(enc));

    /* init keys */
    for (i = 0; i < BENCH_MAX_PENDING; i++) {
        if ((ret = wc_Des3Init(&enc[i], HEAP_HINT,
                                doAsync ? devId : INVALID_DEVID)) != 0) {
            printf("Des3Init failed, ret = %d\n", ret);
            goto exit;
        }

        ret = wc_Des3_SetKey(&enc[i], bench_key, bench_iv, DES_ENCRYPTION);
        if (ret != 0) {
            printf("Des3_SetKey failed, ret = %d\n", ret);
            goto exit;
        }
    }

    bench_stats_start(&count, &start);
    do {
        for (times = 0; times < numBlocks || pending > 0; ) {
            bench_async_poll(&pending);

            /* while free pending slots in queue, submit ops */
            for (i = 0; i < BENCH_MAX_PENDING; i++) {
                if (bench_async_check(&ret, BENCH_ASYNC_GET_DEV(&enc[i]), 0, &times, numBlocks, &pending)) {
                    ret = wc_Des3_CbcEncrypt(&enc[i], bench_plain, bench_cipher,
                        BENCH_SIZE);
                    if (!bench_async_handle(&ret, BENCH_ASYNC_GET_DEV(&enc[i]), 0, &times, &pending)) {
                        goto exit_3des;
                    }
                }
            } /* for i */
        } /* for times */
        count += times;
    } while (bench_stats_sym_check(start));
exit_3des:
    bench_stats_sym_finish("3DES", doAsync, count, bench_size, start, ret);

exit:

    for (i = 0; i < BENCH_MAX_PENDING; i++) {
        wc_Des3Free(&enc[i]);
    }
}
#endif /* !NO_DES3 */


#ifdef HAVE_IDEA
void bench_idea(void)
{
    Idea   enc;
    double start;
    int    ret = 0, i, count;

    ret = wc_IdeaSetKey(&enc, bench_key, IDEA_KEY_SIZE, bench_iv,
        IDEA_ENCRYPTION);
    if (ret != 0) {
        printf("Des3_SetKey failed, ret = %d\n", ret);
        return;
    }

    bench_stats_start(&count, &start);
    do {
        for (i = 0; i < numBlocks; i++) {
            wc_IdeaCbcEncrypt(&enc, bench_plain, bench_cipher, BENCH_SIZE);
        }
        count += i;
    } while (bench_stats_sym_check(start));
    bench_stats_sym_finish("IDEA", 0, count, bench_size, start, ret);
}
#endif /* HAVE_IDEA */


#ifndef NO_RC4
void bench_arc4(int doAsync)
{
    int    ret = 0, i, count = 0, times, pending = 0;
    Arc4   enc[BENCH_MAX_PENDING];
    double start;

    /* clear for done cleanup */
    XMEMSET(enc, 0, sizeof(enc));

    /* init keys */
    for (i = 0; i < BENCH_MAX_PENDING; i++) {
        if ((ret = wc_Arc4Init(&enc[i], HEAP_HINT,
                            doAsync ? devId : INVALID_DEVID)) != 0) {
            printf("Arc4Init failed, ret = %d\n", ret);
            goto exit;
        }

        ret = wc_Arc4SetKey(&enc[i], bench_key, 16);
        if (ret != 0) {
            printf("Arc4SetKey failed, ret = %d\n", ret);
            goto exit;
        }
    }

    bench_stats_start(&count, &start);
    do {
        for (times = 0; times < numBlocks || pending > 0; ) {
            bench_async_poll(&pending);

            /* while free pending slots in queue, submit ops */
            for (i = 0; i < BENCH_MAX_PENDING; i++) {
                if (bench_async_check(&ret, BENCH_ASYNC_GET_DEV(&enc[i]), 0, &times, numBlocks, &pending)) {
                    ret = wc_Arc4Process(&enc[i], bench_cipher, bench_plain,
                        BENCH_SIZE);
                    if (!bench_async_handle(&ret, BENCH_ASYNC_GET_DEV(&enc[i]), 0, &times, &pending)) {
                        goto exit_arc4;
                    }
                }
            } /* for i */
        } /* for times */
        count += times;
    } while (bench_stats_sym_check(start));
exit_arc4:
    bench_stats_sym_finish("ARC4", doAsync, count, bench_size, start, ret);

exit:

    for (i = 0; i < BENCH_MAX_PENDING; i++) {
        wc_Arc4Free(&enc[i]);
    }
}
#endif /* !NO_RC4 */


#ifdef HAVE_HC128
void bench_hc128(void)
{
    HC128  enc;
    double start;
    int    i, count;

    wc_Hc128_SetKey(&enc, bench_key, bench_iv);

    bench_stats_start(&count, &start);
    do {
        for (i = 0; i < numBlocks; i++) {
            wc_Hc128_Process(&enc, bench_cipher, bench_plain, BENCH_SIZE);
        }
        count += i;
    } while (bench_stats_sym_check(start));
    bench_stats_sym_finish("HC128", 0, count, bench_size, start, 0);
}
#endif /* HAVE_HC128 */


#ifndef NO_RABBIT
void bench_rabbit(void)
{
    Rabbit enc;
    double start;
    int    i, count;

    wc_RabbitSetKey(&enc, bench_key, bench_iv);

    bench_stats_start(&count, &start);
    do {
        for (i = 0; i < numBlocks; i++) {
            wc_RabbitProcess(&enc, bench_cipher, bench_plain, BENCH_SIZE);
        }
        count += i;
    } while (bench_stats_sym_check(start));
    bench_stats_sym_finish("RABBIT", 0, count, bench_size, start, 0);
}
#endif /* NO_RABBIT */


#ifdef HAVE_CHACHA
void bench_chacha(void)
{
    ChaCha enc;
    double start;
    int    i, count;

    wc_Chacha_SetKey(&enc, bench_key, 16);

    bench_stats_start(&count, &start);
    do {
        for (i = 0; i < numBlocks; i++) {
            wc_Chacha_SetIV(&enc, bench_iv, 0);
            wc_Chacha_Process(&enc, bench_cipher, bench_plain, BENCH_SIZE);
        }
        count += i;
    } while (bench_stats_sym_check(start));
    bench_stats_sym_finish("CHACHA", 0, count, bench_size, start, 0);
}
#endif /* HAVE_CHACHA*/

#if defined(HAVE_CHACHA) && defined(HAVE_POLY1305)
void bench_chacha20_poly1305_aead(void)
{
    double start;
    int    ret = 0, i, count;

    byte authTag[CHACHA20_POLY1305_AEAD_AUTHTAG_SIZE];
    XMEMSET(authTag, 0, sizeof(authTag));

    bench_stats_start(&count, &start);
    do {
        for (i = 0; i < numBlocks; i++) {
            ret = wc_ChaCha20Poly1305_Encrypt(bench_key, bench_iv, NULL, 0,
                bench_plain, BENCH_SIZE, bench_cipher, authTag);
            if (ret < 0) {
                printf("wc_ChaCha20Poly1305_Encrypt error: %d\n", ret);
                break;
            }
        }
        count += i;
    } while (bench_stats_sym_check(start));
    bench_stats_sym_finish("CHA-POLY", 0, count, bench_size, start, ret);
}
#endif /* HAVE_CHACHA && HAVE_POLY1305 */


#ifndef NO_MD5
void bench_md5(int doAsync)
{
    wc_Md5 hash[BENCH_MAX_PENDING];
    double start;
    int    ret = 0, i, count = 0, times, pending = 0;
    DECLARE_ARRAY(digest, byte, BENCH_MAX_PENDING, WC_MD5_DIGEST_SIZE, HEAP_HINT);

    /* clear for done cleanup */
    XMEMSET(hash, 0, sizeof(hash));

    if (digest_stream) {
        /* init keys */
        for (i = 0; i < BENCH_MAX_PENDING; i++) {
            ret = wc_InitMd5_ex(&hash[i], HEAP_HINT,
                        doAsync ? devId : INVALID_DEVID);
            if (ret != 0) {
                printf("InitMd5_ex failed, ret = %d\n", ret);
                goto exit;
            }
        #ifdef WOLFSSL_PIC32MZ_HASH
            wc_Md5SizeSet(&hash[i], numBlocks * BENCH_SIZE);
        #endif
        }

        bench_stats_start(&count, &start);
        do {
            for (times = 0; times < numBlocks || pending > 0; ) {
                bench_async_poll(&pending);

                /* while free pending slots in queue, submit ops */
                for (i = 0; i < BENCH_MAX_PENDING; i++) {
                    if (bench_async_check(&ret, BENCH_ASYNC_GET_DEV(&hash[i]), 0, &times, numBlocks, &pending)) {
                        ret = wc_Md5Update(&hash[i], bench_plain,
                            BENCH_SIZE);
                        if (!bench_async_handle(&ret, BENCH_ASYNC_GET_DEV(&hash[i]), 0, &times, &pending)) {
                            goto exit_md5;
                        }
                    }
                } /* for i */
            } /* for times */
            count += times;

            times = 0;
            do {
                bench_async_poll(&pending);

                for (i = 0; i < BENCH_MAX_PENDING; i++) {
                    if (bench_async_check(&ret, BENCH_ASYNC_GET_DEV(&hash[i]), 0, &times, numBlocks, &pending)) {
                        ret = wc_Md5Final(&hash[i], digest[i]);
                        if (!bench_async_handle(&ret, BENCH_ASYNC_GET_DEV(&hash[i]), 0, &times, &pending)) {
                            goto exit_md5;
                        }
                    }
                } /* for i */
            } while (pending > 0);
        } while (bench_stats_sym_check(start));
    }
    else {
        bench_stats_start(&count, &start);
        do {
            for (times = 0; times < numBlocks; times++) {
                ret = wc_InitMd5_ex(hash, HEAP_HINT, INVALID_DEVID);
                ret |= wc_Md5Update(hash, bench_plain, BENCH_SIZE);
                ret |= wc_Md5Final(hash, digest[0]);
                if (ret != 0)
                    goto exit_md5;
            } /* for times */
            count += times;
        } while (bench_stats_sym_check(start));
    }
exit_md5:
    bench_stats_sym_finish("MD5", doAsync, count, bench_size, start, ret);

exit:

#ifdef WOLFSSL_ASYNC_CRYPT
    for (i = 0; i < BENCH_MAX_PENDING; i++) {
        wc_Md5Free(&hash[i]);
    }
#endif

    FREE_ARRAY(digest, BENCH_MAX_PENDING, HEAP_HINT);
}
#endif /* !NO_MD5 */


#ifndef NO_SHA
void bench_sha(int doAsync)
{
    wc_Sha hash[BENCH_MAX_PENDING];
    double start;
    int    ret = 0, i, count = 0, times, pending = 0;
    DECLARE_ARRAY(digest, byte, BENCH_MAX_PENDING, WC_SHA_DIGEST_SIZE, HEAP_HINT);

    /* clear for done cleanup */
    XMEMSET(hash, 0, sizeof(hash));

    if (digest_stream) {
        /* init keys */
        for (i = 0; i < BENCH_MAX_PENDING; i++) {
            ret = wc_InitSha_ex(&hash[i], HEAP_HINT,
                doAsync ? devId : INVALID_DEVID);
            if (ret != 0) {
                printf("InitSha failed, ret = %d\n", ret);
                goto exit;
            }
        #ifdef WOLFSSL_PIC32MZ_HASH
            wc_ShaSizeSet(&hash[i], numBlocks * BENCH_SIZE);
        #endif
        }

        bench_stats_start(&count, &start);
        do {
            for (times = 0; times < numBlocks || pending > 0; ) {
                bench_async_poll(&pending);

                /* while free pending slots in queue, submit ops */
                for (i = 0; i < BENCH_MAX_PENDING; i++) {
                    if (bench_async_check(&ret, BENCH_ASYNC_GET_DEV(&hash[i]), 0, &times, numBlocks, &pending)) {
                        ret = wc_ShaUpdate(&hash[i], bench_plain,
                            BENCH_SIZE);
                        if (!bench_async_handle(&ret, BENCH_ASYNC_GET_DEV(&hash[i]), 0, &times, &pending)) {
                            goto exit_sha;
                        }
                    }
                } /* for i */
            } /* for times */
            count += times;

            times = 0;
            do {
                bench_async_poll(&pending);

                for (i = 0; i < BENCH_MAX_PENDING; i++) {
                    if (bench_async_check(&ret, BENCH_ASYNC_GET_DEV(&hash[i]), 0, &times, numBlocks, &pending)) {
                        ret = wc_ShaFinal(&hash[i], digest[i]);
                        if (!bench_async_handle(&ret, BENCH_ASYNC_GET_DEV(&hash[i]), 0, &times, &pending)) {
                            goto exit_sha;
                        }
                    }
                } /* for i */
            } while (pending > 0);
        } while (bench_stats_sym_check(start));
    }
    else {
        bench_stats_start(&count, &start);
        do {
            for (times = 0; times < numBlocks; times++) {
                ret = wc_InitSha_ex(hash, HEAP_HINT, INVALID_DEVID);
                ret |= wc_ShaUpdate(hash, bench_plain, BENCH_SIZE);
                ret |= wc_ShaFinal(hash, digest[0]);
                if (ret != 0)
                    goto exit_sha;
            } /* for times */
            count += times;
        } while (bench_stats_sym_check(start));
    }
exit_sha:
    bench_stats_sym_finish("SHA", doAsync, count, bench_size, start, ret);

exit:

    for (i = 0; i < BENCH_MAX_PENDING; i++) {
        wc_ShaFree(&hash[i]);
    }

    FREE_ARRAY(digest, BENCH_MAX_PENDING, HEAP_HINT);
}
#endif /* NO_SHA */


#ifdef WOLFSSL_SHA224
void bench_sha224(int doAsync)
{
    wc_Sha224 hash[BENCH_MAX_PENDING];
    double start;
    int    ret = 0, i, count = 0, times, pending = 0;
    DECLARE_ARRAY(digest, byte, BENCH_MAX_PENDING, WC_SHA224_DIGEST_SIZE, HEAP_HINT);

    /* clear for done cleanup */
    XMEMSET(hash, 0, sizeof(hash));

    if (digest_stream) {
        /* init keys */
        for (i = 0; i < BENCH_MAX_PENDING; i++) {
            ret = wc_InitSha224_ex(&hash[i], HEAP_HINT,
                doAsync ? devId : INVALID_DEVID);
            if (ret != 0) {
                printf("InitSha224_ex failed, ret = %d\n", ret);
                goto exit;
            }
        }

        bench_stats_start(&count, &start);
        do {
            for (times = 0; times < numBlocks || pending > 0; ) {
                bench_async_poll(&pending);

                /* while free pending slots in queue, submit ops */
                for (i = 0; i < BENCH_MAX_PENDING; i++) {
                    if (bench_async_check(&ret, BENCH_ASYNC_GET_DEV(&hash[i]), 0, &times, numBlocks, &pending)) {
                        ret = wc_Sha224Update(&hash[i], bench_plain,
                            BENCH_SIZE);
                        if (!bench_async_handle(&ret, BENCH_ASYNC_GET_DEV(&hash[i]), 0, &times, &pending)) {
                            goto exit_sha224;
                        }
                    }
                } /* for i */
            } /* for times */
            count += times;

            times = 0;
            do {
                bench_async_poll(&pending);
                for (i = 0; i < BENCH_MAX_PENDING; i++) {
                    if (bench_async_check(&ret, BENCH_ASYNC_GET_DEV(&hash[i]), 0, &times, numBlocks, &pending)) {
                        ret = wc_Sha224Final(&hash[i], digest[i]);
                        if (!bench_async_handle(&ret, BENCH_ASYNC_GET_DEV(&hash[i]), 0, &times, &pending)) {
                            goto exit_sha224;
                        }
                    }
                } /* for i */
            } while (pending > 0);
        } while (bench_stats_sym_check(start));
    }
    else {
        bench_stats_start(&count, &start);
        do {
            for (times = 0; times < numBlocks; times++) {
                ret = wc_InitSha224_ex(hash, HEAP_HINT, INVALID_DEVID);
                ret |= wc_Sha224Update(hash, bench_plain, BENCH_SIZE);
                ret |= wc_Sha224Final(hash, digest[0]);
                if (ret != 0)
                    goto exit_sha224;
            } /* for times */
            count += times;
        } while (bench_stats_sym_check(start));
    }
exit_sha224:
    bench_stats_sym_finish("SHA-224", doAsync, count, bench_size, start, ret);

exit:

    for (i = 0; i < BENCH_MAX_PENDING; i++) {
        wc_Sha224Free(&hash[i]);
    }

    FREE_ARRAY(digest, BENCH_MAX_PENDING, HEAP_HINT);
}
#endif

#ifndef NO_SHA256
void bench_sha256(int doAsync)
{
    wc_Sha256 hash[BENCH_MAX_PENDING];
    double start;
    int    ret = 0, i, count = 0, times, pending = 0;
    DECLARE_ARRAY(digest, byte, BENCH_MAX_PENDING, WC_SHA256_DIGEST_SIZE, HEAP_HINT);

    /* clear for done cleanup */
    XMEMSET(hash, 0, sizeof(hash));

    if (digest_stream) {
        /* init keys */
        for (i = 0; i < BENCH_MAX_PENDING; i++) {
            ret = wc_InitSha256_ex(&hash[i], HEAP_HINT,
                doAsync ? devId : INVALID_DEVID);
            if (ret != 0) {
                printf("InitSha256_ex failed, ret = %d\n", ret);
                goto exit;
            }
        #ifdef WOLFSSL_PIC32MZ_HASH
            wc_Sha256SizeSet(&hash[i], numBlocks * BENCH_SIZE);
        #endif
        }

        bench_stats_start(&count, &start);
        do {
            for (times = 0; times < numBlocks || pending > 0; ) {
                bench_async_poll(&pending);

                /* while free pending slots in queue, submit ops */
                for (i = 0; i < BENCH_MAX_PENDING; i++) {
                    if (bench_async_check(&ret, BENCH_ASYNC_GET_DEV(&hash[i]), 0, &times, numBlocks, &pending)) {
                        ret = wc_Sha256Update(&hash[i], bench_plain,
                            BENCH_SIZE);
                        if (!bench_async_handle(&ret, BENCH_ASYNC_GET_DEV(&hash[i]), 0, &times, &pending)) {
                            goto exit_sha256;
                        }
                    }
                } /* for i */
            } /* for times */
            count += times;

            times = 0;
            do {
                bench_async_poll(&pending);
                for (i = 0; i < BENCH_MAX_PENDING; i++) {
                    if (bench_async_check(&ret, BENCH_ASYNC_GET_DEV(&hash[i]), 0, &times, numBlocks, &pending)) {
                        ret = wc_Sha256Final(&hash[i], digest[i]);
                        if (!bench_async_handle(&ret, BENCH_ASYNC_GET_DEV(&hash[i]), 0, &times, &pending)) {
                            goto exit_sha256;
                        }
                    }
                } /* for i */
            } while (pending > 0);
        } while (bench_stats_sym_check(start));
    }
    else {
        bench_stats_start(&count, &start);
        do {
            for (times = 0; times < numBlocks; times++) {
                ret = wc_InitSha256_ex(hash, HEAP_HINT, INVALID_DEVID);
                ret |= wc_Sha256Update(hash, bench_plain, BENCH_SIZE);
                ret |= wc_Sha256Final(hash, digest[0]);
                if (ret != 0)
                    goto exit_sha256;
            } /* for times */
            count += times;
        } while (bench_stats_sym_check(start));
    }
exit_sha256:
    bench_stats_sym_finish("SHA-256", doAsync, count, bench_size, start, ret);

exit:

    for (i = 0; i < BENCH_MAX_PENDING; i++) {
        wc_Sha256Free(&hash[i]);
    }

    FREE_ARRAY(digest, BENCH_MAX_PENDING, HEAP_HINT);
}
#endif

#ifdef WOLFSSL_SHA384
void bench_sha384(int doAsync)
{
    wc_Sha384 hash[BENCH_MAX_PENDING];
    double start;
    int    ret = 0, i, count = 0, times, pending = 0;
    DECLARE_ARRAY(digest, byte, BENCH_MAX_PENDING, WC_SHA384_DIGEST_SIZE, HEAP_HINT);

    /* clear for done cleanup */
    XMEMSET(hash, 0, sizeof(hash));

    if (digest_stream) {
        /* init keys */
        for (i = 0; i < BENCH_MAX_PENDING; i++) {
            ret = wc_InitSha384_ex(&hash[i], HEAP_HINT,
                doAsync ? devId : INVALID_DEVID);
            if (ret != 0) {
                printf("InitSha384_ex failed, ret = %d\n", ret);
                goto exit;
            }
        }

        bench_stats_start(&count, &start);
        do {
            for (times = 0; times < numBlocks || pending > 0; ) {
                bench_async_poll(&pending);

                /* while free pending slots in queue, submit ops */
                for (i = 0; i < BENCH_MAX_PENDING; i++) {
                    if (bench_async_check(&ret, BENCH_ASYNC_GET_DEV(&hash[i]), 0, &times, numBlocks, &pending)) {
                        ret = wc_Sha384Update(&hash[i], bench_plain,
                            BENCH_SIZE);
                        if (!bench_async_handle(&ret, BENCH_ASYNC_GET_DEV(&hash[i]), 0, &times, &pending)) {
                            goto exit_sha384;
                        }
                    }
                } /* for i */
            } /* for times */
            count += times;

            times = 0;
            do {
                bench_async_poll(&pending);
                for (i = 0; i < BENCH_MAX_PENDING; i++) {
                    if (bench_async_check(&ret, BENCH_ASYNC_GET_DEV(&hash[i]), 0, &times, numBlocks, &pending)) {
                        ret = wc_Sha384Final(&hash[i], digest[i]);
                        if (!bench_async_handle(&ret, BENCH_ASYNC_GET_DEV(&hash[i]), 0, &times, &pending)) {
                            goto exit_sha384;
                        }
                    }
                } /* for i */
            } while (pending > 0);
        } while (bench_stats_sym_check(start));
    }
    else {
        bench_stats_start(&count, &start);
        do {
            for (times = 0; times < numBlocks; times++) {
                ret = wc_InitSha384_ex(hash, HEAP_HINT, INVALID_DEVID);
                ret |= wc_Sha384Update(hash, bench_plain, BENCH_SIZE);
                ret |= wc_Sha384Final(hash, digest[0]);
                if (ret != 0)
                    goto exit_sha384;
            } /* for times */
            count += times;
        } while (bench_stats_sym_check(start));
    }
exit_sha384:
    bench_stats_sym_finish("SHA-384", doAsync, count, bench_size, start, ret);

exit:

    for (i = 0; i < BENCH_MAX_PENDING; i++) {
        wc_Sha384Free(&hash[i]);
    }

    FREE_ARRAY(digest, BENCH_MAX_PENDING, HEAP_HINT);
}
#endif

#ifdef WOLFSSL_SHA512
void bench_sha512(int doAsync)
{
    wc_Sha512 hash[BENCH_MAX_PENDING];
    double start;
    int    ret = 0, i, count = 0, times, pending = 0;
    DECLARE_ARRAY(digest, byte, BENCH_MAX_PENDING, WC_SHA512_DIGEST_SIZE, HEAP_HINT);

    /* clear for done cleanup */
    XMEMSET(hash, 0, sizeof(hash));

    if (digest_stream) {
        /* init keys */
        for (i = 0; i < BENCH_MAX_PENDING; i++) {
            ret = wc_InitSha512_ex(&hash[i], HEAP_HINT,
                doAsync ? devId : INVALID_DEVID);
            if (ret != 0) {
                printf("InitSha512_ex failed, ret = %d\n", ret);
                goto exit;
            }
        }

        bench_stats_start(&count, &start);
        do {
            for (times = 0; times < numBlocks || pending > 0; ) {
                bench_async_poll(&pending);

                /* while free pending slots in queue, submit ops */
                for (i = 0; i < BENCH_MAX_PENDING; i++) {
                    if (bench_async_check(&ret, BENCH_ASYNC_GET_DEV(&hash[i]), 0, &times, numBlocks, &pending)) {
                        ret = wc_Sha512Update(&hash[i], bench_plain,
                            BENCH_SIZE);
                        if (!bench_async_handle(&ret, BENCH_ASYNC_GET_DEV(&hash[i]), 0, &times, &pending)) {
                            goto exit_sha512;
                        }
                    }
                } /* for i */
            } /* for times */
            count += times;

            times = 0;
            do {
                bench_async_poll(&pending);
                for (i = 0; i < BENCH_MAX_PENDING; i++) {
                    if (bench_async_check(&ret, BENCH_ASYNC_GET_DEV(&hash[i]), 0, &times, numBlocks, &pending)) {
                        ret = wc_Sha512Final(&hash[i], digest[i]);
                        if (!bench_async_handle(&ret, BENCH_ASYNC_GET_DEV(&hash[i]), 0, &times, &pending)) {
                            goto exit_sha512;
                        }
                    }
                } /* for i */
            } while (pending > 0);
        } while (bench_stats_sym_check(start));
    }
    else {
        bench_stats_start(&count, &start);
        do {
            for (times = 0; times < numBlocks; times++) {
                ret = wc_InitSha512_ex(hash, HEAP_HINT, INVALID_DEVID);
                ret |= wc_Sha512Update(hash, bench_plain, BENCH_SIZE);
                ret |= wc_Sha512Final(hash, digest[0]);
                if (ret != 0)
                    goto exit_sha512;
            } /* for times */
            count += times;
        } while (bench_stats_sym_check(start));
    }
exit_sha512:
    bench_stats_sym_finish("SHA-512", doAsync, count, bench_size, start, ret);

exit:

    for (i = 0; i < BENCH_MAX_PENDING; i++) {
        wc_Sha512Free(&hash[i]);
    }

    FREE_ARRAY(digest, BENCH_MAX_PENDING, HEAP_HINT);
}
#endif


#ifdef WOLFSSL_SHA3
#ifndef WOLFSSL_NOSHA3_224
void bench_sha3_224(int doAsync)
{
    wc_Sha3   hash[BENCH_MAX_PENDING];
    double start;
    int    ret = 0, i, count = 0, times, pending = 0;
    DECLARE_ARRAY(digest, byte, BENCH_MAX_PENDING, WC_SHA3_224_DIGEST_SIZE, HEAP_HINT);

    /* clear for done cleanup */
    XMEMSET(hash, 0, sizeof(hash));

    if (digest_stream) {
        /* init keys */
        for (i = 0; i < BENCH_MAX_PENDING; i++) {
            ret = wc_InitSha3_224(&hash[i], HEAP_HINT,
                doAsync ? devId : INVALID_DEVID);
            if (ret != 0) {
                printf("InitSha3_224 failed, ret = %d\n", ret);
                goto exit;
            }
        }

        bench_stats_start(&count, &start);
        do {
            for (times = 0; times < numBlocks || pending > 0; ) {
                bench_async_poll(&pending);

                /* while free pending slots in queue, submit ops */
                for (i = 0; i < BENCH_MAX_PENDING; i++) {
                    if (bench_async_check(&ret, BENCH_ASYNC_GET_DEV(&hash[i]), 0, &times, numBlocks, &pending)) {
                        ret = wc_Sha3_224_Update(&hash[i], bench_plain,
                            BENCH_SIZE);
                        if (!bench_async_handle(&ret, BENCH_ASYNC_GET_DEV(&hash[i]), 0, &times, &pending)) {
                            goto exit_sha3_224;
                        }
                    }
                } /* for i */
            } /* for times */
            count += times;

            times = 0;
            do {
                bench_async_poll(&pending);
                for (i = 0; i < BENCH_MAX_PENDING; i++) {
                    if (bench_async_check(&ret, BENCH_ASYNC_GET_DEV(&hash[i]), 0, &times, numBlocks, &pending)) {
                        ret = wc_Sha3_224_Final(&hash[i], digest[i]);
                        if (!bench_async_handle(&ret, BENCH_ASYNC_GET_DEV(&hash[i]), 0, &times, &pending)) {
                            goto exit_sha3_224;
                        }
                    }
                } /* for i */
            } while (pending > 0);
        } while (bench_stats_sym_check(start));
    }
    else {
        bench_stats_start(&count, &start);
        do {
            for (times = 0; times < numBlocks; times++) {
                ret = wc_InitSha3_224(hash, HEAP_HINT, INVALID_DEVID);
                ret |= wc_Sha3_224_Update(hash, bench_plain, BENCH_SIZE);
                ret |= wc_Sha3_224_Final(hash, digest[0]);
                if (ret != 0)
                    goto exit_sha3_224;
            } /* for times */
            count += times;
        } while (bench_stats_sym_check(start));
    }
exit_sha3_224:
    bench_stats_sym_finish("SHA3-224", doAsync, count, bench_size, start, ret);

exit:

    for (i = 0; i < BENCH_MAX_PENDING; i++) {
        wc_Sha3_224_Free(&hash[i]);
    }

    FREE_ARRAY(digest, BENCH_MAX_PENDING, HEAP_HINT);
}
#endif /* WOLFSSL_NOSHA3_224 */

#ifndef WOLFSSL_NOSHA3_256
void bench_sha3_256(int doAsync)
{
    wc_Sha3   hash[BENCH_MAX_PENDING];
    double start;
    int    ret = 0, i, count = 0, times, pending = 0;
    DECLARE_ARRAY(digest, byte, BENCH_MAX_PENDING, WC_SHA3_256_DIGEST_SIZE, HEAP_HINT);

    /* clear for done cleanup */
    XMEMSET(hash, 0, sizeof(hash));

    if (digest_stream) {
        /* init keys */
        for (i = 0; i < BENCH_MAX_PENDING; i++) {
            ret = wc_InitSha3_256(&hash[i], HEAP_HINT,
                doAsync ? devId : INVALID_DEVID);
            if (ret != 0) {
                printf("InitSha3_256 failed, ret = %d\n", ret);
                goto exit;
            }
        }

        bench_stats_start(&count, &start);
        do {
            for (times = 0; times < numBlocks || pending > 0; ) {
                bench_async_poll(&pending);

                /* while free pending slots in queue, submit ops */
                for (i = 0; i < BENCH_MAX_PENDING; i++) {
                    if (bench_async_check(&ret, BENCH_ASYNC_GET_DEV(&hash[i]), 0, &times, numBlocks, &pending)) {
                        ret = wc_Sha3_256_Update(&hash[i], bench_plain,
                            BENCH_SIZE);
                        if (!bench_async_handle(&ret, BENCH_ASYNC_GET_DEV(&hash[i]), 0, &times, &pending)) {
                            goto exit_sha3_256;
                        }
                    }
                } /* for i */
            } /* for times */
            count += times;

            times = 0;
            do {
                bench_async_poll(&pending);
                for (i = 0; i < BENCH_MAX_PENDING; i++) {
                    if (bench_async_check(&ret, BENCH_ASYNC_GET_DEV(&hash[i]), 0, &times, numBlocks, &pending)) {
                        ret = wc_Sha3_256_Final(&hash[i], digest[i]);
                        if (!bench_async_handle(&ret, BENCH_ASYNC_GET_DEV(&hash[i]), 0, &times, &pending)) {
                            goto exit_sha3_256;
                        }
                    }
                } /* for i */
            } while (pending > 0);
        } while (bench_stats_sym_check(start));
    }
    else {
        bench_stats_start(&count, &start);
        do {
            for (times = 0; times < numBlocks; times++) {
                ret = wc_InitSha3_256(hash, HEAP_HINT, INVALID_DEVID);
                ret |= wc_Sha3_256_Update(hash, bench_plain, BENCH_SIZE);
                ret |= wc_Sha3_256_Final(hash, digest[0]);
                if (ret != 0)
                    goto exit_sha3_256;
            } /* for times */
            count += times;
        } while (bench_stats_sym_check(start));
    }
exit_sha3_256:
    bench_stats_sym_finish("SHA3-256", doAsync, count, bench_size, start, ret);

exit:

    for (i = 0; i < BENCH_MAX_PENDING; i++) {
        wc_Sha3_256_Free(&hash[i]);
    }

    FREE_ARRAY(digest, BENCH_MAX_PENDING, HEAP_HINT);
}
#endif /* WOLFSSL_NOSHA3_256 */

#ifndef WOLFSSL_NOSHA3_384
void bench_sha3_384(int doAsync)
{
    wc_Sha3   hash[BENCH_MAX_PENDING];
    double start;
    int    ret = 0, i, count = 0, times, pending = 0;
    DECLARE_ARRAY(digest, byte, BENCH_MAX_PENDING, WC_SHA3_384_DIGEST_SIZE, HEAP_HINT);

    /* clear for done cleanup */
    XMEMSET(hash, 0, sizeof(hash));

    if (digest_stream) {
        /* init keys */
        for (i = 0; i < BENCH_MAX_PENDING; i++) {
            ret = wc_InitSha3_384(&hash[i], HEAP_HINT,
                doAsync ? devId : INVALID_DEVID);
            if (ret != 0) {
                printf("InitSha3_384 failed, ret = %d\n", ret);
                goto exit;
            }
        }

        bench_stats_start(&count, &start);
        do {
            for (times = 0; times < numBlocks || pending > 0; ) {
                bench_async_poll(&pending);

                /* while free pending slots in queue, submit ops */
                for (i = 0; i < BENCH_MAX_PENDING; i++) {
                    if (bench_async_check(&ret, BENCH_ASYNC_GET_DEV(&hash[i]), 0, &times, numBlocks, &pending)) {
                        ret = wc_Sha3_384_Update(&hash[i], bench_plain,
                            BENCH_SIZE);
                        if (!bench_async_handle(&ret, BENCH_ASYNC_GET_DEV(&hash[i]), 0, &times, &pending)) {
                            goto exit_sha3_384;
                        }
                    }
                } /* for i */
            } /* for times */
            count += times;

            times = 0;
            do {
                bench_async_poll(&pending);
                for (i = 0; i < BENCH_MAX_PENDING; i++) {
                    if (bench_async_check(&ret, BENCH_ASYNC_GET_DEV(&hash[i]), 0, &times, numBlocks, &pending)) {
                        ret = wc_Sha3_384_Final(&hash[i], digest[i]);
                        if (!bench_async_handle(&ret, BENCH_ASYNC_GET_DEV(&hash[i]), 0, &times, &pending)) {
                            goto exit_sha3_384;
                        }
                    }
                } /* for i */
            } while (pending > 0);
        } while (bench_stats_sym_check(start));
    }
    else {
        bench_stats_start(&count, &start);
        do {
            for (times = 0; times < numBlocks; times++) {
                ret = wc_InitSha3_384(hash, HEAP_HINT, INVALID_DEVID);
                ret |= wc_Sha3_384_Update(hash, bench_plain, BENCH_SIZE);
                ret |= wc_Sha3_384_Final(hash, digest[0]);
                if (ret != 0)
                    goto exit_sha3_384;
            } /* for times */
            count += times;
        } while (bench_stats_sym_check(start));
    }
exit_sha3_384:
    bench_stats_sym_finish("SHA3-384", doAsync, count, bench_size, start, ret);

exit:

    for (i = 0; i < BENCH_MAX_PENDING; i++) {
        wc_Sha3_384_Free(&hash[i]);
    }

    FREE_ARRAY(digest, BENCH_MAX_PENDING, HEAP_HINT);
}
#endif /* WOLFSSL_NOSHA3_384 */

#ifndef WOLFSSL_NOSHA3_512
void bench_sha3_512(int doAsync)
{
    wc_Sha3   hash[BENCH_MAX_PENDING];
    double start;
    int    ret = 0, i, count = 0, times, pending = 0;
    DECLARE_ARRAY(digest, byte, BENCH_MAX_PENDING, WC_SHA3_512_DIGEST_SIZE, HEAP_HINT);

    /* clear for done cleanup */
    XMEMSET(hash, 0, sizeof(hash));

    if (digest_stream) {
        /* init keys */
        for (i = 0; i < BENCH_MAX_PENDING; i++) {
            ret = wc_InitSha3_512(&hash[i], HEAP_HINT,
                doAsync ? devId : INVALID_DEVID);
            if (ret != 0) {
                printf("InitSha3_512 failed, ret = %d\n", ret);
                goto exit;
            }
        }

        bench_stats_start(&count, &start);
        do {
            for (times = 0; times < numBlocks || pending > 0; ) {
                bench_async_poll(&pending);

                /* while free pending slots in queue, submit ops */
                for (i = 0; i < BENCH_MAX_PENDING; i++) {
                    if (bench_async_check(&ret, BENCH_ASYNC_GET_DEV(&hash[i]), 0, &times, numBlocks, &pending)) {
                        ret = wc_Sha3_512_Update(&hash[i], bench_plain,
                            BENCH_SIZE);
                        if (!bench_async_handle(&ret, BENCH_ASYNC_GET_DEV(&hash[i]), 0, &times, &pending)) {
                            goto exit_sha3_512;
                        }
                    }
                } /* for i */
            } /* for times */
            count += times;

            times = 0;
            do {
                bench_async_poll(&pending);
                for (i = 0; i < BENCH_MAX_PENDING; i++) {
                    if (bench_async_check(&ret, BENCH_ASYNC_GET_DEV(&hash[i]), 0, &times, numBlocks, &pending)) {
                        ret = wc_Sha3_512_Final(&hash[i], digest[i]);
                        if (!bench_async_handle(&ret, BENCH_ASYNC_GET_DEV(&hash[i]), 0, &times, &pending)) {
                            goto exit_sha3_512;
                        }
                    }
                } /* for i */
            } while (pending > 0);
        } while (bench_stats_sym_check(start));
    }
    else {
        bench_stats_start(&count, &start);
        do {
            for (times = 0; times < numBlocks; times++) {
                ret = wc_InitSha3_512(hash, HEAP_HINT, INVALID_DEVID);
                ret |= wc_Sha3_512_Update(hash, bench_plain, BENCH_SIZE);
                ret |= wc_Sha3_512_Final(hash, digest[0]);
                if (ret != 0)
                    goto exit_sha3_512;
            } /* for times */
            count += times;
        } while (bench_stats_sym_check(start));
    }
exit_sha3_512:
    bench_stats_sym_finish("SHA3-512", doAsync, count, bench_size, start, ret);

exit:

    for (i = 0; i < BENCH_MAX_PENDING; i++) {
        wc_Sha3_512_Free(&hash[i]);
    }

    FREE_ARRAY(digest, BENCH_MAX_PENDING, HEAP_HINT);
}
#endif /* WOLFSSL_NOSHA3_512 */
#endif


#ifdef WOLFSSL_RIPEMD
int bench_ripemd(void)
{
    RipeMd hash;
    byte   digest[RIPEMD_DIGEST_SIZE];
    double start;
    int    i, count, ret = 0;

    if (digest_stream) {
        ret = wc_InitRipeMd(&hash);
        if (ret != 0) {
            return ret;
        }

        bench_stats_start(&count, &start);
        do {
            for (i = 0; i < numBlocks; i++) {
                ret = wc_RipeMdUpdate(&hash, bench_plain, BENCH_SIZE);
                if (ret != 0) {
                    return ret;
                }
            }
            ret = wc_RipeMdFinal(&hash, digest);
            if (ret != 0) {
                return ret;
            }

            count += i;
        } while (bench_stats_sym_check(start));
    }
    else {
        bench_stats_start(&count, &start);
        do {
            for (i = 0; i < numBlocks; i++) {
                ret = wc_InitRipeMd(&hash);
                if (ret != 0) {
                    return ret;
                }
                ret = wc_RipeMdUpdate(&hash, bench_plain, BENCH_SIZE);
                if (ret != 0) {
                    return ret;
                }
                ret = wc_RipeMdFinal(&hash, digest);
                if (ret != 0) {
                    return ret;
                }
            }
            count += i;
        } while (bench_stats_sym_check(start));
    }
    bench_stats_sym_finish("RIPEMD", 0, count, bench_size, start, ret);

    return 0;
}
#endif


#ifdef HAVE_BLAKE2
void bench_blake2b(void)
{
    Blake2b b2b;
    byte    digest[64];
    double  start;
    int     ret = 0, i, count;

    if (digest_stream) {
        ret = wc_InitBlake2b(&b2b, 64);
        if (ret != 0) {
            printf("InitBlake2b failed, ret = %d\n", ret);
            return;
        }

        bench_stats_start(&count, &start);
        do {
            for (i = 0; i < numBlocks; i++) {
                ret = wc_Blake2bUpdate(&b2b, bench_plain, BENCH_SIZE);
                if (ret != 0) {
                    printf("Blake2bUpdate failed, ret = %d\n", ret);
                    return;
                }
            }
            ret = wc_Blake2bFinal(&b2b, digest, 64);
            if (ret != 0) {
                printf("Blake2bFinal failed, ret = %d\n", ret);
                return;
            }
            count += i;
        } while (bench_stats_sym_check(start));
    }
    else {
        bench_stats_start(&count, &start);
        do {
            for (i = 0; i < numBlocks; i++) {
                ret = wc_InitBlake2b(&b2b, 64);
                if (ret != 0) {
                    printf("InitBlake2b failed, ret = %d\n", ret);
                    return;
                }
                ret = wc_Blake2bUpdate(&b2b, bench_plain, BENCH_SIZE);
                if (ret != 0) {
                    printf("Blake2bUpdate failed, ret = %d\n", ret);
                    return;
                }
                ret = wc_Blake2bFinal(&b2b, digest, 64);
                if (ret != 0) {
                    printf("Blake2bFinal failed, ret = %d\n", ret);
                    return;
                }
            }
            count += i;
        } while (bench_stats_sym_check(start));
    }
    bench_stats_sym_finish("BLAKE2b", 0, count, bench_size, start, ret);
}
#endif

#if defined(HAVE_BLAKE2S)
void bench_blake2s(void)
{
    Blake2s b2s;
    byte    digest[32];
    double  start;
    int     ret = 0, i, count;

    if (digest_stream) {
        ret = wc_InitBlake2s(&b2s, 32);
        if (ret != 0) {
            printf("InitBlake2s failed, ret = %d\n", ret);
            return;
        }

        bench_stats_start(&count, &start);
        do {
            for (i = 0; i < numBlocks; i++) {
                ret = wc_Blake2sUpdate(&b2s, bench_plain, BENCH_SIZE);
                if (ret != 0) {
                    printf("Blake2sUpdate failed, ret = %d\n", ret);
                    return;
                }
            }
            ret = wc_Blake2sFinal(&b2s, digest, 32);
            if (ret != 0) {
                printf("Blake2sFinal failed, ret = %d\n", ret);
                return;
            }
            count += i;
        } while (bench_stats_sym_check(start));
    }
    else {
        bench_stats_start(&count, &start);
        do {
            for (i = 0; i < numBlocks; i++) {
                ret = wc_InitBlake2s(&b2s, 32);
                if (ret != 0) {
                    printf("InitBlake2b failed, ret = %d\n", ret);
                    return;
                }
                ret = wc_Blake2sUpdate(&b2s, bench_plain, BENCH_SIZE);
                if (ret != 0) {
                    printf("Blake2bUpdate failed, ret = %d\n", ret);
                    return;
                }
                ret = wc_Blake2sFinal(&b2s, digest, 32);
                if (ret != 0) {
                    printf("Blake2sFinal failed, ret = %d\n", ret);
                    return;
                }
            }
            count += i;
        } while (bench_stats_sym_check(start));
    }
    bench_stats_sym_finish("BLAKE2s", 0, count, bench_size, start, ret);
}
#endif


#ifdef WOLFSSL_CMAC

static void bench_cmac_helper(int keySz, const char* outMsg)
{
    Cmac    cmac;
    byte    digest[AES_BLOCK_SIZE];
    word32  digestSz = sizeof(digest);
    double  start;
    int     ret, i, count;

    bench_stats_start(&count, &start);
    do {
        ret = wc_InitCmac(&cmac, bench_key, keySz, WC_CMAC_AES, NULL);
        if (ret != 0) {
            printf("InitCmac failed, ret = %d\n", ret);
            return;
        }

        for (i = 0; i < numBlocks; i++) {
            ret = wc_CmacUpdate(&cmac, bench_plain, BENCH_SIZE);
            if (ret != 0) {
                printf("CmacUpdate failed, ret = %d\n", ret);
                return;
            }
        }
        /* Note: final force zero's the Cmac struct */
        ret = wc_CmacFinal(&cmac, digest, &digestSz);
        if (ret != 0) {
            printf("CmacFinal failed, ret = %d\n", ret);
            return;
        }
        count += i;
    } while (bench_stats_sym_check(start));
    bench_stats_sym_finish(outMsg, 0, count, bench_size, start, ret);
}

void bench_cmac(void)
{
#ifdef WOLFSSL_AES_128
    bench_cmac_helper(16, "AES-128-CMAC");
#endif
#ifdef WOLFSSL_AES_256
    bench_cmac_helper(32, "AES-256-CMAC");
#endif

}
#endif /* WOLFSSL_CMAC */

#ifdef HAVE_SCRYPT

void bench_scrypt(void)
{
    byte   derived[64];
    double start;
    int    ret, i, count;

    bench_stats_start(&count, &start);
    do {
        for (i = 0; i < scryptCnt; i++) {
            ret = wc_scrypt(derived, (byte*)"pleaseletmein", 13,
                            (byte*)"SodiumChloride", 14, 14, 8, 1, sizeof(derived));
            if (ret != 0) {
                printf("scrypt failed, ret = %d\n", ret);
                goto exit;
            }
        }
        count += i;
    } while (bench_stats_sym_check(start));
exit:
    bench_stats_asym_finish("scrypt", 17, "", 0, count, start, ret);
}

#endif /* HAVE_SCRYPT */

#ifndef NO_HMAC

static void bench_hmac(int doAsync, int type, int digestSz,
                       byte* key, word32 keySz, const char* label)
{
    Hmac   hmac[BENCH_MAX_PENDING];
    double start;
    int    ret = 0, i, count = 0, times, pending = 0;
#ifdef WOLFSSL_ASYNC_CRYPT
    DECLARE_ARRAY(digest, byte, BENCH_MAX_PENDING, WC_MAX_DIGEST_SIZE, HEAP_HINT);
#else
	byte digest[BENCH_MAX_PENDING][WC_MAX_DIGEST_SIZE];
#endif

	(void)digestSz;

    /* clear for done cleanup */
    XMEMSET(hmac, 0, sizeof(hmac));

    /* init keys */
    for (i = 0; i < BENCH_MAX_PENDING; i++) {
        ret = wc_HmacInit(&hmac[i], HEAP_HINT,
                doAsync ? devId : INVALID_DEVID);
        if (ret != 0) {
            printf("wc_HmacInit failed for %s, ret = %d\n", label, ret);
            goto exit;
        }

        ret = wc_HmacSetKey(&hmac[i], type, key, keySz);
        if (ret != 0) {
            printf("wc_HmacSetKey failed for %s, ret = %d\n", label, ret);
            goto exit;
        }
    }

    bench_stats_start(&count, &start);
    do {
        for (times = 0; times < numBlocks || pending > 0; ) {
            bench_async_poll(&pending);

            /* while free pending slots in queue, submit ops */
            for (i = 0; i < BENCH_MAX_PENDING; i++) {
                if (bench_async_check(&ret, BENCH_ASYNC_GET_DEV(&hmac[i]), 0,
                                      &times, numBlocks, &pending)) {
                    ret = wc_HmacUpdate(&hmac[i], bench_plain, BENCH_SIZE);
                    if (!bench_async_handle(&ret, BENCH_ASYNC_GET_DEV(&hmac[i]),
                                            0, &times, &pending)) {
                        goto exit_hmac;
                    }
                }
            } /* for i */
        } /* for times */
        count += times;

        times = 0;
        do {
            bench_async_poll(&pending);

            for (i = 0; i < BENCH_MAX_PENDING; i++) {
                if (bench_async_check(&ret, BENCH_ASYNC_GET_DEV(&hmac[i]), 0,
                                      &times, numBlocks, &pending)) {
                    ret = wc_HmacFinal(&hmac[i], digest[i]);
                    if (!bench_async_handle(&ret, BENCH_ASYNC_GET_DEV(&hmac[i]),
                                            0, &times, &pending)) {
                        goto exit_hmac;
                    }
                }
            } /* for i */
        } while (pending > 0);
    } while (bench_stats_sym_check(start));
exit_hmac:
    bench_stats_sym_finish(label, doAsync, count, bench_size, start, ret);

exit:

    for (i = 0; i < BENCH_MAX_PENDING; i++) {
        wc_HmacFree(&hmac[i]);
    }

#ifdef WOLFSSL_ASYNC_CRYPT
    FREE_ARRAY(digest, BENCH_MAX_PENDING, HEAP_HINT);
#endif
}

#ifndef NO_MD5

void bench_hmac_md5(int doAsync)
{
    byte key[] = { 0x0b, 0x0b, 0x0b, 0x0b, 0x0b, 0x0b, 0x0b, 0x0b,
                   0x0b, 0x0b, 0x0b, 0x0b, 0x0b, 0x0b, 0x0b, 0x0b };

    bench_hmac(doAsync, WC_MD5, WC_MD5_DIGEST_SIZE, key, sizeof(key),
               "HMAC-MD5");
}

#endif /* NO_MD5 */

#ifndef NO_SHA

void bench_hmac_sha(int doAsync)
{
    byte key[] = { 0x0b, 0x0b, 0x0b, 0x0b, 0x0b, 0x0b, 0x0b, 0x0b,
                   0x0b, 0x0b, 0x0b, 0x0b, 0x0b, 0x0b, 0x0b, 0x0b,
                   0x0b, 0x0b, 0x0b, 0x0b };

    bench_hmac(doAsync, WC_SHA, WC_SHA_DIGEST_SIZE, key, sizeof(key),
               "HMAC-SHA");
}

#endif /* NO_SHA */

#ifdef WOLFSSL_SHA224

void bench_hmac_sha224(int doAsync)
{
    byte key[] = { 0x0b, 0x0b, 0x0b, 0x0b, 0x0b, 0x0b, 0x0b, 0x0b,
                   0x0b, 0x0b, 0x0b, 0x0b, 0x0b, 0x0b, 0x0b, 0x0b,
                   0x0b, 0x0b, 0x0b, 0x0b, 0x0b, 0x0b, 0x0b, 0x0b,
                   0x0b, 0x0b, 0x0b, 0x0b };

    bench_hmac(doAsync, WC_SHA224, WC_SHA224_DIGEST_SIZE, key, sizeof(key),
               "HMAC-SHA224");
}

#endif /* WOLFSSL_SHA224 */

#ifndef NO_SHA256

void bench_hmac_sha256(int doAsync)
{
    byte key[] = { 0x0b, 0x0b, 0x0b, 0x0b, 0x0b, 0x0b, 0x0b, 0x0b,
                   0x0b, 0x0b, 0x0b, 0x0b, 0x0b, 0x0b, 0x0b, 0x0b,
                   0x0b, 0x0b, 0x0b, 0x0b, 0x0b, 0x0b, 0x0b, 0x0b,
                   0x0b, 0x0b, 0x0b, 0x0b, 0x0b, 0x0b, 0x0b, 0x0b };

    bench_hmac(doAsync, WC_SHA256, WC_SHA256_DIGEST_SIZE, key, sizeof(key),
               "HMAC-SHA256");
}

#endif /* NO_SHA256 */

#ifdef WOLFSSL_SHA384

void bench_hmac_sha384(int doAsync)
{
    byte key[] = { 0x0b, 0x0b, 0x0b, 0x0b, 0x0b, 0x0b, 0x0b, 0x0b,
                   0x0b, 0x0b, 0x0b, 0x0b, 0x0b, 0x0b, 0x0b, 0x0b,
                   0x0b, 0x0b, 0x0b, 0x0b, 0x0b, 0x0b, 0x0b, 0x0b,
                   0x0b, 0x0b, 0x0b, 0x0b, 0x0b, 0x0b, 0x0b, 0x0b,
                   0x0b, 0x0b, 0x0b, 0x0b, 0x0b, 0x0b, 0x0b, 0x0b,
                   0x0b, 0x0b, 0x0b, 0x0b, 0x0b, 0x0b, 0x0b, 0x0b };

    bench_hmac(doAsync, WC_SHA384, WC_SHA384_DIGEST_SIZE, key, sizeof(key),
               "HMAC-SHA384");
}

#endif /* WOLFSSL_SHA384 */

#ifdef WOLFSSL_SHA512

void bench_hmac_sha512(int doAsync)
{
    byte key[] = { 0x0b, 0x0b, 0x0b, 0x0b, 0x0b, 0x0b, 0x0b, 0x0b,
                   0x0b, 0x0b, 0x0b, 0x0b, 0x0b, 0x0b, 0x0b, 0x0b,
                   0x0b, 0x0b, 0x0b, 0x0b, 0x0b, 0x0b, 0x0b, 0x0b,
                   0x0b, 0x0b, 0x0b, 0x0b, 0x0b, 0x0b, 0x0b, 0x0b,
                   0x0b, 0x0b, 0x0b, 0x0b, 0x0b, 0x0b, 0x0b, 0x0b,
                   0x0b, 0x0b, 0x0b, 0x0b, 0x0b, 0x0b, 0x0b, 0x0b,
                   0x0b, 0x0b, 0x0b, 0x0b, 0x0b, 0x0b, 0x0b, 0x0b,
                   0x0b, 0x0b, 0x0b, 0x0b, 0x0b, 0x0b, 0x0b, 0x0b };

    bench_hmac(doAsync, WC_SHA512, WC_SHA512_DIGEST_SIZE, key, sizeof(key),
               "HMAC-SHA512");
}

#endif /* WOLFSSL_SHA512 */

#ifndef NO_PWDBASED
void bench_pbkdf2(void)
{
    double start;
    int    ret = 0, count = 0;
    const char* passwd32 = "passwordpasswordpasswordpassword";
    const byte salt32[] = { 0x78, 0x57, 0x8E, 0x5a, 0x5d, 0x63, 0xcb, 0x06,
                            0x78, 0x57, 0x8E, 0x5a, 0x5d, 0x63, 0xcb, 0x06,
                            0x78, 0x57, 0x8E, 0x5a, 0x5d, 0x63, 0xcb, 0x06,
                            0x78, 0x57, 0x8E, 0x5a, 0x5d, 0x63, 0xcb, 0x06 };
    byte derived[32];

    bench_stats_start(&count, &start);
    do {
        ret = wc_PBKDF2(derived, (const byte*)passwd32, (int)XSTRLEN(passwd32),
            salt32, (int)sizeof(salt32), 1000, 32, WC_SHA256);
        count++;
    } while (bench_stats_sym_check(start));
    bench_stats_sym_finish("PBKDF2", 32, count, 32, start, ret);
}
#endif /* !NO_PWDBASED */

#endif /* NO_HMAC */

#ifndef NO_RSA

#if defined(WOLFSSL_KEY_GEN)
static void bench_rsaKeyGen_helper(int doAsync, int keySz)
{
    RsaKey genKey[BENCH_MAX_PENDING];
    double start;
    int    ret = 0, i, count = 0, times, pending = 0;
    const long rsa_e_val = WC_RSA_EXPONENT;
    const char**desc = bench_desc_words[lng_index];

    /* clear for done cleanup */
    XMEMSET(genKey, 0, sizeof(genKey));

    bench_stats_start(&count, &start);
    do {
        /* while free pending slots in queue, submit ops */
        for (times = 0; times < genTimes || pending > 0; ) {
            bench_async_poll(&pending);

            for (i = 0; i < BENCH_MAX_PENDING; i++) {
                if (bench_async_check(&ret, BENCH_ASYNC_GET_DEV(&genKey[i]), 0, &times, genTimes, &pending)) {

                    wc_FreeRsaKey(&genKey[i]);
                    ret = wc_InitRsaKey_ex(&genKey[i], HEAP_HINT,
                        doAsync ? devId : INVALID_DEVID);
                    if (ret < 0) {
                        goto exit;
                    }

                    ret = wc_MakeRsaKey(&genKey[i], keySz, rsa_e_val, &gRng);
                    if (!bench_async_handle(&ret, BENCH_ASYNC_GET_DEV(&genKey[i]), 0, &times, &pending)) {
                        goto exit;
                    }
                }
            } /* for i */
        } /* for times */
        count += times;
    } while (bench_stats_sym_check(start));
exit:
    bench_stats_asym_finish("RSA", keySz, desc[2], doAsync, count, start, ret);

    /* cleanup */
    for (i = 0; i < BENCH_MAX_PENDING; i++) {
        wc_FreeRsaKey(&genKey[i]);
    }
}

void bench_rsaKeyGen(int doAsync)
{
    int    k, keySz;
#if !defined(WOLFSSL_SP_MATH) || defined(WOLFSSL_SP_MATH_ALL)
    const int  keySizes[2] = {1024, 2048};
#else
    const int  keySizes[1] = {2048};
#endif

    for (k = 0; k < (int)(sizeof(keySizes)/sizeof(int)); k++) {
        keySz = keySizes[k];
        bench_rsaKeyGen_helper(doAsync, keySz);
    }
}


void bench_rsaKeyGen_size(int doAsync, int keySz)
{
    bench_rsaKeyGen_helper(doAsync, keySz);
}
#endif /* WOLFSSL_KEY_GEN */

#if !defined(USE_CERT_BUFFERS_1024) && !defined(USE_CERT_BUFFERS_2048) && \
    !defined(USE_CERT_BUFFERS_3072)
    #if defined(WOLFSSL_MDK_SHELL)
        static char *certRSAname = "certs/rsa2048.der";
        /* set by shell command */
        static void set_Bench_RSA_File(char * cert) { certRSAname = cert ; }
    #elif defined(FREESCALE_MQX)
        static char *certRSAname = "a:\\certs\\rsa2048.der";
    #else
        static const char *certRSAname = "certs/rsa2048.der";
    #endif
#endif

#define RSA_BUF_SIZE 384  /* for up to 3072 bit */

#if defined(WOLFSSL_RSA_VERIFY_INLINE) || defined(WOLFSSL_RSA_PUBLIC_ONLY)
#if defined(USE_CERT_BUFFERS_2048)
static unsigned char rsa_2048_sig[] = {
    0x8c, 0x9e, 0x37, 0xbf, 0xc3, 0xa6, 0xba, 0x1c,
    0x53, 0x22, 0x40, 0x4b, 0x8b, 0x0d, 0x3c, 0x0e,
    0x2e, 0x8c, 0x31, 0x2c, 0x47, 0xbf, 0x03, 0x48,
    0x18, 0x46, 0x73, 0x8d, 0xd7, 0xdd, 0x17, 0x64,
    0x0d, 0x7f, 0xdc, 0x74, 0xed, 0x80, 0xc3, 0xe8,
    0x9a, 0x18, 0x33, 0xd4, 0xe6, 0xc5, 0xe1, 0x54,
    0x75, 0xd1, 0xbb, 0x40, 0xde, 0xa8, 0xb9, 0x1b,
    0x14, 0xe8, 0xc1, 0x39, 0xeb, 0xa0, 0x69, 0x8a,
    0xc6, 0x9b, 0xef, 0x53, 0xb5, 0x23, 0x2b, 0x78,
    0x06, 0x43, 0x37, 0x11, 0x81, 0x84, 0x73, 0x33,
    0x33, 0xfe, 0xf7, 0x5d, 0x2b, 0x84, 0xd6, 0x83,
    0xd6, 0xdd, 0x55, 0x33, 0xef, 0xd1, 0xf7, 0x12,
    0xb0, 0xc2, 0x0e, 0xb1, 0x78, 0xd4, 0xa8, 0xa3,
    0x25, 0xeb, 0xed, 0x9a, 0xb3, 0xee, 0xc3, 0x7e,
    0xce, 0x13, 0x18, 0x86, 0x31, 0xe1, 0xef, 0x01,
    0x0f, 0x6e, 0x67, 0x24, 0x74, 0xbd, 0x0b, 0x7f,
    0xa9, 0xca, 0x6f, 0xaa, 0x83, 0x28, 0x90, 0x40,
    0xf1, 0xb5, 0x10, 0x0e, 0x26, 0x03, 0x05, 0x5d,
    0x87, 0xb4, 0xe0, 0x4c, 0x98, 0xd8, 0xc6, 0x42,
    0x89, 0x77, 0xeb, 0xb6, 0xd4, 0xe6, 0x26, 0xf3,
    0x31, 0x25, 0xde, 0x28, 0x38, 0x58, 0xe8, 0x2c,
    0xf4, 0x56, 0x7c, 0xb6, 0xfd, 0x99, 0xb0, 0xb0,
    0xf4, 0x83, 0xb6, 0x74, 0xa9, 0x5b, 0x9f, 0xe8,
    0xe9, 0xf1, 0xa1, 0x2a, 0xbd, 0xf6, 0x83, 0x28,
    0x09, 0xda, 0xa6, 0xd6, 0xcd, 0x61, 0x60, 0xf7,
    0x13, 0x4e, 0x46, 0x57, 0x38, 0x1e, 0x11, 0x92,
    0x6b, 0x6b, 0xcf, 0xd3, 0xf4, 0x8b, 0x66, 0x03,
    0x25, 0xa3, 0x7a, 0x2f, 0xce, 0xc1, 0x85, 0xa5,
    0x48, 0x91, 0x8a, 0xb3, 0x4f, 0x5d, 0x98, 0xb1,
    0x69, 0x58, 0x47, 0x69, 0x0c, 0x52, 0xdc, 0x42,
    0x4c, 0xef, 0xe8, 0xd4, 0x4d, 0x6a, 0x33, 0x7d,
    0x9e, 0xd2, 0x51, 0xe6, 0x41, 0xbf, 0x4f, 0xa2
};
#elif defined(USE_CERT_BUFFERS_3072)
static unsigned char rsa_3072_sig[] = {
    0x1a, 0xd6, 0x0d, 0xfd, 0xe3, 0x41, 0x95, 0x76,
    0x27, 0x16, 0x7d, 0xc7, 0x94, 0x16, 0xca, 0xa8,
    0x26, 0x08, 0xbe, 0x78, 0x87, 0x72, 0x4c, 0xd9,
    0xa7, 0xfc, 0x33, 0x77, 0x2d, 0x53, 0x07, 0xb5,
    0x8c, 0xce, 0x48, 0x17, 0x9b, 0xff, 0x9f, 0x9b,
    0x17, 0xc4, 0xbb, 0x72, 0xed, 0xdb, 0xa0, 0x34,
    0x69, 0x5b, 0xc7, 0x4e, 0xbf, 0xec, 0x13, 0xc5,
    0x98, 0x71, 0x9a, 0x4e, 0x18, 0x0e, 0xcb, 0xe7,
    0xc6, 0xd5, 0x21, 0x31, 0x7c, 0x0d, 0xae, 0x14,
    0x2b, 0x87, 0x4f, 0x77, 0x95, 0x2e, 0x26, 0xe2,
    0x83, 0xfe, 0x49, 0x1e, 0x87, 0x19, 0x4a, 0x63,
    0x73, 0x75, 0xf1, 0xf5, 0x71, 0xd2, 0xce, 0xd4,
    0x39, 0x2b, 0xd9, 0xe0, 0x76, 0x70, 0xc8, 0xf8,
    0xed, 0xdf, 0x90, 0x57, 0x17, 0xb9, 0x16, 0xf6,
    0xe9, 0x49, 0x48, 0xce, 0x5a, 0x8b, 0xe4, 0x84,
    0x7c, 0xf3, 0x31, 0x68, 0x97, 0x45, 0x68, 0x38,
    0x50, 0x3a, 0x70, 0xbd, 0xb3, 0xd3, 0xd2, 0xe0,
    0x56, 0x5b, 0xc2, 0x0c, 0x2c, 0x10, 0x70, 0x7b,
    0xd4, 0x99, 0xf9, 0x38, 0x31, 0xb1, 0x86, 0xa0,
    0x07, 0xf1, 0xf6, 0x53, 0xb0, 0x44, 0x82, 0x40,
    0xd2, 0xab, 0x0e, 0x71, 0x5d, 0xe1, 0xea, 0x3a,
    0x77, 0xc9, 0xef, 0xfe, 0x54, 0x65, 0xa3, 0x49,
    0xfd, 0xa5, 0x33, 0xaa, 0x16, 0x1a, 0x38, 0xe7,
    0xaa, 0xb7, 0x13, 0xb2, 0x3b, 0xc7, 0x00, 0x87,
    0x12, 0xfe, 0xfd, 0xf4, 0x55, 0x6d, 0x1d, 0x4a,
    0x0e, 0xad, 0xd0, 0x4c, 0x55, 0x91, 0x60, 0xd9,
    0xef, 0x74, 0x69, 0x22, 0x8c, 0x51, 0x65, 0xc2,
    0x04, 0xac, 0xd3, 0x8d, 0xf7, 0x35, 0x29, 0x13,
    0x6d, 0x61, 0x7c, 0x39, 0x2f, 0x41, 0x4c, 0xdf,
    0x38, 0xfd, 0x1a, 0x7d, 0x42, 0xa7, 0x6f, 0x3f,
    0x3d, 0x9b, 0xd1, 0x97, 0xab, 0xc0, 0xa7, 0x28,
    0x1c, 0xc0, 0x02, 0x26, 0xeb, 0xce, 0xf9, 0xe1,
    0x34, 0x45, 0xaf, 0xbf, 0x8d, 0xb8, 0xe0, 0xff,
    0xd9, 0x6f, 0x77, 0xf3, 0xf7, 0xed, 0x6a, 0xbb,
    0x03, 0x52, 0xfb, 0x38, 0xfc, 0xea, 0x9f, 0xc9,
    0x98, 0xed, 0x21, 0x45, 0xaf, 0x43, 0x2b, 0x64,
    0x96, 0x82, 0x30, 0xe9, 0xb4, 0x36, 0x89, 0x77,
    0x07, 0x4a, 0xc6, 0x1f, 0x38, 0x7a, 0xee, 0xb6,
    0x86, 0xf6, 0x2f, 0x03, 0xec, 0xa2, 0xe5, 0x48,
    0xe5, 0x5a, 0xf5, 0x1c, 0xd2, 0xd9, 0xd8, 0x2d,
    0x9d, 0x06, 0x07, 0xc9, 0x8b, 0x5d, 0xe0, 0x0f,
    0x5e, 0x0c, 0x53, 0x27, 0xff, 0x23, 0xee, 0xca,
    0x5e, 0x4d, 0xf1, 0x95, 0x77, 0x78, 0x1f, 0xf2,
    0x44, 0x5b, 0x7d, 0x01, 0x49, 0x61, 0x6f, 0x6d,
    0xbf, 0xf5, 0x19, 0x06, 0x39, 0xe9, 0xe9, 0x29,
    0xde, 0x47, 0x5e, 0x2e, 0x1f, 0x68, 0xf4, 0x32,
    0x5e, 0xe9, 0xd0, 0xa7, 0xb4, 0x2a, 0x45, 0xdf,
    0x15, 0x7d, 0x0d, 0x5b, 0xef, 0xc6, 0x23, 0xac
};
#else
    #error Not Supported Yet!
#endif
#endif /* WOLFSSL_RSA_VERIFY_INLINE || WOLFSSL_RSA_PUBLIC_ONLY */

<<<<<<< HEAD
#if (!defined(WOLFSSL_RSA_PUBLIC_ONLY) && \
    !defined(WOLFSSL_RSA_VERIFY_ONLY)) || defined(WOLFSSL_PUBLIC_MP)
=======
>>>>>>> 078d78a8
static void bench_rsa_helper(int doAsync, RsaKey rsaKey[BENCH_MAX_PENDING],
        int rsaKeySz)
{
    int         ret = 0, i, times, count = 0, pending = 0;
    word32      idx = 0;
#ifndef WOLFSSL_RSA_VERIFY_ONLY
    const char* messageStr = TEST_STRING;
    const int   len = (int)TEST_STRING_SZ;
#endif
    double      start = 0.0f;
    const char**desc = bench_desc_words[lng_index];
#ifndef WOLFSSL_RSA_VERIFY_ONLY
    DECLARE_VAR(message, byte, TEST_STRING_SZ, HEAP_HINT);
#endif
    #if !defined(WOLFSSL_MDK5_COMPLv5)
    /* MDK5 compiler regard this as a executable statement, and does not allow declarations after the line. */
    DECLARE_ARRAY_DYNAMIC_DEC(enc, byte, BENCH_MAX_PENDING, rsaKeySz, HEAP_HINT);
    #else
        byte* enc[BENCH_MAX_PENDING];
    #endif
    #if !defined(WOLFSSL_RSA_VERIFY_INLINE) && !defined(WOLFSSL_RSA_PUBLIC_ONLY)
        #if !defined(WOLFSSL_MDK5_COMPLv5)
          /* MDK5 compiler regard this as a executable statement, and does not allow declarations after the line. */
            DECLARE_ARRAY_DYNAMIC_DEC(out, byte, BENCH_MAX_PENDING, rsaKeySz, HEAP_HINT);
            #else
                int idxout;
              byte* out[BENCH_MAX_PENDING];
        #endif
    #else
        byte* out[BENCH_MAX_PENDING];
    #endif

    DECLARE_ARRAY_DYNAMIC_EXE(enc, byte, BENCH_MAX_PENDING, rsaKeySz, HEAP_HINT);
    #if !defined(WOLFSSL_RSA_VERIFY_INLINE) && !defined(WOLFSSL_RSA_PUBLIC_ONLY)
        DECLARE_ARRAY_DYNAMIC_EXE(out, byte, BENCH_MAX_PENDING, rsaKeySz, HEAP_HINT);
        if (out[0] == NULL) {
            ret = MEMORY_E;
            goto exit;
        }
    #endif
    if (enc[0] == NULL) {
        ret = MEMORY_E;
        goto exit;
    }
#ifdef DECLARE_VAR_IS_HEAP_ALLOC
    if (message == NULL) {
        ret = MEMORY_E;
        goto exit;
    }
#endif
#ifndef WOLFSSL_RSA_VERIFY_ONLY
    XMEMCPY(message, messageStr, len);
#endif

    if (!rsa_sign_verify) {
#ifndef WOLFSSL_RSA_VERIFY_ONLY
        /* begin public RSA */
        bench_stats_start(&count, &start);
        do {
            for (times = 0; times < ntimes || pending > 0; ) {
                bench_async_poll(&pending);

                /* while free pending slots in queue, submit ops */
                for (i = 0; i < BENCH_MAX_PENDING; i++) {
                    if (bench_async_check(&ret, BENCH_ASYNC_GET_DEV(&rsaKey[i]),
                                                 1, &times, ntimes, &pending)) {
                        ret = wc_RsaPublicEncrypt(message, (word32)len, enc[i],
                                                  rsaKeySz/8, &rsaKey[i],
                                                  GLOBAL_RNG);
                        if (!bench_async_handle(&ret, BENCH_ASYNC_GET_DEV(
                                            &rsaKey[i]), 1, &times, &pending)) {
                            goto exit_rsa_verify;
                        }
                    }
                } /* for i */
            } /* for times */
            count += times;
        } while (bench_stats_sym_check(start));
exit_rsa_verify:
        bench_stats_asym_finish("RSA", rsaKeySz, desc[0], doAsync, count,
                                                                    start, ret);
#endif /* !WOLFSSL_RSA_VERIFY_ONLY */

#ifndef WOLFSSL_RSA_PUBLIC_ONLY
        if (ret < 0) {
            goto exit;
        }

        /* capture resulting encrypt length */
        idx = (word32)(rsaKeySz/8);

        /* begin private async RSA */
        bench_stats_start(&count, &start);
        do {
            for (times = 0; times < ntimes || pending > 0; ) {
                bench_async_poll(&pending);

                /* while free pending slots in queue, submit ops */
                for (i = 0; i < BENCH_MAX_PENDING; i++) {
                    if (bench_async_check(&ret, BENCH_ASYNC_GET_DEV(&rsaKey[i]),
                                                 1, &times, ntimes, &pending)) {
                        ret = wc_RsaPrivateDecrypt(enc[i], idx, out[i],
                                                       rsaKeySz/8, &rsaKey[i]);
                        if (!bench_async_handle(&ret,
                                                BENCH_ASYNC_GET_DEV(&rsaKey[i]),
                                                1, &times, &pending)) {
                            goto exit_rsa_pub;
                        }
                    }
                } /* for i */
            } /* for times */
            count += times;
        } while (bench_stats_sym_check(start));
exit_rsa_pub:
        bench_stats_asym_finish("RSA", rsaKeySz, desc[1], doAsync, count,
                                                                    start, ret);
#endif /* !WOLFSSL_RSA_PUBLIC_ONLY */
    }
    else {
#if !defined(WOLFSSL_RSA_PUBLIC_ONLY) && !defined(WOLFSSL_RSA_VERIFY_ONLY)
        /* begin RSA sign */
        bench_stats_start(&count, &start);
        do {
            for (times = 0; times < ntimes || pending > 0; ) {
                bench_async_poll(&pending);

                /* while free pending slots in queue, submit ops */
                for (i = 0; i < BENCH_MAX_PENDING; i++) {
                    if (bench_async_check(&ret, BENCH_ASYNC_GET_DEV(&rsaKey[i]),
                                                 1, &times, ntimes, &pending)) {
                        ret = wc_RsaSSL_Sign(message, len, enc[i],
                                                rsaKeySz/8, &rsaKey[i], &gRng);
                        if (!bench_async_handle(&ret,
                                                BENCH_ASYNC_GET_DEV(&rsaKey[i]),
                                                1, &times, &pending)) {
                            goto exit_rsa_sign;
                        }
                    }
                } /* for i */
            } /* for times */
            count += times;
        } while (bench_stats_sym_check(start));
exit_rsa_sign:
        bench_stats_asym_finish("RSA", rsaKeySz, desc[4], doAsync, count, start,
                                                                           ret);

        if (ret < 0) {
            goto exit;
        }
#endif /* !WOLFSSL_RSA_PUBLIC_ONLY && !WOLFSSL_RSA_VERIFY_ONLY */

        /* capture resulting encrypt length */
        idx = rsaKeySz/8;

        /* begin RSA verify */
        bench_stats_start(&count, &start);
        do {
            for (times = 0; times < ntimes || pending > 0; ) {
                bench_async_poll(&pending);

                /* while free pending slots in queue, submit ops */
                for (i = 0; i < BENCH_MAX_PENDING; i++) {
                    if (bench_async_check(&ret, BENCH_ASYNC_GET_DEV(&rsaKey[i]),
                                                 1, &times, ntimes, &pending)) {
                    #if !defined(WOLFSSL_RSA_VERIFY_INLINE) && \
                        !defined(WOLFSSL_RSA_PUBLIC_ONLY)
                        ret = wc_RsaSSL_Verify(enc[i], idx, out[i],
                                                      rsaKeySz/8, &rsaKey[i]);
                    #elif defined(USE_CERT_BUFFERS_2048)
                        XMEMCPY(enc[i], rsa_2048_sig, sizeof(rsa_2048_sig));
                        idx = sizeof(rsa_2048_sig);
                        out[i] = NULL;
                        ret = wc_RsaSSL_VerifyInline(enc[i], idx, &out[i],
                                                                    &rsaKey[i]);
                        if (ret > 0)
                            ret = 0;
                    #elif defined(USE_CERT_BUFFERS_3072)
                        XMEMCPY(enc[i], rsa_3072_sig, sizeof(rsa_3072_sig));
                        idx = sizeof(rsa_3072_sig);
                        out[i] = NULL;
                        ret = wc_RsaSSL_VerifyInline(enc[i], idx, &out[i],
                                                                    &rsaKey[i]);
                        if (ret > 0)
                            ret = 0;
                    #endif
                        if (!bench_async_handle(&ret,
                                                BENCH_ASYNC_GET_DEV(&rsaKey[i]),
                                                1, &times, &pending)) {
                            goto exit_rsa_verifyinline;
                        }
                    }
                } /* for i */
            } /* for times */
            count += times;
        } while (bench_stats_sym_check(start));
exit_rsa_verifyinline:
        bench_stats_asym_finish("RSA", rsaKeySz, desc[5], doAsync, count,
                                                                    start, ret);
    }

exit:

    FREE_ARRAY_DYNAMIC(enc, BENCH_MAX_PENDING, HEAP_HINT);
#if !defined(WOLFSSL_RSA_VERIFY_INLINE) && !defined(WOLFSSL_RSA_PUBLIC_ONLY)
    FREE_ARRAY_DYNAMIC(out, BENCH_MAX_PENDING, HEAP_HINT);
#endif
    FREE_VAR(message, HEAP_HINT);
}

void bench_rsa(int doAsync)
{
<<<<<<< HEAD
#ifndef WOLFSSL_RSA_VERIFY_ONLY
    int         ret = 0;
#endif
    int         i;
    RsaKey      rsaKey[BENCH_MAX_PENDING];
#if (!defined(WOLFSSL_RSA_PUBLIC_ONLY) && \
    !defined(WOLFSSL_RSA_VERIFY_ONLY)) || defined(WOLFSSL_PUBLIC_MP)
    int         rsaKeySz; /* used in printf */
    size_t      bytes;
=======
    int         i;
    RsaKey      rsaKey[BENCH_MAX_PENDING];
    int         ret = 0;
    int         rsaKeySz = 0;
>>>>>>> 078d78a8
    const byte* tmp;
    size_t      bytes;
#if !defined(WOLFSSL_RSA_PUBLIC_ONLY) && !defined(WOLFSSL_RSA_VERIFY_ONLY)
    word32      idx;
#endif

#ifdef USE_CERT_BUFFERS_1024
    tmp = rsa_key_der_1024;
    bytes = (size_t)sizeof_rsa_key_der_1024;
    rsaKeySz = 1024;
#elif defined(USE_CERT_BUFFERS_2048)
    tmp = rsa_key_der_2048;
    bytes = (size_t)sizeof_rsa_key_der_2048;
    rsaKeySz = 2048;
#elif defined(USE_CERT_BUFFERS_3072)
    tmp = rsa_key_der_3072;
    bytes = (size_t)sizeof_rsa_key_der_3072;
    rsaKeySz = 3072;
#else
    #error "need a cert buffer size"
#endif /* USE_CERT_BUFFERS */

    /* clear for done cleanup */
    XMEMSET(rsaKey, 0, sizeof(rsaKey));

    /* init keys */
    for (i = 0; i < BENCH_MAX_PENDING; i++) {
        /* setup an async context for each key */
        if (wc_InitRsaKey_ex(&rsaKey[i], HEAP_HINT,
                                         doAsync ? devId : INVALID_DEVID) < 0) {
            goto exit_bench_rsa;
        }

#if !defined(WOLFSSL_RSA_PUBLIC_ONLY) && !defined(WOLFSSL_RSA_VERIFY_ONLY)
    #ifdef WC_RSA_BLINDING
        ret = wc_RsaSetRNG(&rsaKey[i], &gRng);
        if (ret != 0)
            goto exit_bench_rsa;
    #endif
#endif

#if !defined(WOLFSSL_RSA_PUBLIC_ONLY) && !defined(WOLFSSL_RSA_VERIFY_ONLY)
        /* decode the private key */
        idx = 0;
        if ((ret = wc_RsaPrivateKeyDecode(tmp, &idx, &rsaKey[i],
                                                        (word32)bytes)) != 0) {
            printf("wc_RsaPrivateKeyDecode failed! %d\n", ret);
            goto exit_bench_rsa;
        }
#elif defined(WOLFSSL_PUBLIC_MP)
        /* get offset to public portion of the RSA key */
    #ifdef USE_CERT_BUFFERS_1024
        bytes = 11;
    #elif defined(USE_CERT_BUFFERS_2048) || defined(USE_CERT_BUFFERS_3072)
        bytes = 12;
    #endif
        ret = mp_read_unsigned_bin(&rsaKey[i].n, &tmp[bytes], rsaKeySz/8);
        if (ret != 0) {
            printf("wc_RsaPrivateKeyDecode failed! %d\n", ret);
            goto exit_bench_rsa;
        }
        ret = mp_set_int(&rsaKey[i].e, WC_RSA_EXPONENT);
        if (ret != 0) {
            printf("wc_RsaPrivateKeyDecode failed! %d\n", ret);
            goto exit_bench_rsa;
        }
#else
        /* Note: To benchmark public only define WOLFSSL_PUBLIC_MP */
        rsaKeySz = 0;
#endif
    }

    if (rsaKeySz > 0) {
        bench_rsa_helper(doAsync, rsaKey, rsaKeySz);
    }

<<<<<<< HEAD
#if (!defined(WOLFSSL_RSA_PUBLIC_ONLY) && \
    !defined(WOLFSSL_RSA_VERIFY_ONLY)) || defined(WOLFSSL_PUBLIC_MP)
    bench_rsa_helper(doAsync, rsaKey, rsaKeySz);
#endif
=======
    (void)bytes;
    (void)tmp;

>>>>>>> 078d78a8
exit_bench_rsa:
    /* cleanup */
    for (i = 0; i < BENCH_MAX_PENDING; i++) {
        wc_FreeRsaKey(&rsaKey[i]);
    }
}


#ifdef WOLFSSL_KEY_GEN
/* bench any size of RSA key */
void bench_rsa_key(int doAsync, int rsaKeySz)
{
    int     ret = 0, i, pending = 0;
    RsaKey  rsaKey[BENCH_MAX_PENDING];
    int     isPending[BENCH_MAX_PENDING];
    long    exp = 65537l;

    /* clear for done cleanup */
    XMEMSET(rsaKey, 0, sizeof(rsaKey));
    XMEMSET(isPending, 0, sizeof(isPending));

    /* init keys */
    do {
        pending = 0;
        for (i = 0; i < BENCH_MAX_PENDING; i++) {
            if (!isPending[i]) { /* if making the key is pending then just call
                                  * wc_MakeRsaKey again */
                /* setup an async context for each key */
                if (wc_InitRsaKey_ex(&rsaKey[i], HEAP_HINT,
                                     doAsync ? devId : INVALID_DEVID) < 0) {
                    goto exit_bench_rsa_key;
                }

            #ifdef WC_RSA_BLINDING
                ret = wc_RsaSetRNG(&rsaKey[i], &gRng);
                if (ret != 0)
                    goto exit_bench_rsa_key;
            #endif
            }

            /* create the RSA key */
            ret = wc_MakeRsaKey(&rsaKey[i], rsaKeySz, exp, &gRng);
            if (ret == WC_PENDING_E) {
                isPending[i] = 1;
                pending      = 1;
            }
            else if (ret != 0) {
                printf("wc_MakeRsaKey failed! %d\n", ret);
                goto exit_bench_rsa_key;
            }
        } /* for i */
    } while (pending > 0);

    bench_rsa_helper(doAsync, rsaKey, rsaKeySz);
exit_bench_rsa_key:

    /* cleanup */
    for (i = 0; i < BENCH_MAX_PENDING; i++) {
        wc_FreeRsaKey(&rsaKey[i]);
    }
}
#endif /* WOLFSSL_KEY_GEN */
#endif /* !NO_RSA */


#ifndef NO_DH

#if !defined(USE_CERT_BUFFERS_1024) && !defined(USE_CERT_BUFFERS_2048) && \
    !defined(USE_CERT_BUFFERS_3072)
    #if defined(WOLFSSL_MDK_SHELL)
        static char *certDHname = "certs/dh2048.der";
        /* set by shell command */
        void set_Bench_DH_File(char * cert) { certDHname = cert ; }
    #elif defined(FREESCALE_MQX)
        static char *certDHname = "a:\\certs\\dh2048.der";
    #elif defined(NO_ASN)
        /* do nothing, but don't need a file */
    #else
        static const char *certDHname = "certs/dh2048.der";
    #endif
#endif

#define BENCH_DH_KEY_SIZE  384 /* for 3072 bit */
#define BENCH_DH_PRIV_SIZE (BENCH_DH_KEY_SIZE/8)

void bench_dh(int doAsync)
{
    int    ret = 0, i;
    int    count = 0, times, pending = 0;
    const byte* tmp = NULL;
    double start = 0.0f;
    DhKey  dhKey[BENCH_MAX_PENDING];
    int    dhKeySz = BENCH_DH_KEY_SIZE * 8; /* used in printf */
    const char**desc = bench_desc_words[lng_index];
#ifndef NO_ASN
    size_t bytes = 0;
    word32 idx;
#endif
    word32 pubSz[BENCH_MAX_PENDING];
    word32 privSz[BENCH_MAX_PENDING];
    word32 pubSz2 = BENCH_DH_KEY_SIZE;
    word32 privSz2 = BENCH_DH_PRIV_SIZE;
    word32 agreeSz[BENCH_MAX_PENDING];
#ifdef HAVE_FFDHE_2048
    const DhParams *params = NULL;
#endif

    DECLARE_ARRAY(pub, byte, BENCH_MAX_PENDING, BENCH_DH_KEY_SIZE, HEAP_HINT);
    DECLARE_VAR(pub2, byte, BENCH_DH_KEY_SIZE, HEAP_HINT);
    DECLARE_ARRAY(agree, byte, BENCH_MAX_PENDING, BENCH_DH_KEY_SIZE, HEAP_HINT);
    DECLARE_ARRAY(priv, byte, BENCH_MAX_PENDING, BENCH_DH_PRIV_SIZE, HEAP_HINT);
    DECLARE_VAR(priv2, byte, BENCH_DH_PRIV_SIZE, HEAP_HINT);
#ifdef DECLARE_VAR_IS_HEAP_ALLOC
    if (pub[0] == NULL || pub2 == NULL || agree[0] == NULL || priv[0] == NULL || priv2 == NULL) {
        ret = MEMORY_E;
        goto exit;
    }
#endif

    (void)tmp;

    if (!use_ffdhe) {
#if defined(NO_ASN)
        dhKeySz = 1024;
        /* do nothing, but don't use default FILE */
#elif defined(USE_CERT_BUFFERS_1024)
        tmp = dh_key_der_1024;
        bytes = (size_t)sizeof_dh_key_der_1024;
        dhKeySz = 1024;
#elif defined(USE_CERT_BUFFERS_2048)
        tmp = dh_key_der_2048;
        bytes = (size_t)sizeof_dh_key_der_2048;
        dhKeySz = 2048;
#elif defined(USE_CERT_BUFFERS_3072)
        tmp = dh_key_der_3072;
        bytes = (size_t)sizeof_dh_key_der_3072;
        dhKeySz = 3072;
#else
    #error "need to define a cert buffer size"
#endif /* USE_CERT_BUFFERS */
    }
#ifdef HAVE_FFDHE_2048
    else if (use_ffdhe == 2048) {
        params = wc_Dh_ffdhe2048_Get();
        dhKeySz = 2048;
    }
#endif
#ifdef HAVE_FFDHE_3072
    else if (use_ffdhe == 3072) {
        params = wc_Dh_ffdhe3072_Get();
        dhKeySz = 3072;
    }
#endif

    /* clear for done cleanup */
    XMEMSET(dhKey, 0, sizeof(dhKey));

    /* init keys */
    for (i = 0; i < BENCH_MAX_PENDING; i++) {
        /* setup an async context for each key */
        ret = wc_InitDhKey_ex(&dhKey[i], HEAP_HINT,
                        doAsync ? devId : INVALID_DEVID);
        if (ret != 0)
            goto exit;

        /* setup key */
        if (!use_ffdhe) {
    #ifdef NO_ASN
            ret = wc_DhSetKey(&dhKey[i], dh_p, sizeof(dh_p), dh_g,
                                                                  sizeof(dh_g));
    #else
            idx = 0;
            ret = wc_DhKeyDecode(tmp, &idx, &dhKey[i], (word32)bytes);
    #endif
        }
    #if defined(HAVE_FFDHE_2048) || defined(HAVE_FFDHE_3072)
        else if (params != NULL) {
            ret = wc_DhSetKey(&dhKey[i], params->p, params->p_len, params->g,
                                                                 params->g_len);
        }
    #endif
        if (ret != 0) {
            printf("DhKeyDecode failed %d, can't benchmark\n", ret);
            goto exit;
        }
    }

    /* Key Gen */
    bench_stats_start(&count, &start);
    do {
        /* while free pending slots in queue, submit ops */
        for (times = 0; times < genTimes || pending > 0; ) {
            bench_async_poll(&pending);

            for (i = 0; i < BENCH_MAX_PENDING; i++) {
                if (bench_async_check(&ret, BENCH_ASYNC_GET_DEV(&dhKey[i]), 0, &times, genTimes, &pending)) {
                    privSz[i] = BENCH_DH_PRIV_SIZE;
                    pubSz[i] = BENCH_DH_KEY_SIZE;
                    ret = wc_DhGenerateKeyPair(&dhKey[i], &gRng, priv[i], &privSz[i],
                        pub[i], &pubSz[i]);
                    if (!bench_async_handle(&ret, BENCH_ASYNC_GET_DEV(&dhKey[i]), 0, &times, &pending)) {
                        goto exit_dh_gen;
                    }
                }
            } /* for i */
        } /* for times */
        count += times;
    } while (bench_stats_sym_check(start));
exit_dh_gen:
    bench_stats_asym_finish("DH", dhKeySz, desc[2], doAsync, count, start, ret);

    if (ret < 0) {
        goto exit;
    }

    /* Generate key to use as other public */
    ret = wc_DhGenerateKeyPair(&dhKey[0], &gRng, priv2, &privSz2, pub2, &pubSz2);
#ifdef WOLFSSL_ASYNC_CRYPT
    ret = wc_AsyncWait(ret, &dhKey[0].asyncDev, WC_ASYNC_FLAG_NONE);
#endif

    /* Key Agree */
    bench_stats_start(&count, &start);
    do {
        for (times = 0; times < agreeTimes || pending > 0; ) {
            bench_async_poll(&pending);

            /* while free pending slots in queue, submit ops */
            for (i = 0; i < BENCH_MAX_PENDING; i++) {
                if (bench_async_check(&ret, BENCH_ASYNC_GET_DEV(&dhKey[i]), 0, &times, agreeTimes, &pending)) {
                    ret = wc_DhAgree(&dhKey[i], agree[i], &agreeSz[i], priv[i], privSz[i],
                        pub2, pubSz2);
                    if (!bench_async_handle(&ret, BENCH_ASYNC_GET_DEV(&dhKey[i]), 0, &times, &pending)) {
                        goto exit;
                    }
                }
            } /* for i */
        } /* for times */
        count += times;
    } while (bench_stats_sym_check(start));
exit:
    bench_stats_asym_finish("DH", dhKeySz, desc[3], doAsync, count, start, ret);

    /* cleanup */
    for (i = 0; i < BENCH_MAX_PENDING; i++) {
        wc_FreeDhKey(&dhKey[i]);
    }

    FREE_ARRAY(pub, BENCH_MAX_PENDING, HEAP_HINT);
    FREE_VAR(pub2, HEAP_HINT);
    FREE_ARRAY(priv, BENCH_MAX_PENDING, HEAP_HINT);
    FREE_VAR(priv2, HEAP_HINT);
    FREE_ARRAY(agree, BENCH_MAX_PENDING, HEAP_HINT);
}
#endif /* !NO_DH */

#ifdef HAVE_NTRU
byte GetEntropy(ENTROPY_CMD cmd, byte* out);

byte GetEntropy(ENTROPY_CMD cmd, byte* out)
{
    if (cmd == INIT)
        return 1; /* using local rng */

    if (out == NULL)
        return 0;

    if (cmd == GET_BYTE_OF_ENTROPY)
        return (wc_RNG_GenerateBlock(&gRng, out, 1) == 0) ? 1 : 0;

    if (cmd == GET_NUM_BYTES_PER_BYTE_OF_ENTROPY) {
        *out = 1;
        return 1;
    }

    return 0;
}

void bench_ntru(void)
{
    int    i;
    double start;

    byte   public_key[1027];
    word16 public_key_len = sizeof(public_key);
    byte   private_key[1120];
    word16 private_key_len = sizeof(private_key);
    word16 ntruBits = 128;
    word16 type     = 0;
    word32 ret;

    byte ciphertext[1022];
    word16 ciphertext_len;
    byte plaintext[16];
    word16 plaintext_len;
    const char**desc = bench_desc_words[lng_index];

    DRBG_HANDLE drbg;
    static byte const aes_key[] = {
        0xf3, 0xe9, 0x87, 0xbb, 0x18, 0x08, 0x3c, 0xaa,
        0x7b, 0x12, 0x49, 0x88, 0xaf, 0xb3, 0x22, 0xd8
    };

    static byte const wolfsslStr[] = {
        'w', 'o', 'l', 'f', 'S', 'S', 'L', ' ', 'N', 'T', 'R', 'U'
    };

    for (ntruBits = 128; ntruBits < 257; ntruBits += 64) {
        switch (ntruBits) {
            case 128:
                type = NTRU_EES439EP1;
                break;
            case 192:
                type = NTRU_EES593EP1;
                break;
            case 256:
                type = NTRU_EES743EP1;
                break;
        }

        ret = ntru_crypto_drbg_instantiate(ntruBits, wolfsslStr,
                sizeof(wolfsslStr), (ENTROPY_FN) GetEntropy, &drbg);
        if(ret != DRBG_OK) {
            printf("NTRU drbg instantiate failed\n");
            return;
        }

        /* set key sizes */
        ret = ntru_crypto_ntru_encrypt_keygen(drbg, type, &public_key_len,
                                                  NULL, &private_key_len, NULL);
        if (ret != NTRU_OK) {
            ntru_crypto_drbg_uninstantiate(drbg);
            printf("NTRU failed to get key lengths\n");
            return;
        }

        ret = ntru_crypto_ntru_encrypt_keygen(drbg, type, &public_key_len,
                                     public_key, &private_key_len,
                                     private_key);

        ntru_crypto_drbg_uninstantiate(drbg);

        if (ret != NTRU_OK) {
            printf("NTRU keygen failed\n");
            return;
        }

        ret = ntru_crypto_drbg_instantiate(ntruBits, NULL, 0,
                (ENTROPY_FN)GetEntropy, &drbg);
        if (ret != DRBG_OK) {
            printf("NTRU error occurred during DRBG instantiation\n");
            return;
        }

        ret = ntru_crypto_ntru_encrypt(drbg, public_key_len, public_key,
                sizeof(aes_key), aes_key, &ciphertext_len, NULL);

        if (ret != NTRU_OK) {
            printf("NTRU error occurred requesting the buffer size needed\n");
            return;
        }

        bench_stats_start(&i, &start);
        for (i = 0; i < ntimes; i++) {
            ret = ntru_crypto_ntru_encrypt(drbg, public_key_len, public_key,
                    sizeof(aes_key), aes_key, &ciphertext_len, ciphertext);
            if (ret != NTRU_OK) {
                printf("NTRU encrypt error\n");
                return;
            }
        }
        bench_stats_asym_finish("NTRU", ntruBits, desc[6], 0, i, start, ret);

        ret = ntru_crypto_drbg_uninstantiate(drbg);
        if (ret != DRBG_OK) {
            printf("NTRU error occurred uninstantiating the DRBG\n");
            return;
        }

        ret = ntru_crypto_ntru_decrypt(private_key_len, private_key,
                ciphertext_len, ciphertext, &plaintext_len, NULL);

        if (ret != NTRU_OK) {
            printf("NTRU decrypt error occurred getting the buffer size needed\n");
            return;
        }

        plaintext_len = sizeof(plaintext);

        bench_stats_start(&i, &start);
        for (i = 0; i < ntimes; i++) {
            ret = ntru_crypto_ntru_decrypt(private_key_len, private_key,
                                      ciphertext_len, ciphertext,
                                      &plaintext_len, plaintext);

            if (ret != NTRU_OK) {
                printf("NTRU error occurred decrypting the key\n");
                return;
            }
        }
        bench_stats_asym_finish("NTRU", ntruBits, desc[7], 0, i, start, ret);
    }

}

void bench_ntruKeyGen(void)
{
    double start;
    int    i;

    byte   public_key[1027];
    word16 public_key_len = sizeof(public_key);
    byte   private_key[1120];
    word16 private_key_len = sizeof(private_key);
    word16 ntruBits = 128;
    word16 type     = 0;
    word32 ret;
    const char**desc = bench_desc_words[lng_index];

    DRBG_HANDLE drbg;
    static uint8_t const pers_str[] = {
                'w', 'o', 'l', 'f',  'S', 'S', 'L', ' ', 't', 'e', 's', 't'
    };

    for (ntruBits = 128; ntruBits < 257; ntruBits += 64) {
        ret = ntru_crypto_drbg_instantiate(ntruBits, pers_str,
                sizeof(pers_str), GetEntropy, &drbg);
        if (ret != DRBG_OK) {
            printf("NTRU drbg instantiate failed\n");
            return;
        }

        switch (ntruBits) {
            case 128:
                type = NTRU_EES439EP1;
                break;
            case 192:
                type = NTRU_EES593EP1;
                break;
            case 256:
                type = NTRU_EES743EP1;
                break;
        }

        /* set key sizes */
        ret = ntru_crypto_ntru_encrypt_keygen(drbg, type, &public_key_len,
                                                  NULL, &private_key_len, NULL);

        bench_stats_start(&i, &start);
        for (i = 0; i < genTimes; i++) {
            ret = ntru_crypto_ntru_encrypt_keygen(drbg, type, &public_key_len,
                                         public_key, &private_key_len,
                                         private_key);
        }
        bench_stats_asym_finish("NTRU", ntruBits, desc[2], 0, i, start, ret);

        if (ret != NTRU_OK) {
            return;
        }

        ret = ntru_crypto_drbg_uninstantiate(drbg);

        if (ret != NTRU_OK) {
            printf("NTRU drbg uninstantiate failed\n");
            return;
        }
    }
}
#endif

#ifdef HAVE_ECC

/* +8 for 'ECDSA [%s]' and null terminator */
#define BENCH_ECC_NAME_SZ (ECC_MAXNAME + 8)

/* run all benchmarks on a curve */
void bench_ecc_curve(int curveId)
{
    if (bench_all || (bench_asym_algs & BENCH_ECC_MAKEKEY)) {
    #ifndef NO_SW_BENCH
        bench_eccMakeKey(0, curveId);
    #endif
    #if defined(WOLFSSL_ASYNC_CRYPT) && defined(WC_ASYNC_ENABLE_ECC) && \
        !defined(NO_HW_BENCH)
        bench_eccMakeKey(1, curveId);
    #endif
    }
    if (bench_all || (bench_asym_algs & BENCH_ECC)) {
    #ifndef NO_SW_BENCH
        bench_ecc(0, curveId);
    #endif
    #if defined(WOLFSSL_ASYNC_CRYPT) && defined(WC_ASYNC_ENABLE_ECC) && \
        !defined(NO_HW_BENCH)
        bench_ecc(1, curveId);
    #endif
    }
    #ifdef HAVE_ECC_ENCRYPT
    if (bench_all || (bench_asym_algs & BENCH_ECC_ENCRYPT))
        bench_eccEncrypt(curveId);
    #endif
}


void bench_eccMakeKey(int doAsync, int curveId)
{
    int ret = 0, i, times, count, pending = 0;
    int keySize;
    ecc_key genKey[BENCH_MAX_PENDING];
    char name[BENCH_ECC_NAME_SZ];
    double start;
    const char**desc = bench_desc_words[lng_index];

    keySize = wc_ecc_get_curve_size_from_id(curveId);

    /* clear for done cleanup */
    XMEMSET(&genKey, 0, sizeof(genKey));

    /* ECC Make Key */
    bench_stats_start(&count, &start);
    do {
        /* while free pending slots in queue, submit ops */
        for (times = 0; times < genTimes || pending > 0; ) {
            bench_async_poll(&pending);

            for (i = 0; i < BENCH_MAX_PENDING; i++) {
                if (bench_async_check(&ret, BENCH_ASYNC_GET_DEV(&genKey[i]), 0,
                            &times, genTimes, &pending)) {

                    wc_ecc_free(&genKey[i]);
                    ret = wc_ecc_init_ex(&genKey[i], HEAP_HINT, doAsync ?
                            devId : INVALID_DEVID);
                    if (ret < 0) {
                        goto exit;
                    }

                    ret = wc_ecc_make_key_ex(&gRng, keySize, &genKey[i],
                            curveId);
                    if (!bench_async_handle(&ret,
                                BENCH_ASYNC_GET_DEV(&genKey[i]), 0, &times,
                                &pending)) {
                        goto exit;
                    }
                }
            } /* for i */
        } /* for times */
        count += times;
    } while (bench_stats_sym_check(start));
exit:
    XSNPRINTF(name, BENCH_ECC_NAME_SZ, "ECC   [%15s]",
            wc_ecc_get_name(curveId));
    bench_stats_asym_finish(name, keySize * 8, desc[2], doAsync, count, start,
            ret);

    /* cleanup */
    for (i = 0; i < BENCH_MAX_PENDING; i++) {
        wc_ecc_free(&genKey[i]);
    }
}


void bench_ecc(int doAsync, int curveId)
{
    int ret = 0, i, times, count, pending = 0;
    int  keySize;
    char name[BENCH_ECC_NAME_SZ];
    ecc_key genKey[BENCH_MAX_PENDING];
#ifdef HAVE_ECC_DHE
    ecc_key genKey2[BENCH_MAX_PENDING];
#endif
#if !defined(NO_ASN) && defined(HAVE_ECC_SIGN)
#ifdef HAVE_ECC_VERIFY
    int    verify[BENCH_MAX_PENDING];
#endif
#endif
    word32 x[BENCH_MAX_PENDING];
    double start = 0;
    const char**desc = bench_desc_words[lng_index];

#ifdef HAVE_ECC_DHE
    DECLARE_ARRAY(shared, byte, BENCH_MAX_PENDING, MAX_ECC_BYTES, HEAP_HINT);
#endif
#if !defined(NO_ASN) && defined(HAVE_ECC_SIGN)
    DECLARE_ARRAY(sig, byte, BENCH_MAX_PENDING, ECC_MAX_SIG_SIZE, HEAP_HINT);
    DECLARE_ARRAY(digest, byte, BENCH_MAX_PENDING, MAX_ECC_BYTES, HEAP_HINT);
#endif

    /* clear for done cleanup */
    XMEMSET(&genKey, 0, sizeof(genKey));
#ifdef HAVE_ECC_DHE
    XMEMSET(&genKey2, 0, sizeof(genKey2));
#endif
    keySize = wc_ecc_get_curve_size_from_id(curveId);

    /* init keys */
    for (i = 0; i < BENCH_MAX_PENDING; i++) {
        /* setup an context for each key */
        if ((ret = wc_ecc_init_ex(&genKey[i], HEAP_HINT,
                                    doAsync ? devId : INVALID_DEVID)) < 0) {
            goto exit;
        }
        ret = wc_ecc_make_key_ex(&gRng, keySize, &genKey[i], curveId);
    #ifdef WOLFSSL_ASYNC_CRYPT
        ret = wc_AsyncWait(ret, &genKey[i].asyncDev, WC_ASYNC_FLAG_NONE);
    #endif
        if (ret < 0) {
            goto exit;
        }

    #ifdef HAVE_ECC_DHE
        if ((ret = wc_ecc_init_ex(&genKey2[i], HEAP_HINT, INVALID_DEVID)) < 0) {
            goto exit;
        }
        if ((ret = wc_ecc_make_key_ex(&gRng, keySize, &genKey2[i],
                    curveId)) > 0) {
            goto exit;
        }
    #endif
    }

#ifdef HAVE_ECC_DHE
#if defined(ECC_TIMING_RESISTANT) && (!defined(HAVE_FIPS) || \
    (!defined(HAVE_FIPS_VERSION) || (HAVE_FIPS_VERSION != 2))) && \
    !defined(HAVE_SELFTEST)
    for (i = 0; i < BENCH_MAX_PENDING; i++) {
        (void)wc_ecc_set_rng(&genKey[i], &gRng);
    }
#endif

    /* ECC Shared Secret */
    bench_stats_start(&count, &start);
    do {
        for (times = 0; times < agreeTimes || pending > 0; ) {
            bench_async_poll(&pending);

            /* while free pending slots in queue, submit ops */
            for (i = 0; i < BENCH_MAX_PENDING; i++) {
                if (bench_async_check(&ret, BENCH_ASYNC_GET_DEV(&genKey[i]), 1,
                            &times, agreeTimes, &pending)) {
                    x[i] = (word32)keySize;
                    ret = wc_ecc_shared_secret(&genKey[i], &genKey2[i],
                            shared[i], &x[i]);
                    if (!bench_async_handle(&ret,
                                BENCH_ASYNC_GET_DEV(&genKey[i]), 1, &times,
                                &pending)) {
                        goto exit_ecdhe;
                    }
                }
            } /* for i */
        } /* for times */
        count += times;
    } while (bench_stats_sym_check(start));
exit_ecdhe:
    XSNPRINTF(name, BENCH_ECC_NAME_SZ, "ECDHE [%15s]", wc_ecc_get_name(curveId));

    bench_stats_asym_finish(name, keySize * 8, desc[3], doAsync, count, start,
            ret);

    if (ret < 0) {
        goto exit;
    }
#endif /* HAVE_ECC_DHE */

#if !defined(NO_ASN) && defined(HAVE_ECC_SIGN)

    /* Init digest to sign */
    for (i = 0; i < BENCH_MAX_PENDING; i++) {
        for (count = 0; count < keySize; count++) {
            digest[i][count] = (byte)count;
        }
    }

    /* ECC Sign */
    bench_stats_start(&count, &start);
    do {
        for (times = 0; times < agreeTimes || pending > 0; ) {
            bench_async_poll(&pending);

            /* while free pending slots in queue, submit ops */
            for (i = 0; i < BENCH_MAX_PENDING; i++) {
                if (bench_async_check(&ret, BENCH_ASYNC_GET_DEV(&genKey[i]), 1,
                            &times, agreeTimes, &pending)) {
                    if (genKey[i].state == 0)
                        x[i] = ECC_MAX_SIG_SIZE;
                    ret = wc_ecc_sign_hash(digest[i], (word32)keySize, sig[i],
                            &x[i], &gRng, &genKey[i]);
                    if (!bench_async_handle(&ret,
                                BENCH_ASYNC_GET_DEV(&genKey[i]), 1, &times,
                                &pending)) {
                        goto exit_ecdsa_sign;
                    }
                }
            } /* for i */
        } /* for times */
        count += times;
    } while (bench_stats_sym_check(start));
exit_ecdsa_sign:
    XSNPRINTF(name, BENCH_ECC_NAME_SZ, "ECDSA [%15s]", wc_ecc_get_name(curveId));

    bench_stats_asym_finish(name, keySize * 8, desc[4], doAsync, count, start,
            ret);

    if (ret < 0) {
        goto exit;
    }

#ifdef HAVE_ECC_VERIFY

    /* ECC Verify */
    bench_stats_start(&count, &start);
    do {
        for (times = 0; times < agreeTimes || pending > 0; ) {
            bench_async_poll(&pending);

            /* while free pending slots in queue, submit ops */
            for (i = 0; i < BENCH_MAX_PENDING; i++) {
                if (bench_async_check(&ret, BENCH_ASYNC_GET_DEV(&genKey[i]), 1,
                            &times, agreeTimes, &pending)) {
                    if (genKey[i].state == 0)
                        verify[i] = 0;
                    ret = wc_ecc_verify_hash(sig[i], x[i], digest[i],
                                       (word32)keySize, &verify[i], &genKey[i]);
                    if (!bench_async_handle(&ret,
                                BENCH_ASYNC_GET_DEV(&genKey[i]), 1, &times,
                                &pending)) {
                        goto exit_ecdsa_verify;
                    }
                }
            } /* for i */
        } /* for times */
        count += times;
    } while (bench_stats_sym_check(start));
exit_ecdsa_verify:
    XSNPRINTF(name, BENCH_ECC_NAME_SZ, "ECDSA [%15s]", wc_ecc_get_name(curveId));

    bench_stats_asym_finish(name, keySize * 8, desc[5], doAsync, count, start,
            ret);
#endif /* HAVE_ECC_VERIFY */
#endif /* !NO_ASN && HAVE_ECC_SIGN */

exit:

    /* cleanup */
    for (i = 0; i < BENCH_MAX_PENDING; i++) {
        wc_ecc_free(&genKey[i]);
    #ifdef HAVE_ECC_DHE
        wc_ecc_free(&genKey2[i]);
    #endif
    }

#ifdef HAVE_ECC_DHE
    FREE_ARRAY(shared, BENCH_MAX_PENDING, HEAP_HINT);
#endif
#if !defined(NO_ASN) && defined(HAVE_ECC_SIGN)
    FREE_ARRAY(sig, BENCH_MAX_PENDING, HEAP_HINT);
    FREE_ARRAY(digest, BENCH_MAX_PENDING, HEAP_HINT);
#endif

    (void)pending;
    (void)x;
    (void)count;
    (void)times;
    (void)desc;
    (void)start;
}


#ifdef HAVE_ECC_ENCRYPT
void bench_eccEncrypt(int curveId)
{
    ecc_key userA, userB;
    int     keySize;
    byte    msg[48];
    byte    out[80];
    word32  outSz   = sizeof(out);
    word32  bench_plainSz = BENCH_SIZE;
    int     ret, i, count;
    double start;
    const char**desc = bench_desc_words[lng_index];
    char name[BENCH_ECC_NAME_SZ];

    keySize = wc_ecc_get_curve_size_from_id(curveId);
    ret = wc_ecc_init_ex(&userA, HEAP_HINT, devId);
    if (ret != 0) {
        printf("wc_ecc_encrypt make key A failed: %d\n", ret);
        return;
    }

    ret = wc_ecc_init_ex(&userB, HEAP_HINT, devId);
    if (ret != 0) {
        printf("wc_ecc_encrypt make key B failed: %d\n", ret);
        wc_ecc_free(&userA);
        return;
    }

#if defined(ECC_TIMING_RESISTANT) && (!defined(HAVE_FIPS) || \
    (!defined(HAVE_FIPS_VERSION) || (HAVE_FIPS_VERSION != 2))) && \
    !defined(HAVE_SELFTEST)
    ret = wc_ecc_set_rng(&userA, &gRng);
    if (ret != 0) {
        goto exit;
    }
    ret = wc_ecc_set_rng(&userB, &gRng);
    if (ret != 0) {
        goto exit;
    }
#endif

    ret = wc_ecc_make_key_ex(&gRng, keySize, &userA, curveId);
#ifdef WOLFSSL_ASYNC_CRYPT
    ret = wc_AsyncWait(ret, &userA.asyncDev, WC_ASYNC_FLAG_NONE);
#endif
    if (ret != 0)
        goto exit;
    ret = wc_ecc_make_key_ex(&gRng, keySize, &userB, curveId);
#ifdef WOLFSSL_ASYNC_CRYPT
    ret = wc_AsyncWait(ret, &userB.asyncDev, WC_ASYNC_FLAG_NONE);
#endif
    if (ret != 0)
        goto exit;

    for (i = 0; i < (int)sizeof(msg); i++)
        msg[i] = i;

    bench_stats_start(&count, &start);
    do {
        for (i = 0; i < ntimes; i++) {
            /* encrypt msg to B */
            ret = wc_ecc_encrypt(&userA, &userB, msg, sizeof(msg), out, &outSz,
                    NULL);
            if (ret != 0) {
                printf("wc_ecc_encrypt failed! %d\n", ret);
                goto exit_enc;
            }
        }
        count += i;
    } while (bench_stats_sym_check(start));
exit_enc:
    XSNPRINTF(name, BENCH_ECC_NAME_SZ, "ECC   [%15s]", wc_ecc_get_name(curveId));
    bench_stats_asym_finish(name, keySize * 8, desc[6], 0, count, start, ret);

    bench_stats_start(&count, &start);
    do {
        for (i = 0; i < ntimes; i++) {
            /* decrypt msg from A */
            ret = wc_ecc_decrypt(&userB, &userA, out, outSz, bench_plain,
                    &bench_plainSz, NULL);
            if (ret != 0) {
                printf("wc_ecc_decrypt failed! %d\n", ret);
                goto exit_dec;
            }
        }
        count += i;
    } while (bench_stats_sym_check(start));
exit_dec:
    bench_stats_asym_finish(name, keySize * 8, desc[7], 0, count, start, ret);

exit:

    /* cleanup */
    wc_ecc_free(&userB);
    wc_ecc_free(&userA);
}
#endif
#endif /* HAVE_ECC */

#ifdef HAVE_CURVE25519
void bench_curve25519KeyGen(void)
{
    curve25519_key genKey;
    double start;
    int    ret = 0, i, count;
    const char**desc = bench_desc_words[lng_index];

    /* Key Gen */
    bench_stats_start(&count, &start);
    do {
        for (i = 0; i < genTimes; i++) {
            ret = wc_curve25519_make_key(&gRng, 32, &genKey);
            wc_curve25519_free(&genKey);
            if (ret != 0) {
                printf("wc_curve25519_make_key failed: %d\n", ret);
                break;
            }
        }
        count += i;
    } while (bench_stats_sym_check(start));
    bench_stats_asym_finish("CURVE", 25519, desc[2], 0, count, start, ret);
}

#ifdef HAVE_CURVE25519_SHARED_SECRET
void bench_curve25519KeyAgree(void)
{
    curve25519_key genKey, genKey2;
    double start;
    int    ret, i, count;
    byte   shared[32];
	const char**desc = bench_desc_words[lng_index];
    word32 x = 0;

    wc_curve25519_init(&genKey);
    wc_curve25519_init(&genKey2);

    ret = wc_curve25519_make_key(&gRng, 32, &genKey);
    if (ret != 0) {
        printf("curve25519_make_key failed\n");
        return;
    }
    ret = wc_curve25519_make_key(&gRng, 32, &genKey2);
    if (ret != 0) {
        printf("curve25519_make_key failed: %d\n", ret);
        wc_curve25519_free(&genKey);
        return;
    }

    /* Shared secret */
    bench_stats_start(&count, &start);
    do {
        for (i = 0; i < agreeTimes; i++) {
            x = sizeof(shared);
            ret = wc_curve25519_shared_secret(&genKey, &genKey2, shared, &x);
            if (ret != 0) {
                printf("curve25519_shared_secret failed: %d\n", ret);
                goto exit;
            }
        }
        count += i;
    } while (bench_stats_sym_check(start));
exit:
    bench_stats_asym_finish("CURVE", 25519, desc[3], 0, count, start, ret);

    wc_curve25519_free(&genKey2);
    wc_curve25519_free(&genKey);
}
#endif /* HAVE_CURVE25519_SHARED_SECRET */
#endif /* HAVE_CURVE25519 */

#ifdef HAVE_ED25519
void bench_ed25519KeyGen(void)
{
    ed25519_key genKey;
    double start;
    int    i, count;
    const char**desc = bench_desc_words[lng_index];

    /* Key Gen */
    bench_stats_start(&count, &start);
    do {
        for (i = 0; i < genTimes; i++) {
            wc_ed25519_init(&genKey);
            (void)wc_ed25519_make_key(&gRng, 32, &genKey);
            wc_ed25519_free(&genKey);
        }
        count += i;
    } while (bench_stats_sym_check(start));
    bench_stats_asym_finish("ED", 25519, desc[2], 0, count, start, 0);
}


void bench_ed25519KeySign(void)
{
    int    ret;
    ed25519_key genKey;
#ifdef HAVE_ED25519_SIGN
    double start;
    int    i, count;
    byte   sig[ED25519_SIG_SIZE];
    byte   msg[512];
    word32 x = 0;
#endif
    const char**desc = bench_desc_words[lng_index];

    wc_ed25519_init(&genKey);

    ret = wc_ed25519_make_key(&gRng, ED25519_KEY_SIZE, &genKey);
    if (ret != 0) {
        printf("ed25519_make_key failed\n");
        return;
    }

#ifdef HAVE_ED25519_SIGN
    /* make dummy msg */
    for (i = 0; i < (int)sizeof(msg); i++)
        msg[i] = (byte)i;

    bench_stats_start(&count, &start);
    do {
        for (i = 0; i < agreeTimes; i++) {
            x = sizeof(sig);
            ret = wc_ed25519_sign_msg(msg, sizeof(msg), sig, &x, &genKey);
            if (ret != 0) {
                printf("ed25519_sign_msg failed\n");
                goto exit_ed_sign;
            }
        }
        count += i;
    } while (bench_stats_sym_check(start));
exit_ed_sign:
    bench_stats_asym_finish("ED", 25519, desc[4], 0, count, start, ret);

#ifdef HAVE_ED25519_VERIFY
    bench_stats_start(&count, &start);
    do {
        for (i = 0; i < agreeTimes; i++) {
            int verify = 0;
            ret = wc_ed25519_verify_msg(sig, x, msg, sizeof(msg), &verify,
                                        &genKey);
            if (ret != 0 || verify != 1) {
                printf("ed25519_verify_msg failed\n");
                goto exit_ed_verify;
            }
        }
        count += i;
    } while (bench_stats_sym_check(start));
exit_ed_verify:
    bench_stats_asym_finish("ED", 25519, desc[5], 0, count, start, ret);
#endif /* HAVE_ED25519_VERIFY */
#endif /* HAVE_ED25519_SIGN */

    wc_ed25519_free(&genKey);
}
#endif /* HAVE_ED25519 */

#ifdef HAVE_CURVE448
void bench_curve448KeyGen(void)
{
    curve448_key genKey;
    double start;
    int    ret = 0, i, count;
    const char**desc = bench_desc_words[lng_index];

    /* Key Gen */
    bench_stats_start(&count, &start);
    do {
        for (i = 0; i < genTimes; i++) {
            ret = wc_curve448_make_key(&gRng, 56, &genKey);
            wc_curve448_free(&genKey);
            if (ret != 0) {
                printf("wc_curve448_make_key failed: %d\n", ret);
                break;
            }
        }
        count += i;
    } while (bench_stats_sym_check(start));
    bench_stats_asym_finish("CURVE", 448, desc[2], 0, count, start, ret);
}

#ifdef HAVE_CURVE448_SHARED_SECRET
void bench_curve448KeyAgree(void)
{
    curve448_key genKey, genKey2;
    double start;
    int    ret, i, count;
    byte   shared[56];
	const char**desc = bench_desc_words[lng_index];
    word32 x = 0;

    wc_curve448_init(&genKey);
    wc_curve448_init(&genKey2);

    ret = wc_curve448_make_key(&gRng, 56, &genKey);
    if (ret != 0) {
        printf("curve448_make_key failed\n");
        return;
    }
    ret = wc_curve448_make_key(&gRng, 56, &genKey2);
    if (ret != 0) {
        printf("curve448_make_key failed: %d\n", ret);
        wc_curve448_free(&genKey);
        return;
    }

    /* Shared secret */
    bench_stats_start(&count, &start);
    do {
        for (i = 0; i < agreeTimes; i++) {
            x = sizeof(shared);
            ret = wc_curve448_shared_secret(&genKey, &genKey2, shared, &x);
            if (ret != 0) {
                printf("curve448_shared_secret failed: %d\n", ret);
                goto exit;
            }
        }
        count += i;
    } while (bench_stats_sym_check(start));
exit:
    bench_stats_asym_finish("CURVE", 448, desc[3], 0, count, start, ret);

    wc_curve448_free(&genKey2);
    wc_curve448_free(&genKey);
}
#endif /* HAVE_CURVE448_SHARED_SECRET */
#endif /* HAVE_CURVE448 */

#ifdef HAVE_ED448
void bench_ed448KeyGen(void)
{
    ed448_key genKey;
    double start;
    int    i, count;
    const char**desc = bench_desc_words[lng_index];

    /* Key Gen */
    bench_stats_start(&count, &start);
    do {
        for (i = 0; i < genTimes; i++) {
            wc_ed448_init(&genKey);
            (void)wc_ed448_make_key(&gRng, ED448_KEY_SIZE, &genKey);
            wc_ed448_free(&genKey);
        }
        count += i;
    } while (bench_stats_sym_check(start));
    bench_stats_asym_finish("ED", 448, desc[2], 0, count, start, 0);
}


void bench_ed448KeySign(void)
{
    int    ret;
    ed448_key genKey;
#ifdef HAVE_ED448_SIGN
    double start;
    int    i, count;
    byte   sig[ED448_SIG_SIZE];
    byte   msg[512];
    word32 x = 0;
#endif
    const char**desc = bench_desc_words[lng_index];

    wc_ed448_init(&genKey);

    ret = wc_ed448_make_key(&gRng, ED448_KEY_SIZE, &genKey);
    if (ret != 0) {
        printf("ed448_make_key failed\n");
        return;
    }

#ifdef HAVE_ED448_SIGN
    /* make dummy msg */
    for (i = 0; i < (int)sizeof(msg); i++)
        msg[i] = (byte)i;

    bench_stats_start(&count, &start);
    do {
        for (i = 0; i < agreeTimes; i++) {
            x = sizeof(sig);
            ret = wc_ed448_sign_msg(msg, sizeof(msg), sig, &x, &genKey,
                                    NULL, 0);
            if (ret != 0) {
                printf("ed448_sign_msg failed\n");
                goto exit_ed_sign;
            }
        }
        count += i;
    } while (bench_stats_sym_check(start));
exit_ed_sign:
    bench_stats_asym_finish("ED", 448, desc[4], 0, count, start, ret);

#ifdef HAVE_ED448_VERIFY
    bench_stats_start(&count, &start);
    do {
        for (i = 0; i < agreeTimes; i++) {
            int verify = 0;
            ret = wc_ed448_verify_msg(sig, x, msg, sizeof(msg), &verify,
                                      &genKey, NULL, 0);
            if (ret != 0 || verify != 1) {
                printf("ed448_verify_msg failed\n");
                goto exit_ed_verify;
            }
        }
        count += i;
    } while (bench_stats_sym_check(start));
exit_ed_verify:
    bench_stats_asym_finish("ED", 448, desc[5], 0, count, start, ret);
#endif /* HAVE_ED448_VERIFY */
#endif /* HAVE_ED448_SIGN */

    wc_ed448_free(&genKey);
}
#endif /* HAVE_ED448 */

#ifndef HAVE_STACK_SIZE
#if defined(_WIN32) && !defined(INTIME_RTOS)

    #define WIN32_LEAN_AND_MEAN
    #include <windows.h>

    double current_time(int reset)
    {
        static int init = 0;
        static LARGE_INTEGER freq;

        LARGE_INTEGER count;

        (void)reset;

        if (!init) {
            QueryPerformanceFrequency(&freq);
            init = 1;
        }

        QueryPerformanceCounter(&count);

        return (double)count.QuadPart / freq.QuadPart;
    }

#elif defined MICROCHIP_PIC32
    #if defined(WOLFSSL_MICROCHIP_PIC32MZ)
        #define CLOCK 80000000.0
    #else
        #define CLOCK 40000000.0
    #endif
    extern void WriteCoreTimer(word32 t);
    extern word32 ReadCoreTimer(void);
    double current_time(int reset)
    {
        unsigned int ns;

        if (reset) {
            WriteCoreTimer(0);
        }

        /* get timer in ns */
        ns = ReadCoreTimer();

        /* return seconds as a double */
        return ( ns / CLOCK * 2.0);
    }

#elif defined(WOLFSSL_IAR_ARM_TIME) || defined (WOLFSSL_MDK_ARM) || \
      defined(WOLFSSL_USER_CURRTIME) || defined(WOLFSSL_CURRTIME_REMAP)
    /* declared above at line 239 */
    /* extern   double current_time(int reset); */

#elif defined(FREERTOS)

    #include "task.h"
#if defined(WOLFSSL_ESPIDF)
    /* proto type definition */
    int construct_argv();
    extern char* __argv[22];
#endif
    double current_time(int reset)
    {
        portTickType tickCount;

        (void) reset;

        /* tick count == ms, if configTICK_RATE_HZ is set to 1000 */
        tickCount = xTaskGetTickCount();
        return (double)tickCount / 1000;
    }

#elif defined (WOLFSSL_TIRTOS)

    extern double current_time(int reset);

#elif defined(FREESCALE_MQX)

    double current_time(int reset)
    {
        TIME_STRUCT tv;
        _time_get(&tv);

        return (double)tv.SECONDS + (double)tv.MILLISECONDS / 1000;
    }

#elif defined(FREESCALE_KSDK_BM)

    double current_time(int reset)
    {
        return (double)OSA_TimeGetMsec() / 1000;
    }

#elif defined(WOLFSSL_EMBOS)

    #include "RTOS.h"

    double current_time(int reset)
    {
        double time_now;
        double current_s = OS_GetTime() / 1000.0;
        double current_us = OS_GetTime_us() / 1000000.0;
        time_now = (double)( current_s + current_us);

        (void) reset;

        return time_now;
    }
#elif defined(WOLFSSL_SGX)
    double current_time(int reset);

#elif defined(WOLFSSL_DEOS)
    double current_time(int reset)
    {
        const uint32_t systemTickTimeInHz = 1000000 / systemTickInMicroseconds();
        uint32_t *systemTickPtr = systemTickPointer();

        (void)reset;

        return (double) *systemTickPtr/systemTickTimeInHz;
    }

#elif defined(MICRIUM)
    double current_time(int reset)
    {

#if (OS_VERSION < 50000)
        CPU_ERR err;
        (void)reset;
        return (double) CPU_TS_Get32()/CPU_TS_TmrFreqGet(&err);
#else
        RTOS_ERR  err;
        double ret = 0;
        OS_TICK tick = OSTimeGet(&err);
        OS_RATE_HZ rate = OSTimeTickRateHzGet(&err);
        (void)reset;

        if (RTOS_ERR_CODE_GET(err) == RTOS_ERR_NONE) {
            ret = ((double)tick)/rate;
        }
        return ret;
#endif
    }
#elif defined(WOLFSSL_ZEPHYR)

    #include <time.h>

    double current_time(int reset)
    {
        (void)reset;

     #if defined(CONFIG_ARCH_POSIX)
         k_cpu_idle();
     #endif

        return (double)k_uptime_get() / 1000;
    }

#elif defined(WOLFSSL_NETBURNER)
    #include <predef.h>
    #include <utils.h>
    #include <constants.h>

    double current_time(int reset)
    {
        DWORD ticks = TimeTick; /* ticks since system start */
        (void)reset;

        return (double) ticks/TICKS_PER_SECOND;
    }

#elif defined(THREADX)
    #include "tx_api.h"
    double current_time(int reset)
    {
        (void)reset;
        return (double) tx_time_get() / TX_TIMER_TICKS_PER_SECOND;
    }

#elif defined(WOLFSSL_XILINX)
    #ifndef XPAR_CPU_CORTEXA53_0_TIMESTAMP_CLK_FREQ
    #define XPAR_CPU_CORTEXA53_0_TIMESTAMP_CLK_FREQ 50000000
    #endif
    #ifndef COUNTS_PER_SECOND
    #define COUNTS_PER_SECOND     XPAR_CPU_CORTEXA53_0_TIMESTAMP_CLK_FREQ
    #endif

    double current_time(int reset)
    {
        double timer;
        uint64_t cntPct = 0;
        asm volatile("mrs %0, CNTPCT_EL0" : "=r" (cntPct));

        /* Convert to milliseconds */
        timer = (double)(cntPct / (COUNTS_PER_SECOND / 1000));
        /* Convert to seconds.millisecond */
        timer /= 1000;
        return timer;
    }

#else

    #include <sys/time.h>

    double current_time(int reset)
    {
        struct timeval tv;

        (void)reset;

        gettimeofday(&tv, 0);

        return (double)tv.tv_sec + (double)tv.tv_usec / 1000000;
    }

#endif /* _WIN32 */
#endif /* !HAVE_STACK_SIZE */

#if defined(HAVE_GET_CYCLES)

static WC_INLINE word64 get_intel_cycles(void)
{
    unsigned int lo_c, hi_c;
    __asm__ __volatile__ (
        "cpuid\n\t"
        "rdtsc"
            : "=a"(lo_c), "=d"(hi_c)   /* out */
            : "a"(0)                   /* in */
            : "%ebx", "%ecx");         /* clobber */
    return ((word64)lo_c) | (((word64)hi_c) << 32);
}

#endif /* HAVE_GET_CYCLES */

void benchmark_configure(int block_size)
{
    /* must be greater than 0 */
    if (block_size > 0) {
        numBlocks = numBlocks * bench_size / block_size;
        bench_size = (word32)block_size;
    }
}

#ifndef NO_MAIN_DRIVER

#ifndef MAIN_NO_ARGS

#ifndef WOLFSSL_BENCHMARK_ALL
/* Display the algorithm string and keep to 80 characters per line.
 *
 * str   Algorithm string to print.
 * line  Length of line used so far.
 */
static void print_alg(const char* str, int* line)
{
    int optLen;

    optLen = (int)XSTRLEN(str) + 1;
    if (optLen + *line > 80) {
        printf("\n             ");
        *line = 13;
    }
    *line += optLen;
    printf(" %s", str);
}
#endif

/* Display the usage options of the benchmark program. */
static void Usage(void)
{
#ifndef WOLFSSL_BENCHMARK_ALL
    int i;
    int line;
#endif

    printf("benchmark\n");
    printf("%s", bench_Usage_msg1[lng_index][0]);    /* option -? */
    printf("%s", bench_Usage_msg1[lng_index][1]);    /* option -csv */
    printf("%s", bench_Usage_msg1[lng_index][2]);    /* option -base10 */
#if defined(HAVE_AESGCM) || defined(HAVE_AESCCM)
    printf("%s", bench_Usage_msg1[lng_index][3]);    /* option -no_add */
#endif
    printf("%s", bench_Usage_msg1[lng_index][4]);    /* option -dgst_full */
#ifndef NO_RSA
    printf("%s", bench_Usage_msg1[lng_index][5]);    /* option -ras_sign */
    #ifdef WOLFSSL_KEY_GEN
    printf("%s", bench_Usage_msg1[lng_index][6]);    /* option -rsa-sz */
    #endif
#endif
#if !defined(NO_DH) && defined(HAVE_FFDHE_2048)
    printf("%s", bench_Usage_msg1[lng_index][7]);    /* option -ffdhe2048 */
#endif
#if !defined(NO_DH) && defined(HAVE_FFDHE_3072)
    printf("%s", bench_Usage_msg1[lng_index][8]);    /* option -ffdhe3072 */
#endif
#if defined(HAVE_ECC) && !defined(NO_ECC256)
    printf("%s", bench_Usage_msg1[lng_index][9]);    /* option -p256 */
#endif
#if defined(HAVE_ECC) && defined(HAVE_ECC384)
    printf("%s", bench_Usage_msg1[lng_index][10]);   /* option -p384 */
#endif
#if defined(HAVE_ECC)
    printf("%s", bench_Usage_msg1[lng_index][11]);   /* option -ecc-all */
#endif
#ifndef WOLFSSL_BENCHMARK_ALL
    printf("%s", bench_Usage_msg1[lng_index][12]);   /* option -<alg> */
    printf("             ");
    line = 13;
    for (i=0; bench_cipher_opt[i].str != NULL; i++)
        print_alg(bench_cipher_opt[i].str + 1, &line);
    printf("\n             ");
    line = 13;
    for (i=0; bench_digest_opt[i].str != NULL; i++)
        print_alg(bench_digest_opt[i].str + 1, &line);
    printf("\n             ");
    line = 13;
    for (i=0; bench_mac_opt[i].str != NULL; i++)
        print_alg(bench_mac_opt[i].str + 1, &line);
    printf("\n             ");
    line = 13;
    for (i=0; bench_asym_opt[i].str != NULL; i++)
        print_alg(bench_asym_opt[i].str + 1, &line);
    printf("\n             ");
    line = 13;
    for (i=0; bench_other_opt[i].str != NULL; i++)
        print_alg(bench_other_opt[i].str + 1, &line);
    printf("\n");
#endif
    printf("%s", bench_Usage_msg1[lng_index][13]);   /* option -lng */
    printf("%s", bench_Usage_msg1[lng_index][14]);   /* option <num> */
#if defined(WOLFSSL_ASYNC_CRYPT) && !defined(WC_NO_ASYNC_THREADING)
    printf("%s", bench_Usage_msg1[lng_index][15]);   /* option -threads <num> */
#endif
    printf("%s", bench_Usage_msg1[lng_index][16]);   /* option -print */
}

/* Match the command line argument with the string.
 *
 * arg  Command line argument.
 * str  String to check for.
 * return 1 if the command line argument matches the string, 0 otherwise.
 */
static int string_matches(const char* arg, const char* str)
{
    int len = (int)XSTRLEN(str) + 1;
    return XSTRNCMP(arg, str, len) == 0;
}
#endif /* MAIN_NO_ARGS */

#ifdef WOLFSSL_ESPIDF
int wolf_benchmark_task( )
#elif defined(MAIN_NO_ARGS)
int main()
#else
int main(int argc, char** argv)
#endif
{
    int ret = 0;
#ifndef MAIN_NO_ARGS
    int optMatched;
#ifdef WOLFSSL_ESPIDF
    int argc = construct_argv();
    char** argv = (char**)__argv;
#endif
#ifndef WOLFSSL_BENCHMARK_ALL
    int i;
#endif
#endif

    benchmark_static_init();

#ifndef MAIN_NO_ARGS
    while (argc > 1) {
        if (string_matches(argv[1], "-?")) {
            if(--argc>1){
                lng_index = XATOI((++argv)[1]);
                if(lng_index<0||lng_index>1) {
                    lng_index = 0;
                }
            }
            Usage();
            return 0;
        }
        else if (string_matches(argv[1], "-v")) {
            printf("-----------------------------------------------------------"
                   "-------------------\n wolfSSL version %s\n-----------------"
                   "-----------------------------------------------------------"
                   "--\n", LIBWOLFSSL_VERSION_STRING);
            return 0;
        }
        else if (string_matches(argv[1], "-lng")) {
            argc--;
            argv++;
            if(argc>1) {
                lng_index = XATOI(argv[1]);
                if(lng_index<0||lng_index>1){
                    printf("invalid number(%d) is specified. [<num> :0-1]\n",lng_index);
                    lng_index = 0;
                }
            }
        }
        else if (string_matches(argv[1], "-base10"))
            base2 = 0;
#if defined(HAVE_AESGCM) || defined(HAVE_AESCCM)
        else if (string_matches(argv[1], "-no_aad"))
            aesAuthAddSz = 0;
#endif
        else if (string_matches(argv[1], "-dgst_full"))
            digest_stream = 0;
#ifndef NO_RSA
        else if (string_matches(argv[1], "-rsa_sign"))
            rsa_sign_verify = 1;
#endif
#if !defined(NO_DH) && defined(HAVE_FFDHE_2048)
        else if (string_matches(argv[1], "-ffdhe2048"))
            use_ffdhe = 2048;
#endif
#if !defined(NO_DH) && defined(HAVE_FFDHE_3072)
        else if (string_matches(argv[1], "-ffdhe3072"))
            use_ffdhe = 3072;
#endif
#if defined(HAVE_ECC) && !defined(NO_ECC256)
        else if (string_matches(argv[1], "-p256"))
            bench_asym_algs |= BENCH_ECC_P256;
#endif
#if defined(HAVE_ECC) && defined(HAVE_ECC384)
        else if (string_matches(argv[1], "-p384"))
            bench_asym_algs |= BENCH_ECC_P384;
#endif
#ifdef BENCH_ASYM
        else if (string_matches(argv[1], "-csv")) {
            csv_format = 1;
            csv_header_count = 1;
        }
#endif
#if defined(WOLFSSL_ASYNC_CRYPT) && !defined(WC_NO_ASYNC_THREADING)
        else if (string_matches(argv[1], "-threads")) {
            argc--;
            argv++;
            if (argc > 1) {
                g_threadCount = XATOI(argv[1]);
                if (g_threadCount < 1 || lng_index > 128){
                    printf("invalid number(%d) is specified. [<num> :1-128]\n",
                        g_threadCount);
                    g_threadCount = 0;
                }
            }
        }
#endif
        else if (string_matches(argv[1], "-print")) {
            gPrintStats = 1;
        }
        else if (argv[1][0] == '-') {
            optMatched = 0;
#ifndef WOLFSSL_BENCHMARK_ALL
            /* Check known algorithm choosing command line options. */
            /* Known cipher algorithms */
            for (i=0; !optMatched && bench_cipher_opt[i].str != NULL; i++) {
                if (string_matches(argv[1], bench_cipher_opt[i].str)) {
                    bench_cipher_algs |= bench_cipher_opt[i].val;
                    bench_all = 0;
                    optMatched = 1;
                }
            }
            /* Known digest algorithms */
            for (i=0; !optMatched && bench_digest_opt[i].str != NULL; i++) {
                if (string_matches(argv[1], bench_digest_opt[i].str)) {
                    bench_digest_algs |= bench_digest_opt[i].val;
                    bench_all = 0;
                    optMatched = 1;
                }
            }
            /* Known MAC algorithms */
            for (i=0; !optMatched && bench_mac_opt[i].str != NULL; i++) {
                if (string_matches(argv[1], bench_mac_opt[i].str)) {
                    bench_mac_algs |= bench_mac_opt[i].val;
                    bench_all = 0;
                    optMatched = 1;
                }
            }
            /* Known asymmetric algorithms */
            for (i=0; !optMatched && bench_asym_opt[i].str != NULL; i++) {
                if (string_matches(argv[1], bench_asym_opt[i].str)) {
                    bench_asym_algs |= bench_asym_opt[i].val;
                    bench_all = 0;
                    optMatched = 1;
                }
            }
            /* Other known cryptographic algorithms */
            for (i=0; !optMatched && bench_other_opt[i].str != NULL; i++) {
                if (string_matches(argv[1], bench_other_opt[i].str)) {
                    bench_other_algs |= bench_other_opt[i].val;
                    bench_all = 0;
                    optMatched = 1;
                }
            }
#endif
            if (!optMatched) {
                printf("Option not recognized: %s\n", argv[1]);
                Usage();
                return 1;
            }
        }
        else {
            /* parse for block size */
            benchmark_configure(XATOI(argv[1]));
        }
        argc--;
        argv++;
    }
#endif /* MAIN_NO_ARGS */

#ifdef HAVE_STACK_SIZE
    ret = StackSizeCheck(NULL, benchmark_test);
#else
    ret = benchmark_test(NULL);
#endif

    return ret;
}
#endif /* !NO_MAIN_DRIVER */

#else
    #ifndef NO_MAIN_DRIVER
        int main() { return 0; }
    #endif
#endif /* !NO_CRYPT_BENCHMARK */<|MERGE_RESOLUTION|>--- conflicted
+++ resolved
@@ -604,12 +604,7 @@
 #endif
 };
 
-<<<<<<< HEAD
-#if (!defined(NO_RSA) && !defined(WOLFSSL_RSA_PUBLIC_ONLY) && \
-    !defined(WOLFSSL_RSA_VERIFY_ONLY)) || defined(HAVE_NTRU) || \
-=======
 #if !defined(NO_RSA) || defined(HAVE_NTRU) || \
->>>>>>> 078d78a8
     defined(HAVE_ECC) || !defined(NO_DH) || defined(HAVE_ECC_ENCRYPT) || \
     defined(HAVE_CURVE25519) || defined(HAVE_CURVE25519_SHARED_SECRET)  || \
     defined(HAVE_ED25519) || defined(HAVE_CURVE448) || \
@@ -756,13 +751,7 @@
 #endif
 
 #if defined(BENCH_ASYM)
-<<<<<<< HEAD
-#if defined(HAVE_ECC) || (!defined(WOLFSSL_RSA_PUBLIC_ONLY) && \
-           !defined(WOLFSSL_RSA_VERIFY_ONLY)) || defined(WOLFSSL_PUBLIC_MP) || \
-           !defined(NO_DH)
-=======
 #if defined(HAVE_ECC) || !defined(NO_RSA) || !defined(NO_DH)
->>>>>>> 078d78a8
 static const char* bench_result_words2[][5] = {
     { "ops took", "sec"     , "avg" , "ops/sec", NULL },            /* 0 English  */
 #ifndef NO_MULTIBYTE_PRINT
@@ -1299,13 +1288,7 @@
 }
 
 #ifdef BENCH_ASYM
-<<<<<<< HEAD
-#if defined(HAVE_ECC) || (!defined(WOLFSSL_RSA_PUBLIC_ONLY) && \
-           !defined(WOLFSSL_RSA_VERIFY_ONLY)) || defined(WOLFSSL_PUBLIC_MP) || \
-           !defined(NO_DH)
-=======
 #if defined(HAVE_ECC) || !defined(NO_RSA) || !defined(NO_DH)
->>>>>>> 078d78a8
 static void bench_stats_asym_finish(const char* algo, int strength,
     const char* desc, int doAsync, int count, double start, int ret)
 {
@@ -5021,11 +5004,6 @@
 #endif
 #endif /* WOLFSSL_RSA_VERIFY_INLINE || WOLFSSL_RSA_PUBLIC_ONLY */
 
-<<<<<<< HEAD
-#if (!defined(WOLFSSL_RSA_PUBLIC_ONLY) && \
-    !defined(WOLFSSL_RSA_VERIFY_ONLY)) || defined(WOLFSSL_PUBLIC_MP)
-=======
->>>>>>> 078d78a8
 static void bench_rsa_helper(int doAsync, RsaKey rsaKey[BENCH_MAX_PENDING],
         int rsaKeySz)
 {
@@ -5237,22 +5215,10 @@
 
 void bench_rsa(int doAsync)
 {
-<<<<<<< HEAD
-#ifndef WOLFSSL_RSA_VERIFY_ONLY
-    int         ret = 0;
-#endif
-    int         i;
-    RsaKey      rsaKey[BENCH_MAX_PENDING];
-#if (!defined(WOLFSSL_RSA_PUBLIC_ONLY) && \
-    !defined(WOLFSSL_RSA_VERIFY_ONLY)) || defined(WOLFSSL_PUBLIC_MP)
-    int         rsaKeySz; /* used in printf */
-    size_t      bytes;
-=======
     int         i;
     RsaKey      rsaKey[BENCH_MAX_PENDING];
     int         ret = 0;
     int         rsaKeySz = 0;
->>>>>>> 078d78a8
     const byte* tmp;
     size_t      bytes;
 #if !defined(WOLFSSL_RSA_PUBLIC_ONLY) && !defined(WOLFSSL_RSA_VERIFY_ONLY)
@@ -5329,16 +5295,9 @@
         bench_rsa_helper(doAsync, rsaKey, rsaKeySz);
     }
 
-<<<<<<< HEAD
-#if (!defined(WOLFSSL_RSA_PUBLIC_ONLY) && \
-    !defined(WOLFSSL_RSA_VERIFY_ONLY)) || defined(WOLFSSL_PUBLIC_MP)
-    bench_rsa_helper(doAsync, rsaKey, rsaKeySz);
-#endif
-=======
     (void)bytes;
     (void)tmp;
 
->>>>>>> 078d78a8
 exit_bench_rsa:
     /* cleanup */
     for (i = 0; i < BENCH_MAX_PENDING; i++) {
