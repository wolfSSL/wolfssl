--- conflicted
+++ resolved
@@ -340,11 +340,7 @@
     #elif defined(CONFIG_IDF_TARGET_ESP32H2)
 
     #else
-<<<<<<< HEAD
-
-=======
         /* Other platform */
->>>>>>> 448b8369
     #endif
     #include <esp_log.h>
 #endif /* WOLFSSL_ESPIDF */
@@ -1339,7 +1335,6 @@
     */
     uint64_t esp_get_cycle_count_ex()
     {
-<<<<<<< HEAD
         /* reminder: unsigned long long max = 18,446,744,073,709,551,615    */
         /*           unsigned int max       =              4,294,967,295    */
         uint64_t thisVal = 0; /* CPU counter, "this current value" as read. */
@@ -1371,16 +1366,6 @@
         /* TODO: Why doesn't esp_cpu_get_cycle_count work for Xtensa?
          * Calling current_time(1) to reset time causes thisVal overflow,
          * on Xtensa, but not on RISC-V architecture. See also, below */
-=======
-        /* reminder: unsigned long long max = 18,446,744,073,709,551,615 */
-
-        /* the currently observed clock counter value */
-        uint64_t thisVal = 0;
-    #if defined(CONFIG_IDF_TARGET_ESP32C3) || defined(CONFIG_IDF_TARGET_ESP32C6)
-        ESP_ERROR_CHECK(gptimer_get_raw_count(esp_gptimer, &thisVal));
-    #else
-        /* reminder unsupported CONFIG_IDF_TARGET captured above */
->>>>>>> 448b8369
         #ifndef __XTENSA__
             thisVal = esp_cpu_get_cycle_count();
         #else
@@ -1476,7 +1461,6 @@
             _esp_cpu_timer_diff      = esp_cycle_abs_diff(_esp_cpu_count_last, _esp_cpu_timer_last);
         #endif /* WOLFSSL_BENCHMARK_TIMER_DEBUG */
 
-<<<<<<< HEAD
         /* Adjust our actual returned value that takes into account overflow,
          * increment 64 bit extended total by this 32 bit differential: */
         thisIncrement = (thisVal - _esp_cpu_count_last);
@@ -1527,20 +1511,6 @@
 
         /* Return the 64 bit extended total from 32 bit counter. */
         return _esp_get_cycle_count_ex;
-=======
-        /* all of this took some time, so reset the "last seen" value */
-    #if defined(CONFIG_IDF_TARGET_ESP32C3) || defined(CONFIG_IDF_TARGET_ESP32C6)
-        ESP_ERROR_CHECK(gptimer_get_raw_count(esp_gptimer,
-                                              &_xthal_get_ccount_last));
-    #else
-        #ifndef __XTENSA__
-            thisVal = esp_cpu_get_cycle_count();
-        #else
-            thisVal = xthal_get_ccount(); /* or esp_cpu_get_cycle_count(); */
-        #endif
-    #endif
-        return _xthal_get_ccount_ex;
->>>>>>> 448b8369
     }
 
 /* implement other architecture cycle counters here */
