/* wolfSSL-TLS-Client.cs
 *
 * Copyright (C) 2006-2025 wolfSSL Inc.
 *
 * This file is part of wolfSSL.
 *
 * wolfSSL is free software; you can redistribute it and/or modify
 * it under the terms of the GNU General Public License as published by
 * the Free Software Foundation; either version 3 of the License, or
 * (at your option) any later version.
 *
 * wolfSSL is distributed in the hope that it will be useful,
 * but WITHOUT ANY WARRANTY; without even the implied warranty of
 * MERCHANTABILITY or FITNESS FOR A PARTICULAR PURPOSE.  See the
 * GNU General Public License for more details.
 *
 * You should have received a copy of the GNU General Public License
 * along with this program; if not, write to the Free Software
 * Foundation, Inc., 51 Franklin Street, Fifth Floor, Boston, MA 02110-1335, USA
 */


/* CE Not always reliably detected. Define our own WindowsCE as needed. */
#if _WIN32_WCE || WINCE || PocketPC
    /* WindowsCE should have been defined in the Project and user_settings.h  */
    #if !WindowsCE
        #define WindowsCE
    #endif
#endif

<<<<<<< HEAD
// Optionally set explicit cipher, see CIPHER_SUITE and wolfssl.CTX_set_cipher_list()
#define USE_SPECIFIED_CIPHER

=======
>>>>>>> 0441ae80
using System;
using System.IO;
using System.Net;
using System.Net.Sockets;
using System.Runtime.InteropServices;
using System.Text;
using wolfSSL;
using wolfSSL.CSharp;

public class wolfSSL_TLS_Client
{
    // Sample listening server:
    // See https://github.com/wolfSSL/wolfssl/tree/master/examples/server
    //
    // Examples disable client cert check with `-d`:
    //   ./examples/server/server -d -p 11111 -c ./certs/server-cert.pem -k ./certs/server-key.pem
    //   ./examples/server/server -d -p 12345
    //
    // Ensure the -p [port] for client matches SERVER_PORT value here:
    //
<<<<<<< HEAD
    public static string SERVER_NAME = "192.168.142.146"; /* or IP address: "192.168.1.73 */
    public static int SERVER_PORT = 11111;
    private static int byte_ct = 0; /* How many byte sent / received  */

    // public static string CIPHER_SUITE = "DHE-RSA-AES256-GCM-SHA384"; /* TLS 1.2 TLS_DHE_RSA_WITH_AES_256_GCM_SHA384 */
    public static string CIPHER_SUITE = "TLS13-AES256-GCM-SHA384";

    public static void standard_log(int lvl, string msg) {
=======
    public static string SERVER_NAME = "localhost"; /* or IP address: "192.168.1.73 */
    public static int SERVER_PORT = 11111;

    // Optionally set explicit cipher, see wolfssl.CTX_set_cipher_list()
    // #define USE_SPECIFIED_CIPHER
    public static string CIPHER_SUITE = "ECDHE-ECDSA-AES128-GCM-SHA256";


    public static void standard_log(int lvl, StringBuilder msg) {
>>>>>>> 0441ae80
        Console.WriteLine(msg);
    }

    /// <summary>
    /// Show error code and level for either last transmit or receive history parameter
    /// </summary>
    /// <param name="h"></param>
    /// <param name="m"></param>
    private static void show_alert_history_code(WOLFSSL_ALERT h, string m)
    {
        /* VS initializes .code and .level to zero; wolfSSL sets to -1 until there's a valid value. */
        if ((h.code > 0) || (h.level > 0)) {
            Console.WriteLine(m + " code:  " + h.code.ToString());
            Console.WriteLine(m + " level: " + h.level.ToString());
        }
    }

    /// <summary>
    /// Show alert history for both transmit and receive
    /// </summary>
    /// <param name="ssl"></param>
    private static void show_alert_history(IntPtr ssl)
    {
        WOLFSSL_ALERT_HISTORY myHistory = new WOLFSSL_ALERT_HISTORY();
        int ret = 0;
        ret = wolfssl.get_alert_history(ssl, ref myHistory);
        if (ret == wolfssl.SUCCESS) {
            show_alert_history_code(myHistory.last_tx, "myHistory last_tx");
            show_alert_history_code(myHistory.last_rx, "myHistory last_rx");
        }
        else {
            Console.WriteLine("Failed: call to get_alert_history failed with error " + ret.ToString());
        }
    }

    /// <summary>
    /// Cleanup both ssl and ctx, releasing memory as needed.
    /// </summary>
    /// <param name="ssl"></param>
    /// <param name="ctx"></param>
    private static void clean(IntPtr ssl, IntPtr ctx)
    {
        wolfssl.free(ssl);
        wolfssl.CTX_free(ctx);
        wolfssl.Cleanup();
    }

    /// <summary>
    /// Verification callback
    /// </summary>
    /// <param name="preverify">1=Verify Okay, 0=Failure</param>
    /// <param name="x509_ctx">Certificate in WOLFSSL_X509_STORE_CTX format</param>
    private static int myVerify(int preverify, IntPtr x509_ctx)
    {
        int verify = preverify;

        /* example for overriding an error code */
        /* X509_STORE_CTX_get_error API can be enabled with
         * OPENSSL_EXTRA_X509_SMALL or WOLFSSL_EXTRA */
        int error = wolfssl.X509_STORE_CTX_get_error(x509_ctx);
        if (error == wolfcrypt.ASN_BEFORE_DATE_E) {
            verify = 1; /* override error */
        }

        /* Can optionally override failures by returning non-zero value */
        return verify;
    }

    /// <summary>
    /// Checks if the SNI option was enabled via command line.
    /// Must be enabled with ./configure --enable-sni when configuring
    /// wolfSSL.
    /// <param name="args">Parameters passed via command line</param>
    /// </summary>
    private static int haveSNI(string[] args)
    {
        for (int i = 0; i < args.Length; i++) {
            if (args[i] == "-S") {
                Console.WriteLine("SNI IS ON");
                return i+1;
            }
        }
        Console.WriteLine("SNI IS OFF");
        return -1;
    }

    /// <summary>
    /// Checks environment, attempts to manually load wolfssl.dll if not found in current directory.
    /// </summary>
    /// <returns>True if wolfssl.dll was found</returns>
    private static bool CheckEnvironment() {
        bool ret = false;
        /* Ensure the DLL is loaded properly */
#if WindowsCE
        string exePath = System.Reflection.Assembly.GetExecutingAssembly().GetName().CodeBase;
        Console.WriteLine("Executable Path:   " + exePath);
#else
        Console.WriteLine("Current Directory: " + Environment.CurrentDirectory);
#endif
        if (File.Exists("wolfssl.dll")) {
            string fullPath = Path.GetFullPath("wolfssl.dll");
            Console.WriteLine("Found wolfssl.dll " + fullPath);
            ret = true;
        }
        else {
            /* Consider copying to working directory, or adding to path */
            Console.WriteLine("ERROR: Could not find wolfssl.dll; trying explicit load...");
            ret = wolfssl.LoadDLL(true); /* look in default directory, otherwise pass explicit path */
        }
        wolfssl.SetVerbosity(true);
        wolfcrypt.SelfCheck();
        return ret;
    }

    public static void Main(string[] args)
    {
        IntPtr ctx;
        IntPtr ssl;
        Socket tcp;
        IntPtr sniHostName;

        /* Optional check of environment */
        CheckEnvironment();

        /* These paths should be changed for use */
        string caCert = wolfssl.setPath("ca-cert.pem");
<<<<<<< HEAD
        string clientCert = wolfssl.setPath("client-cert.pem");
        string clientKey = wolfssl.setPath("client-key.pem");
=======
>>>>>>> 0441ae80
        string dhparam = new StringBuilder(wolfssl.setPath("dh2048.pem")).ToString();

        if (caCert == "" || dhparam.Length == 0) {
            Console.WriteLine("Platform not supported.");
            return;
        }

        StringBuilder buff = new StringBuilder(1024);
        StringBuilder tx_msg = new StringBuilder("Hello, this is the wolfSSL C# wrapper");

        /* example of function used for setting logging */
        wolfssl.SetLogging(standard_log);

        /* optionally clear logging callback */
        /* wolfssl.ClearLogging(); */

        wolfssl.Init();

        Console.WriteLine("Calling ctx Init from wolfSSL");

        /* Use any version of TLS */
        // ctx = wolfssl.CTX_new(wolfssl.usev23_client());

        /* Only TLS 1.3 */
        ctx = wolfssl.CTX_new(wolfssl.useTLSv1_3_client());
        if (ctx == IntPtr.Zero)
        {
            Console.WriteLine("Error in creating ctx structure");
            return;
        }

<<<<<<< HEAD
        foreach (var version in new[] {
            wolfssl.TLSV1, wolfssl.TLSV1_1, wolfssl.TLSV1_2, wolfssl.TLSV1_3
        }) {
            int result = wolfssl.CTX_SetMinVersion(ctx, version);
            Console.WriteLine($"MinVersion set to {version}: {(result == 1 ? "OK" : "Not Supported")}");
        }

        long opts = wolfssl.CTX_get_options(ctx);

        Console.WriteLine("Finished init of ctx .... now load in CA");

=======
>>>>>>> 0441ae80
        if (!File.Exists(caCert))
        {
            Console.WriteLine("Could not find CA cert file");
            wolfssl.CTX_free(ctx);
            return;
        }

        if (!File.Exists(dhparam.ToString())) {
            Console.WriteLine("Could not find dh file");
            wolfssl.CTX_free(ctx);
            return;
        }

        if (wolfssl.CTX_use_certificate_file(ctx, clientCert, wolfssl.SSL_FILETYPE_PEM) != wolfssl.SUCCESS) {
            Console.WriteLine("Error loading Client cert: " + clientCert);
            wolfssl.CTX_free(ctx);
            return;
        }

        if (wolfssl.CTX_use_PrivateKey_file(ctx, clientKey, wolfssl.SSL_FILETYPE_PEM) != wolfssl.SUCCESS) {
            Console.WriteLine("Error loading Client key: " + clientKey);
            wolfssl.CTX_free(ctx);
            return;
        }


        if (wolfssl.CTX_load_verify_locations(ctx, caCert, null)
            != wolfssl.SUCCESS)
        {
            Console.WriteLine("Error loading CA cert");
            wolfssl.CTX_free(ctx);
            return;
        }

        int sniArg = haveSNI(args);
        if (sniArg >= 0)
        {
            string sniHostNameString = args[sniArg].Trim();
            sniHostName = wolfssl.StringToAnsiPtr(sniHostNameString);

            ushort size = (ushort)sniHostNameString.Length;

           if (wolfssl.CTX_UseSNI(ctx, (byte)wolfssl.WOLFSSL_SNI_HOST_NAME, sniHostName, size) != wolfssl.SUCCESS)
           {
               Console.WriteLine("UseSNI failed");
               wolfssl.CTX_free(ctx);
               return;
           }
        }

        StringBuilder ciphers = new StringBuilder(new String(' ', 4096));
        wolfssl.get_ciphers(ciphers, 4096);
        Console.WriteLine("Ciphers:\r\n" + ciphers.ToString().Replace(":", "\r\n"));

        /* Uncomment Section to enable specific cipher suite */
#if USE_SPECIFIED_CIPHER
        ciphers = new StringBuilder(CIPHER_SUITE);
        if (wolfssl.CTX_set_cipher_list(ctx, ciphers) != wolfssl.SUCCESS)
        {
            Console.WriteLine("ERROR CTX_set_cipher_list()");
            wolfssl.CTX_free(ctx);
            return;
        }
#endif

        short minDhKey = 128;
        wolfssl.CTX_SetMinDhKey_Sz(ctx, minDhKey);

        /* Setup Verify Callback */
        if (wolfssl.CTX_set_verify(ctx, wolfssl.SSL_VERIFY_PEER, myVerify)
            != wolfssl.SUCCESS)
        {
            Console.WriteLine("Error setting verify callback!");
        }


        /* set up TCP socket */
        tcp = new Socket(AddressFamily.InterNetwork, SocketType.Stream,
                              ProtocolType.Tcp);
        try
        {
#if WindowsCE
            IPAddress[] addresses = Dns.GetHostEntry(SERVER_NAME).AddressList;
            foreach (IPAddress addr in addresses)
            {
                if (addr.AddressFamily == AddressFamily.InterNetwork)
                {
                    tcp.Connect(new IPEndPoint(addr, SERVER_PORT));
                    break; /* use only one connection */
                }
            }
#else
            tcp.Connect(SERVER_NAME, SERVER_PORT);
#endif
        }
        catch (Exception e)
        {
            Console.WriteLine("tcp.Connect() error " + e.ToString());
            wolfssl.CTX_free(ctx);
            return;
        }
        if (!tcp.Connected)
        {
            Console.WriteLine("tcp.Connect() failed!");
            tcp.Close();
            wolfssl.CTX_free(ctx);
            return;
        }

        Console.WriteLine("Connected TCP");
        ssl = wolfssl.new_ssl(ctx);
        if (ssl == IntPtr.Zero)
        {
            Console.WriteLine("Error in creating ssl object");
            wolfssl.CTX_free(ctx);
            return;
        }

        Console.WriteLine("Created new ssl object");
        if (wolfssl.set_fd(ssl, tcp) != wolfssl.SUCCESS)
        {
            /* get and print out the error */
            Console.WriteLine(wolfssl.get_error(ssl));
            tcp.Close();
            clean(ssl, ctx);
            return;
        }

        wolfssl.SetTmpDH_file(ssl, dhparam, wolfssl.SSL_FILETYPE_PEM);
        opts = wolfssl.CTX_get_options(ctx);
        opts = wolfssl.CTX_set_options(ctx, 1);
        opts = wolfssl.CTX_clear_options(ctx, 1);
        if (wolfssl.connect(ssl) != wolfssl.SUCCESS)
        {
<<<<<<< HEAD
            Console.WriteLine("Connection fsailed wolfssl.connect(ssl)");
=======
            Console.WriteLine("Connection made wolfSSL_connect");
>>>>>>> 0441ae80

            /* get and print out the error */
            Console.WriteLine(wolfssl.get_error(ssl));
            show_alert_history(ssl);

            tcp.Close();
            clean(ssl, ctx);
            return;
        }

        /* print out results of TLS/SSL accept */
        Console.WriteLine("SSL version is " + wolfssl.get_version(ssl));
        Console.WriteLine("SSL cipher suite is " + wolfssl.get_current_cipher(ssl));

<<<<<<< HEAD
        Console.WriteLine("Writing message to server: " + tx_msg);
        byte_ct = wolfssl.write(ssl, tx_msg, tx_msg.Length);
        if (byte_ct != tx_msg.Length)
=======
        if (wolfssl.write(ssl, reply, reply.Length) != reply.Length)
>>>>>>> 0441ae80
        {
            Console.WriteLine("Error in write");
            Console.WriteLine("Bytes sent: " + byte_ct.ToString());
            tcp.Close();
            clean(ssl, ctx);
            return;
        }
        Console.WriteLine("Sent " + byte_ct.ToString() + " bytes to server!");

        Console.WriteLine("Reading server response...");
        byte_ct = wolfssl.read(ssl, buff, 1023);
        /* read and print out the message then reply */
        if (byte_ct < 0)
        {
            Console.WriteLine("Error in read");
            tcp.Close();
            clean(ssl, ctx);
            return;
        }
        Console.WriteLine("Read " + byte_ct.ToString() + " byte reply from server!");
        Console.WriteLine(buff);

        /* Optional code & level history */
        show_alert_history(ssl);

        wolfssl.shutdown(ssl);
        tcp.Close();
        clean(ssl, ctx);
    }
}
<|MERGE_RESOLUTION|>--- conflicted
+++ resolved
@@ -1,442 +1,414 @@
-/* wolfSSL-TLS-Client.cs
- *
- * Copyright (C) 2006-2025 wolfSSL Inc.
- *
- * This file is part of wolfSSL.
- *
- * wolfSSL is free software; you can redistribute it and/or modify
- * it under the terms of the GNU General Public License as published by
- * the Free Software Foundation; either version 3 of the License, or
- * (at your option) any later version.
- *
- * wolfSSL is distributed in the hope that it will be useful,
- * but WITHOUT ANY WARRANTY; without even the implied warranty of
- * MERCHANTABILITY or FITNESS FOR A PARTICULAR PURPOSE.  See the
- * GNU General Public License for more details.
- *
- * You should have received a copy of the GNU General Public License
- * along with this program; if not, write to the Free Software
- * Foundation, Inc., 51 Franklin Street, Fifth Floor, Boston, MA 02110-1335, USA
- */
-
-
-/* CE Not always reliably detected. Define our own WindowsCE as needed. */
-#if _WIN32_WCE || WINCE || PocketPC
-    /* WindowsCE should have been defined in the Project and user_settings.h  */
-    #if !WindowsCE
-        #define WindowsCE
-    #endif
-#endif
-
-<<<<<<< HEAD
-// Optionally set explicit cipher, see CIPHER_SUITE and wolfssl.CTX_set_cipher_list()
-#define USE_SPECIFIED_CIPHER
-
-=======
->>>>>>> 0441ae80
-using System;
-using System.IO;
-using System.Net;
-using System.Net.Sockets;
-using System.Runtime.InteropServices;
-using System.Text;
-using wolfSSL;
-using wolfSSL.CSharp;
-
-public class wolfSSL_TLS_Client
-{
-    // Sample listening server:
-    // See https://github.com/wolfSSL/wolfssl/tree/master/examples/server
-    //
-    // Examples disable client cert check with `-d`:
-    //   ./examples/server/server -d -p 11111 -c ./certs/server-cert.pem -k ./certs/server-key.pem
-    //   ./examples/server/server -d -p 12345
-    //
-    // Ensure the -p [port] for client matches SERVER_PORT value here:
-    //
-<<<<<<< HEAD
-    public static string SERVER_NAME = "192.168.142.146"; /* or IP address: "192.168.1.73 */
-    public static int SERVER_PORT = 11111;
-    private static int byte_ct = 0; /* How many byte sent / received  */
-
-    // public static string CIPHER_SUITE = "DHE-RSA-AES256-GCM-SHA384"; /* TLS 1.2 TLS_DHE_RSA_WITH_AES_256_GCM_SHA384 */
-    public static string CIPHER_SUITE = "TLS13-AES256-GCM-SHA384";
-
-    public static void standard_log(int lvl, string msg) {
-=======
-    public static string SERVER_NAME = "localhost"; /* or IP address: "192.168.1.73 */
-    public static int SERVER_PORT = 11111;
-
-    // Optionally set explicit cipher, see wolfssl.CTX_set_cipher_list()
-    // #define USE_SPECIFIED_CIPHER
-    public static string CIPHER_SUITE = "ECDHE-ECDSA-AES128-GCM-SHA256";
-
-
-    public static void standard_log(int lvl, StringBuilder msg) {
->>>>>>> 0441ae80
-        Console.WriteLine(msg);
-    }
-
-    /// <summary>
-    /// Show error code and level for either last transmit or receive history parameter
-    /// </summary>
-    /// <param name="h"></param>
-    /// <param name="m"></param>
-    private static void show_alert_history_code(WOLFSSL_ALERT h, string m)
-    {
-        /* VS initializes .code and .level to zero; wolfSSL sets to -1 until there's a valid value. */
-        if ((h.code > 0) || (h.level > 0)) {
-            Console.WriteLine(m + " code:  " + h.code.ToString());
-            Console.WriteLine(m + " level: " + h.level.ToString());
-        }
-    }
-
-    /// <summary>
-    /// Show alert history for both transmit and receive
-    /// </summary>
-    /// <param name="ssl"></param>
-    private static void show_alert_history(IntPtr ssl)
-    {
-        WOLFSSL_ALERT_HISTORY myHistory = new WOLFSSL_ALERT_HISTORY();
-        int ret = 0;
-        ret = wolfssl.get_alert_history(ssl, ref myHistory);
-        if (ret == wolfssl.SUCCESS) {
-            show_alert_history_code(myHistory.last_tx, "myHistory last_tx");
-            show_alert_history_code(myHistory.last_rx, "myHistory last_rx");
-        }
-        else {
-            Console.WriteLine("Failed: call to get_alert_history failed with error " + ret.ToString());
-        }
-    }
-
-    /// <summary>
-    /// Cleanup both ssl and ctx, releasing memory as needed.
-    /// </summary>
-    /// <param name="ssl"></param>
-    /// <param name="ctx"></param>
-    private static void clean(IntPtr ssl, IntPtr ctx)
-    {
-        wolfssl.free(ssl);
-        wolfssl.CTX_free(ctx);
-        wolfssl.Cleanup();
-    }
-
-    /// <summary>
-    /// Verification callback
-    /// </summary>
-    /// <param name="preverify">1=Verify Okay, 0=Failure</param>
-    /// <param name="x509_ctx">Certificate in WOLFSSL_X509_STORE_CTX format</param>
-    private static int myVerify(int preverify, IntPtr x509_ctx)
-    {
-        int verify = preverify;
-
-        /* example for overriding an error code */
-        /* X509_STORE_CTX_get_error API can be enabled with
-         * OPENSSL_EXTRA_X509_SMALL or WOLFSSL_EXTRA */
-        int error = wolfssl.X509_STORE_CTX_get_error(x509_ctx);
-        if (error == wolfcrypt.ASN_BEFORE_DATE_E) {
-            verify = 1; /* override error */
-        }
-
-        /* Can optionally override failures by returning non-zero value */
-        return verify;
-    }
-
-    /// <summary>
-    /// Checks if the SNI option was enabled via command line.
-    /// Must be enabled with ./configure --enable-sni when configuring
-    /// wolfSSL.
-    /// <param name="args">Parameters passed via command line</param>
-    /// </summary>
-    private static int haveSNI(string[] args)
-    {
-        for (int i = 0; i < args.Length; i++) {
-            if (args[i] == "-S") {
-                Console.WriteLine("SNI IS ON");
-                return i+1;
-            }
-        }
-        Console.WriteLine("SNI IS OFF");
-        return -1;
-    }
-
-    /// <summary>
-    /// Checks environment, attempts to manually load wolfssl.dll if not found in current directory.
-    /// </summary>
-    /// <returns>True if wolfssl.dll was found</returns>
-    private static bool CheckEnvironment() {
-        bool ret = false;
-        /* Ensure the DLL is loaded properly */
-#if WindowsCE
-        string exePath = System.Reflection.Assembly.GetExecutingAssembly().GetName().CodeBase;
-        Console.WriteLine("Executable Path:   " + exePath);
-#else
-        Console.WriteLine("Current Directory: " + Environment.CurrentDirectory);
-#endif
-        if (File.Exists("wolfssl.dll")) {
-            string fullPath = Path.GetFullPath("wolfssl.dll");
-            Console.WriteLine("Found wolfssl.dll " + fullPath);
-            ret = true;
-        }
-        else {
-            /* Consider copying to working directory, or adding to path */
-            Console.WriteLine("ERROR: Could not find wolfssl.dll; trying explicit load...");
-            ret = wolfssl.LoadDLL(true); /* look in default directory, otherwise pass explicit path */
-        }
-        wolfssl.SetVerbosity(true);
-        wolfcrypt.SelfCheck();
-        return ret;
-    }
-
-    public static void Main(string[] args)
-    {
-        IntPtr ctx;
-        IntPtr ssl;
-        Socket tcp;
-        IntPtr sniHostName;
-
-        /* Optional check of environment */
-        CheckEnvironment();
-
-        /* These paths should be changed for use */
-        string caCert = wolfssl.setPath("ca-cert.pem");
-<<<<<<< HEAD
-        string clientCert = wolfssl.setPath("client-cert.pem");
-        string clientKey = wolfssl.setPath("client-key.pem");
-=======
->>>>>>> 0441ae80
-        string dhparam = new StringBuilder(wolfssl.setPath("dh2048.pem")).ToString();
-
-        if (caCert == "" || dhparam.Length == 0) {
-            Console.WriteLine("Platform not supported.");
-            return;
-        }
-
-        StringBuilder buff = new StringBuilder(1024);
-        StringBuilder tx_msg = new StringBuilder("Hello, this is the wolfSSL C# wrapper");
-
-        /* example of function used for setting logging */
-        wolfssl.SetLogging(standard_log);
-
-        /* optionally clear logging callback */
-        /* wolfssl.ClearLogging(); */
-
-        wolfssl.Init();
-
-        Console.WriteLine("Calling ctx Init from wolfSSL");
-
-        /* Use any version of TLS */
-        // ctx = wolfssl.CTX_new(wolfssl.usev23_client());
-
-        /* Only TLS 1.3 */
-        ctx = wolfssl.CTX_new(wolfssl.useTLSv1_3_client());
-        if (ctx == IntPtr.Zero)
-        {
-            Console.WriteLine("Error in creating ctx structure");
-            return;
-        }
-
-<<<<<<< HEAD
-        foreach (var version in new[] {
-            wolfssl.TLSV1, wolfssl.TLSV1_1, wolfssl.TLSV1_2, wolfssl.TLSV1_3
-        }) {
-            int result = wolfssl.CTX_SetMinVersion(ctx, version);
-            Console.WriteLine($"MinVersion set to {version}: {(result == 1 ? "OK" : "Not Supported")}");
-        }
-
-        long opts = wolfssl.CTX_get_options(ctx);
-
-        Console.WriteLine("Finished init of ctx .... now load in CA");
-
-=======
->>>>>>> 0441ae80
-        if (!File.Exists(caCert))
-        {
-            Console.WriteLine("Could not find CA cert file");
-            wolfssl.CTX_free(ctx);
-            return;
-        }
-
-        if (!File.Exists(dhparam.ToString())) {
-            Console.WriteLine("Could not find dh file");
-            wolfssl.CTX_free(ctx);
-            return;
-        }
-
-        if (wolfssl.CTX_use_certificate_file(ctx, clientCert, wolfssl.SSL_FILETYPE_PEM) != wolfssl.SUCCESS) {
-            Console.WriteLine("Error loading Client cert: " + clientCert);
-            wolfssl.CTX_free(ctx);
-            return;
-        }
-
-        if (wolfssl.CTX_use_PrivateKey_file(ctx, clientKey, wolfssl.SSL_FILETYPE_PEM) != wolfssl.SUCCESS) {
-            Console.WriteLine("Error loading Client key: " + clientKey);
-            wolfssl.CTX_free(ctx);
-            return;
-        }
-
-
-        if (wolfssl.CTX_load_verify_locations(ctx, caCert, null)
-            != wolfssl.SUCCESS)
-        {
-            Console.WriteLine("Error loading CA cert");
-            wolfssl.CTX_free(ctx);
-            return;
-        }
-
-        int sniArg = haveSNI(args);
-        if (sniArg >= 0)
-        {
-            string sniHostNameString = args[sniArg].Trim();
-            sniHostName = wolfssl.StringToAnsiPtr(sniHostNameString);
-
-            ushort size = (ushort)sniHostNameString.Length;
-
-           if (wolfssl.CTX_UseSNI(ctx, (byte)wolfssl.WOLFSSL_SNI_HOST_NAME, sniHostName, size) != wolfssl.SUCCESS)
-           {
-               Console.WriteLine("UseSNI failed");
-               wolfssl.CTX_free(ctx);
-               return;
-           }
-        }
-
-        StringBuilder ciphers = new StringBuilder(new String(' ', 4096));
-        wolfssl.get_ciphers(ciphers, 4096);
-        Console.WriteLine("Ciphers:\r\n" + ciphers.ToString().Replace(":", "\r\n"));
-
-        /* Uncomment Section to enable specific cipher suite */
-#if USE_SPECIFIED_CIPHER
-        ciphers = new StringBuilder(CIPHER_SUITE);
-        if (wolfssl.CTX_set_cipher_list(ctx, ciphers) != wolfssl.SUCCESS)
-        {
-            Console.WriteLine("ERROR CTX_set_cipher_list()");
-            wolfssl.CTX_free(ctx);
-            return;
-        }
-#endif
-
-        short minDhKey = 128;
-        wolfssl.CTX_SetMinDhKey_Sz(ctx, minDhKey);
-
-        /* Setup Verify Callback */
-        if (wolfssl.CTX_set_verify(ctx, wolfssl.SSL_VERIFY_PEER, myVerify)
-            != wolfssl.SUCCESS)
-        {
-            Console.WriteLine("Error setting verify callback!");
-        }
-
-
-        /* set up TCP socket */
-        tcp = new Socket(AddressFamily.InterNetwork, SocketType.Stream,
-                              ProtocolType.Tcp);
-        try
-        {
-#if WindowsCE
-            IPAddress[] addresses = Dns.GetHostEntry(SERVER_NAME).AddressList;
-            foreach (IPAddress addr in addresses)
-            {
-                if (addr.AddressFamily == AddressFamily.InterNetwork)
-                {
-                    tcp.Connect(new IPEndPoint(addr, SERVER_PORT));
-                    break; /* use only one connection */
-                }
-            }
-#else
-            tcp.Connect(SERVER_NAME, SERVER_PORT);
-#endif
-        }
-        catch (Exception e)
-        {
-            Console.WriteLine("tcp.Connect() error " + e.ToString());
-            wolfssl.CTX_free(ctx);
-            return;
-        }
-        if (!tcp.Connected)
-        {
-            Console.WriteLine("tcp.Connect() failed!");
-            tcp.Close();
-            wolfssl.CTX_free(ctx);
-            return;
-        }
-
-        Console.WriteLine("Connected TCP");
-        ssl = wolfssl.new_ssl(ctx);
-        if (ssl == IntPtr.Zero)
-        {
-            Console.WriteLine("Error in creating ssl object");
-            wolfssl.CTX_free(ctx);
-            return;
-        }
-
-        Console.WriteLine("Created new ssl object");
-        if (wolfssl.set_fd(ssl, tcp) != wolfssl.SUCCESS)
-        {
-            /* get and print out the error */
-            Console.WriteLine(wolfssl.get_error(ssl));
-            tcp.Close();
-            clean(ssl, ctx);
-            return;
-        }
-
-        wolfssl.SetTmpDH_file(ssl, dhparam, wolfssl.SSL_FILETYPE_PEM);
-        opts = wolfssl.CTX_get_options(ctx);
-        opts = wolfssl.CTX_set_options(ctx, 1);
-        opts = wolfssl.CTX_clear_options(ctx, 1);
-        if (wolfssl.connect(ssl) != wolfssl.SUCCESS)
-        {
-<<<<<<< HEAD
-            Console.WriteLine("Connection fsailed wolfssl.connect(ssl)");
-=======
-            Console.WriteLine("Connection made wolfSSL_connect");
->>>>>>> 0441ae80
-
-            /* get and print out the error */
-            Console.WriteLine(wolfssl.get_error(ssl));
-            show_alert_history(ssl);
-
-            tcp.Close();
-            clean(ssl, ctx);
-            return;
-        }
-
-        /* print out results of TLS/SSL accept */
-        Console.WriteLine("SSL version is " + wolfssl.get_version(ssl));
-        Console.WriteLine("SSL cipher suite is " + wolfssl.get_current_cipher(ssl));
-
-<<<<<<< HEAD
-        Console.WriteLine("Writing message to server: " + tx_msg);
-        byte_ct = wolfssl.write(ssl, tx_msg, tx_msg.Length);
-        if (byte_ct != tx_msg.Length)
-=======
-        if (wolfssl.write(ssl, reply, reply.Length) != reply.Length)
->>>>>>> 0441ae80
-        {
-            Console.WriteLine("Error in write");
-            Console.WriteLine("Bytes sent: " + byte_ct.ToString());
-            tcp.Close();
-            clean(ssl, ctx);
-            return;
-        }
-        Console.WriteLine("Sent " + byte_ct.ToString() + " bytes to server!");
-
-        Console.WriteLine("Reading server response...");
-        byte_ct = wolfssl.read(ssl, buff, 1023);
-        /* read and print out the message then reply */
-        if (byte_ct < 0)
-        {
-            Console.WriteLine("Error in read");
-            tcp.Close();
-            clean(ssl, ctx);
-            return;
-        }
-        Console.WriteLine("Read " + byte_ct.ToString() + " byte reply from server!");
-        Console.WriteLine(buff);
-
-        /* Optional code & level history */
-        show_alert_history(ssl);
-
-        wolfssl.shutdown(ssl);
-        tcp.Close();
-        clean(ssl, ctx);
-    }
-}
+/* wolfSSL-TLS-Client.cs
+ *
+ * Copyright (C) 2006-2025 wolfSSL Inc.
+ *
+ * This file is part of wolfSSL.
+ *
+ * wolfSSL is free software; you can redistribute it and/or modify
+ * it under the terms of the GNU General Public License as published by
+ * the Free Software Foundation; either version 3 of the License, or
+ * (at your option) any later version.
+ *
+ * wolfSSL is distributed in the hope that it will be useful,
+ * but WITHOUT ANY WARRANTY; without even the implied warranty of
+ * MERCHANTABILITY or FITNESS FOR A PARTICULAR PURPOSE.  See the
+ * GNU General Public License for more details.
+ *
+ * You should have received a copy of the GNU General Public License
+ * along with this program; if not, write to the Free Software
+ * Foundation, Inc., 51 Franklin Street, Fifth Floor, Boston, MA 02110-1335, USA
+ */
+
+// TODO WIP
+
+/* CE Not always reliably detected. Define our own WindowsCE as needed. */
+#if _WIN32_WCE || WINCE || PocketPC
+    /* WindowsCE should have been defined in the Project and user_settings.h  */
+    #if !WindowsCE
+        #define WindowsCE
+    #endif
+#endif
+
+// Optionally set explicit cipher, see CIPHER_SUITE and wolfssl.CTX_set_cipher_list()
+#define USE_SPECIFIED_CIPHER
+
+using System;
+using System.IO;
+using System.Net;
+using System.Net.Sockets;
+using System.Runtime.InteropServices;
+using System.Text;
+using wolfSSL;
+using wolfSSL.CSharp;
+
+public class wolfSSL_TLS_Client
+{
+    // Sample listening server:
+    // See https://github.com/wolfSSL/wolfssl/tree/master/examples/server
+    //
+    // Examples disable client cert check with `-d`:
+    //   ./examples/server/server -d -p 11111 -c ./certs/server-cert.pem -k ./certs/server-key.pem
+    //   ./examples/server/server -d -p 12345
+    //
+    // Ensure the -p [port] for client matches SERVER_PORT value here:
+    //
+    public static string SERVER_NAME = "192.168.142.146"; /* or IP address: "192.168.1.73 */
+    public static int SERVER_PORT = 11111;
+    private static int byte_ct = 0; /* How many byte sent / received  */
+
+    // public static string CIPHER_SUITE = "DHE-RSA-AES256-GCM-SHA384"; /* TLS 1.2 TLS_DHE_RSA_WITH_AES_256_GCM_SHA384 */
+    public static string CIPHER_SUITE = "TLS13-AES256-GCM-SHA384";
+
+    public static void standard_log(int lvl, string msg) {
+        Console.WriteLine(msg);
+    }
+
+    /// <summary>
+    /// Show error code and level for either last transmit or receive history parameter
+    /// </summary>
+    /// <param name="h"></param>
+    /// <param name="m"></param>
+    private static void show_alert_history_code(WOLFSSL_ALERT h, string m)
+    {
+        /* VS initializes .code and .level to zero; wolfSSL sets to -1 until there's a valid value. */
+        if ((h.code > 0) || (h.level > 0)) {
+            Console.WriteLine(m + " code:  " + h.code.ToString());
+            Console.WriteLine(m + " level: " + h.level.ToString());
+        }
+    }
+
+    /// <summary>
+    /// Show alert history for both transmit and receive
+    /// </summary>
+    /// <param name="ssl"></param>
+    private static void show_alert_history(IntPtr ssl)
+    {
+        WOLFSSL_ALERT_HISTORY myHistory = new WOLFSSL_ALERT_HISTORY();
+        int ret = 0;
+        ret = wolfssl.get_alert_history(ssl, ref myHistory);
+        if (ret == wolfssl.SUCCESS) {
+            show_alert_history_code(myHistory.last_tx, "myHistory last_tx");
+            show_alert_history_code(myHistory.last_rx, "myHistory last_rx");
+        }
+        else {
+            Console.WriteLine("Failed: call to get_alert_history failed with error " + ret.ToString());
+        }
+    }
+
+    /// <summary>
+    /// Cleanup both ssl and ctx, releasing memory as needed.
+    /// </summary>
+    /// <param name="ssl"></param>
+    /// <param name="ctx"></param>
+    private static void clean(IntPtr ssl, IntPtr ctx)
+    {
+        wolfssl.free(ssl);
+        wolfssl.CTX_free(ctx);
+        wolfssl.Cleanup();
+    }
+
+    /// <summary>
+    /// Verification callback
+    /// </summary>
+    /// <param name="preverify">1=Verify Okay, 0=Failure</param>
+    /// <param name="x509_ctx">Certificate in WOLFSSL_X509_STORE_CTX format</param>
+    private static int myVerify(int preverify, IntPtr x509_ctx)
+    {
+        int verify = preverify;
+
+        /* example for overriding an error code */
+        /* X509_STORE_CTX_get_error API can be enabled with
+         * OPENSSL_EXTRA_X509_SMALL or WOLFSSL_EXTRA */
+        int error = wolfssl.X509_STORE_CTX_get_error(x509_ctx);
+        if (error == wolfcrypt.ASN_BEFORE_DATE_E) {
+            verify = 1; /* override error */
+        }
+
+        /* Can optionally override failures by returning non-zero value */
+        return verify;
+    }
+
+    /// <summary>
+    /// Checks if the SNI option was enabled via command line.
+    /// Must be enabled with ./configure --enable-sni when configuring
+    /// wolfSSL.
+    /// <param name="args">Parameters passed via command line</param>
+    /// </summary>
+    private static int haveSNI(string[] args)
+    {
+        for (int i = 0; i < args.Length; i++) {
+            if (args[i] == "-S") {
+                Console.WriteLine("SNI IS ON");
+                return i+1;
+            }
+        }
+        Console.WriteLine("SNI IS OFF");
+        return -1;
+    }
+
+    /// <summary>
+    /// Checks environment, attempts to manually load wolfssl.dll if not found in current directory.
+    /// </summary>
+    /// <returns>True if wolfssl.dll was found</returns>
+    private static bool CheckEnvironment() {
+        bool ret = false;
+        /* Ensure the DLL is loaded properly */
+#if WindowsCE
+        string exePath = System.Reflection.Assembly.GetExecutingAssembly().GetName().CodeBase;
+        Console.WriteLine("Executable Path:   " + exePath);
+#else
+        Console.WriteLine("Current Directory: " + Environment.CurrentDirectory);
+#endif
+        if (File.Exists("wolfssl.dll")) {
+            string fullPath = Path.GetFullPath("wolfssl.dll");
+            Console.WriteLine("Found wolfssl.dll " + fullPath);
+            ret = true;
+        }
+        else {
+            /* Consider copying to working directory, or adding to path */
+            Console.WriteLine("ERROR: Could not find wolfssl.dll; trying explicit load...");
+            ret = wolfssl.LoadDLL(true); /* look in default directory, otherwise pass explicit path */
+        }
+        wolfssl.SetVerbosity(true);
+        wolfcrypt.SelfCheck();
+        return ret;
+    }
+
+    public static void Main(string[] args)
+    {
+        IntPtr ctx;
+        IntPtr ssl;
+        Socket tcp;
+        IntPtr sniHostName;
+
+        /* Optional check of environment */
+        CheckEnvironment();
+
+        /* These paths should be changed for use */
+        string caCert = wolfssl.setPath("ca-cert.pem");
+        string clientCert = wolfssl.setPath("client-cert.pem");
+        string clientKey = wolfssl.setPath("client-key.pem");
+        string dhparam = new StringBuilder(wolfssl.setPath("dh2048.pem")).ToString();
+
+        if (caCert == "" || dhparam.Length == 0) {
+            Console.WriteLine("Platform not supported.");
+            return;
+        }
+
+        StringBuilder buff = new StringBuilder(1024);
+        StringBuilder tx_msg = new StringBuilder("Hello, this is the wolfSSL C# wrapper");
+
+        /* example of function used for setting logging */
+        wolfssl.SetLogging(standard_log);
+
+        /* optionally clear logging callback */
+        /* wolfssl.ClearLogging(); */
+
+        wolfssl.Init();
+
+        Console.WriteLine("Calling ctx Init from wolfSSL");
+
+        /* Use any version of TLS */
+        // ctx = wolfssl.CTX_new(wolfssl.usev23_client());
+
+        /* Only TLS 1.3 */
+        ctx = wolfssl.CTX_new(wolfssl.useTLSv1_3_client());
+        if (ctx == IntPtr.Zero)
+        {
+            Console.WriteLine("Error in creating ctx structure");
+            return;
+        }
+
+        foreach (var version in new[] {
+            wolfssl.TLSV1, wolfssl.TLSV1_1, wolfssl.TLSV1_2, wolfssl.TLSV1_3
+        }) {
+            int result = wolfssl.CTX_SetMinVersion(ctx, version);
+            Console.WriteLine($"MinVersion set to {version}: {(result == 1 ? "OK" : "Not Supported")}");
+        }
+
+        long opts = wolfssl.CTX_get_options(ctx);
+
+        Console.WriteLine("Finished init of ctx .... now load in CA");
+
+        if (!File.Exists(caCert))
+        {
+            Console.WriteLine("Could not find CA cert file");
+            wolfssl.CTX_free(ctx);
+            return;
+        }
+
+        if (!File.Exists(dhparam.ToString())) {
+            Console.WriteLine("Could not find dh file");
+            wolfssl.CTX_free(ctx);
+            return;
+        }
+
+        if (wolfssl.CTX_use_certificate_file(ctx, clientCert, wolfssl.SSL_FILETYPE_PEM) != wolfssl.SUCCESS) {
+            Console.WriteLine("Error loading Client cert: " + clientCert);
+            wolfssl.CTX_free(ctx);
+            return;
+        }
+
+        if (wolfssl.CTX_use_PrivateKey_file(ctx, clientKey, wolfssl.SSL_FILETYPE_PEM) != wolfssl.SUCCESS) {
+            Console.WriteLine("Error loading Client key: " + clientKey);
+            wolfssl.CTX_free(ctx);
+            return;
+        }
+
+
+        if (wolfssl.CTX_load_verify_locations(ctx, caCert, null)
+            != wolfssl.SUCCESS)
+        {
+            Console.WriteLine("Error loading CA cert");
+            wolfssl.CTX_free(ctx);
+            return;
+        }
+
+        int sniArg = haveSNI(args);
+        if (sniArg >= 0)
+        {
+            string sniHostNameString = args[sniArg].Trim();
+            sniHostName = wolfssl.StringToAnsiPtr(sniHostNameString);
+
+            ushort size = (ushort)sniHostNameString.Length;
+
+           if (wolfssl.CTX_UseSNI(ctx, (byte)wolfssl.WOLFSSL_SNI_HOST_NAME, sniHostName, size) != wolfssl.SUCCESS)
+           {
+               Console.WriteLine("UseSNI failed");
+               wolfssl.CTX_free(ctx);
+               return;
+           }
+        }
+
+        StringBuilder ciphers = new StringBuilder(new String(' ', 4096));
+        wolfssl.get_ciphers(ciphers, 4096);
+        Console.WriteLine("Ciphers:\r\n" + ciphers.ToString().Replace(":", "\r\n"));
+
+        /* Uncomment Section to enable specific cipher suite */
+#if USE_SPECIFIED_CIPHER
+        ciphers = new StringBuilder(CIPHER_SUITE);
+        if (wolfssl.CTX_set_cipher_list(ctx, ciphers) != wolfssl.SUCCESS)
+        {
+            Console.WriteLine("ERROR CTX_set_cipher_list()");
+            wolfssl.CTX_free(ctx);
+            return;
+        }
+#endif
+
+        short minDhKey = 128;
+        wolfssl.CTX_SetMinDhKey_Sz(ctx, minDhKey);
+
+        /* Setup Verify Callback */
+        if (wolfssl.CTX_set_verify(ctx, wolfssl.SSL_VERIFY_PEER, myVerify)
+            != wolfssl.SUCCESS)
+        {
+            Console.WriteLine("Error setting verify callback!");
+        }
+
+
+        /* set up TCP socket */
+        tcp = new Socket(AddressFamily.InterNetwork, SocketType.Stream,
+                              ProtocolType.Tcp);
+        try
+        {
+#if WindowsCE
+            IPAddress[] addresses = Dns.GetHostEntry(SERVER_NAME).AddressList;
+            foreach (IPAddress addr in addresses)
+            {
+                if (addr.AddressFamily == AddressFamily.InterNetwork)
+                {
+                    tcp.Connect(new IPEndPoint(addr, SERVER_PORT));
+                    break; /* use only one connection */
+                }
+            }
+#else
+            tcp.Connect(SERVER_NAME, SERVER_PORT);
+#endif
+        }
+        catch (Exception e)
+        {
+            Console.WriteLine("tcp.Connect() error " + e.ToString());
+            wolfssl.CTX_free(ctx);
+            return;
+        }
+        if (!tcp.Connected)
+        {
+            Console.WriteLine("tcp.Connect() failed!");
+            tcp.Close();
+            wolfssl.CTX_free(ctx);
+            return;
+        }
+
+        Console.WriteLine("Connected TCP");
+        ssl = wolfssl.new_ssl(ctx);
+        if (ssl == IntPtr.Zero)
+        {
+            Console.WriteLine("Error in creating ssl object");
+            wolfssl.CTX_free(ctx);
+            return;
+        }
+
+        Console.WriteLine("Created new ssl object");
+        if (wolfssl.set_fd(ssl, tcp) != wolfssl.SUCCESS)
+        {
+            /* get and print out the error */
+            Console.WriteLine(wolfssl.get_error(ssl));
+            tcp.Close();
+            clean(ssl, ctx);
+            return;
+        }
+
+        wolfssl.SetTmpDH_file(ssl, dhparam, wolfssl.SSL_FILETYPE_PEM);
+        opts = wolfssl.CTX_get_options(ctx);
+        opts = wolfssl.CTX_set_options(ctx, 1);
+        opts = wolfssl.CTX_clear_options(ctx, 1);
+        if (wolfssl.connect(ssl) != wolfssl.SUCCESS)
+        {
+            Console.WriteLine("Connection fsailed wolfssl.connect(ssl)");
+
+            /* get and print out the error */
+            Console.WriteLine(wolfssl.get_error(ssl));
+            show_alert_history(ssl);
+
+            tcp.Close();
+            clean(ssl, ctx);
+            return;
+        }
+
+        /* print out results of TLS/SSL accept */
+        Console.WriteLine("SSL version is " + wolfssl.get_version(ssl));
+        Console.WriteLine("SSL cipher suite is " + wolfssl.get_current_cipher(ssl));
+
+        Console.WriteLine("Writing message to server: " + tx_msg);
+        byte_ct = wolfssl.write(ssl, tx_msg, tx_msg.Length);
+        if (byte_ct != tx_msg.Length)
+        {
+            Console.WriteLine("Error in write");
+            Console.WriteLine("Bytes sent: " + byte_ct.ToString());
+            tcp.Close();
+            clean(ssl, ctx);
+            return;
+        }
+        Console.WriteLine("Sent " + byte_ct.ToString() + " bytes to server!");
+
+        Console.WriteLine("Reading server response...");
+        byte_ct = wolfssl.read(ssl, buff, 1023);
+        /* read and print out the message then reply */
+        if (byte_ct < 0)
+        {
+            Console.WriteLine("Error in read");
+            tcp.Close();
+            clean(ssl, ctx);
+            return;
+        }
+        Console.WriteLine("Read " + byte_ct.ToString() + " byte reply from server!");
+        Console.WriteLine(buff);
+
+        /* Optional code & level history */
+        show_alert_history(ssl);
+
+        wolfssl.shutdown(ssl);
+        tcp.Close();
+        clean(ssl, ctx);
+    }
+}