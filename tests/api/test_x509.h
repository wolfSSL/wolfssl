--- conflicted
+++ resolved
@@ -23,18 +23,12 @@
 #define WOLFCRYPT_TEST_X509_H
 
 int test_x509_rfc2818_verification_callback(void);
-<<<<<<< HEAD
+int test_x509_GetCAByAKID(void);
 int test_wolfSSL_X509_STORE_load_multiple_certs(void);
 
 #define TEST_X509_DECLS                                                        \
     TEST_DECL_GROUP("x509", test_x509_rfc2818_verification_callback),          \
+    TEST_DECL_GROUP("x509", test_x509_GetCAByAKID),                            \
     TEST_DECL_GROUP("x509", test_wolfSSL_X509_STORE_load_multiple_certs)
-=======
-int test_x509_GetCAByAKID(void);
-
-#define TEST_X509_DECLS                                                        \
-    TEST_DECL_GROUP("x509", test_x509_rfc2818_verification_callback),          \
-    TEST_DECL_GROUP("x509", test_x509_GetCAByAKID)
->>>>>>> 569a5e03
 
 #endif /* WOLFCRYPT_TEST_X509_H */