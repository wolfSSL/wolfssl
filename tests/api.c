/* api.c API unit tests
 *
 * Copyright (C) 2006-2016 wolfSSL Inc.
 *
 * This file is part of wolfSSL.
 *
 * wolfSSL is free software; you can redistribute it and/or modify
 * it under the terms of the GNU General Public License as published by
 * the Free Software Foundation; either version 2 of the License, or
 * (at your option) any later version.
 *
 * wolfSSL is distributed in the hope that it will be useful,
 * but WITHOUT ANY WARRANTY; without even the implied warranty of
 * MERCHANTABILITY or FITNESS FOR A PARTICULAR PURPOSE.  See the
 * GNU General Public License for more details.
 *
 * You should have received a copy of the GNU General Public License
 * along with this program; if not, write to the Free Software
 * Foundation, Inc., 51 Franklin Street, Fifth Floor, Boston, MA 02110-1335, USA
 */


/*----------------------------------------------------------------------------*
 | Includes
 *----------------------------------------------------------------------------*/

#ifdef HAVE_CONFIG_H
    #include <config.h>
#endif

#include <wolfssl/wolfcrypt/settings.h>

#if defined(WOLFSSL_STATIC_MEMORY)
    #include <wolfssl/wolfcrypt/memory.h>
#endif /* WOLFSSL_STATIC_MEMORY */
#ifdef HAVE_ECC
    #include <wolfssl/wolfcrypt/ecc.h>   /* wc_ecc_fp_free */
#endif
#ifndef NO_ASN
    #include <wolfssl/wolfcrypt/asn_public.h>
#endif
#include <wolfssl/error-ssl.h>

#include <stdlib.h>
#include <wolfssl/ssl.h>  /* compatibility layer */
#include <wolfssl/test.h>
#include <tests/unit.h>
#include "examples/server/server.h"
     /* for testing compatibility layer callbacks */

#ifndef NO_MD5
    #include <wolfssl/wolfcrypt/md5.h>
#endif
#ifndef NO_SHA
    #include <wolfssl/wolfcrypt/sha.h>
#endif
#ifndef NO_SHA256
    #include <wolfssl/wolfcrypt/sha256.h>
#endif
#ifdef WOLFSSL_SHA512
    #include <wolfssl/wolfcrypt/sha512.h>
#endif
#ifdef WOLFSSL_SHA384
    #include <wolfssl/wolfcrypt/sha512.h>
#endif
#ifndef NO_AES
    #include <wolfssl/wolfcrypt/aes.h>
    #ifdef HAVE_AES_DECRYPT
        #include <wolfssl/wolfcrypt/wc_encrypt.h>
    #endif
#endif
#ifdef WOLFSSL_RIPEMD
    #include <wolfssl/wolfcrypt/ripemd.h>
#endif
#ifdef HAVE_IDEA
    #include <wolfssl/wolfcrypt/idea.h>
#endif
#ifndef NO_DES3
    #include <wolfssl/wolfcrypt/des3.h>
    #include <wolfssl/wolfcrypt/wc_encrypt.h>
#endif

#ifndef NO_HMAC
    #include <wolfssl/wolfcrypt/hmac.h>
#endif

#ifdef HAVE_CHACHA
    #include <wolfssl/wolfcrypt/chacha.h>
#endif
#if defined(HAVE_CHACHA) && defined(HAVE_POLY1305)
    #include <wolfssl/wolfcrypt/chacha20_poly1305.h>
#endif

#ifdef HAVE_CAMELLIA
    #include <wolfssl/wolfcrypt/camellia.h>
#endif

#ifndef NO_RABBIT
    #include <wolfssl/wolfcrypt/rabbit.h>
#endif

#ifndef NO_RC4
    #include <wolfssl/wolfcrypt/arc4.h>
#endif


#ifndef NO_RSA
    #include <wolfssl/wolfcrypt/rsa.h>
    #include <wolfssl/wolfcrypt/hash.h>

    #define FOURK_BUF 4096
    #define GEN_BUF  294

    #ifndef USER_CRYPTO_ERROR
        #define USER_CRYPTO_ERROR -101 /* error returned by IPP lib. */
    #endif
#endif

#ifdef HAVE_AESCCM
    #include <wolfssl/wolfcrypt/aes.h>
#endif

#ifdef HAVE_HC128
    #include <wolfssl/wolfcrypt/hc128.h>
#endif

#ifdef OPENSSL_EXTRA
    #include <wolfssl/openssl/ssl.h>
    #include <wolfssl/openssl/pkcs12.h>
    #include <wolfssl/openssl/evp.h>
    #include <wolfssl/openssl/dh.h>
    #include <wolfssl/openssl/bn.h>
    #include <wolfssl/openssl/pem.h>
#ifndef NO_DES3
    #include <wolfssl/openssl/des.h>
#endif
#endif /* OPENSSL_EXTRA */

/* enable testing buffer load functions */
#ifndef USE_CERT_BUFFERS_2048
    #define USE_CERT_BUFFERS_2048
#endif
#include <wolfssl/certs_test.h>


typedef struct testVector {
    const char* input;
    const char* output;
    size_t inLen;
    size_t outLen;

} testVector;


/*----------------------------------------------------------------------------*
 | Constants
 *----------------------------------------------------------------------------*/

#define TEST_SUCCESS    (1)
#define TEST_FAIL       (0)

#define testingFmt "   %s:"
#define resultFmt  " %s\n"
static const char* passed = "passed";
static const char* failed = "failed";

#if !defined(NO_FILESYSTEM) && !defined(NO_CERTS)
    static const char* bogusFile  =
    #ifdef _WIN32
        "NUL"
    #else
        "/dev/null"
    #endif
    ;
#endif

enum {
    TESTING_RSA = 1,
    TESTING_ECC = 2
};


/*----------------------------------------------------------------------------*
 | Setup
 *----------------------------------------------------------------------------*/

static int test_wolfSSL_Init(void)
{
    int result;

    printf(testingFmt, "wolfSSL_Init()");
    result = wolfSSL_Init();
    printf(resultFmt, result == SSL_SUCCESS ? passed : failed);

    return result;
}


static int test_wolfSSL_Cleanup(void)
{
    int result;

    printf(testingFmt, "wolfSSL_Cleanup()");
    result = wolfSSL_Cleanup();
    printf(resultFmt, result == SSL_SUCCESS ? passed : failed);

    return result;
}


/*  Initialize the wolfCrypt state.
 *  POST: 0 success.
 */
static int test_wolfCrypt_Init(void)
{
    int result;

    printf(testingFmt, "wolfCrypt_Init()");
    result = wolfCrypt_Init();
    printf(resultFmt, result == 0 ? passed : failed);

    return result;

} /* END test_wolfCrypt_Init */

/*----------------------------------------------------------------------------*
 | Method Allocators
 *----------------------------------------------------------------------------*/

static void test_wolfSSL_Method_Allocators(void)
{
    #define TEST_METHOD_ALLOCATOR(allocator, condition) \
        do {                                            \
            WOLFSSL_METHOD *method;                      \
            condition(method = allocator());            \
            XFREE(method, 0, DYNAMIC_TYPE_METHOD);      \
        } while(0)

    #define TEST_VALID_METHOD_ALLOCATOR(a) \
            TEST_METHOD_ALLOCATOR(a, AssertNotNull)

    #define TEST_INVALID_METHOD_ALLOCATOR(a) \
            TEST_METHOD_ALLOCATOR(a, AssertNull)

#ifndef NO_OLD_TLS
    #ifdef WOLFSSL_ALLOW_SSLV3
        TEST_VALID_METHOD_ALLOCATOR(wolfSSLv3_server_method);
        TEST_VALID_METHOD_ALLOCATOR(wolfSSLv3_client_method);
    #endif
    TEST_VALID_METHOD_ALLOCATOR(wolfTLSv1_server_method);
    TEST_VALID_METHOD_ALLOCATOR(wolfTLSv1_client_method);
    TEST_VALID_METHOD_ALLOCATOR(wolfTLSv1_1_server_method);
    TEST_VALID_METHOD_ALLOCATOR(wolfTLSv1_1_client_method);
#endif
#ifndef NO_WOLFSSL_SERVER
    TEST_VALID_METHOD_ALLOCATOR(wolfTLSv1_2_server_method);
#endif
#ifndef NO_WOLFSSL_CLIENT
    TEST_VALID_METHOD_ALLOCATOR(wolfTLSv1_2_client_method);
    TEST_VALID_METHOD_ALLOCATOR(wolfSSLv23_client_method);
#endif
#ifdef WOLFSSL_DTLS
    #ifndef NO_OLD_TLS
        TEST_VALID_METHOD_ALLOCATOR(wolfDTLSv1_server_method);
        TEST_VALID_METHOD_ALLOCATOR(wolfDTLSv1_client_method);
    #endif
    TEST_VALID_METHOD_ALLOCATOR(wolfDTLSv1_2_server_method);
    TEST_VALID_METHOD_ALLOCATOR(wolfDTLSv1_2_client_method);
#endif

#ifdef OPENSSL_EXTRA
    TEST_INVALID_METHOD_ALLOCATOR(wolfSSLv2_server_method);
    TEST_INVALID_METHOD_ALLOCATOR(wolfSSLv2_client_method);
#endif
}

/*----------------------------------------------------------------------------*
 | Context
 *----------------------------------------------------------------------------*/
#ifndef NO_WOLFSSL_SERVER
static void test_wolfSSL_CTX_new(WOLFSSL_METHOD *method)
{
    WOLFSSL_CTX *ctx;

    AssertNull(ctx = wolfSSL_CTX_new(NULL));

    AssertNotNull(method);
    AssertNotNull(ctx = wolfSSL_CTX_new(method));

    wolfSSL_CTX_free(ctx);
}
#endif


static void test_wolfSSL_CTX_use_certificate_file(void)
{
#if !defined(NO_FILESYSTEM) && !defined(NO_CERTS) && !defined(NO_WOLFSSL_SERVER)
    WOLFSSL_CTX *ctx;

    AssertNotNull(ctx = wolfSSL_CTX_new(wolfSSLv23_server_method()));

    /* invalid context */
    AssertFalse(wolfSSL_CTX_use_certificate_file(NULL, svrCertFile,
                                                             SSL_FILETYPE_PEM));
    /* invalid cert file */
    AssertFalse(wolfSSL_CTX_use_certificate_file(ctx, bogusFile,
                                                             SSL_FILETYPE_PEM));
    /* invalid cert type */
    AssertFalse(wolfSSL_CTX_use_certificate_file(ctx, svrCertFile, 9999));

#ifdef NO_RSA
    /* rsa needed */
    AssertFalse(wolfSSL_CTX_use_certificate_file(ctx, svrCertFile,SSL_FILETYPE_PEM));
#else
    /* success */
    AssertTrue(wolfSSL_CTX_use_certificate_file(ctx, svrCertFile, SSL_FILETYPE_PEM));
#endif

    wolfSSL_CTX_free(ctx);
#endif
}

/*  Test function for wolfSSL_CTX_use_certificate_buffer. Load cert into
 *  context using buffer.
 *  PRE: NO_CERTS not defined; USE_CERT_BUFFERS_2048 defined; compile with
 *  --enable-testcert flag.
 */
static int test_wolfSSL_CTX_use_certificate_buffer(void)
{
    #if !defined(NO_CERTS) && defined(USE_CERT_BUFFERS_2048) && \
            !defined(NO_RSA) && !defined(NO_WOLFSSL_SERVER)
        WOLFSSL_CTX*            ctx;
        int                     ret;

        printf(testingFmt, "wolfSSL_CTX_use_certificate_buffer()");
        AssertNotNull(ctx = wolfSSL_CTX_new(wolfSSLv23_server_method()));

        ret = wolfSSL_CTX_use_certificate_buffer(ctx, server_cert_der_2048,
                    sizeof_server_cert_der_2048, SSL_FILETYPE_ASN1);

        printf(resultFmt, ret == SSL_SUCCESS ? passed : failed);
        wolfSSL_CTX_free(ctx);

        return ret;
    #else
        return SSL_SUCCESS;
    #endif

} /*END test_wolfSSL_CTX_use_certificate_buffer*/

static void test_wolfSSL_CTX_use_PrivateKey_file(void)
{
#if !defined(NO_FILESYSTEM) && !defined(NO_CERTS) && !defined(NO_WOLFSSL_SERVER)
    WOLFSSL_CTX *ctx;

    AssertNotNull(ctx = wolfSSL_CTX_new(wolfSSLv23_server_method()));

    /* invalid context */
    AssertFalse(wolfSSL_CTX_use_PrivateKey_file(NULL, svrKeyFile,
                                                             SSL_FILETYPE_PEM));
    /* invalid key file */
    AssertFalse(wolfSSL_CTX_use_PrivateKey_file(ctx, bogusFile,
                                                             SSL_FILETYPE_PEM));
    /* invalid key type */
    AssertFalse(wolfSSL_CTX_use_PrivateKey_file(ctx, svrKeyFile, 9999));

    /* success */
#ifdef NO_RSA
    /* rsa needed */
    AssertFalse(wolfSSL_CTX_use_PrivateKey_file(ctx, svrKeyFile, SSL_FILETYPE_PEM));
#else
    /* success */
    AssertTrue(wolfSSL_CTX_use_PrivateKey_file(ctx, svrKeyFile, SSL_FILETYPE_PEM));
#endif

    wolfSSL_CTX_free(ctx);
#endif
}


/* test both file and buffer versions along with unloading trusted peer certs */
static void test_wolfSSL_CTX_trust_peer_cert(void)
{
#if !defined(NO_CERTS) && defined(WOLFSSL_TRUST_PEER_CERT) && !defined(NO_WOLFSSL_CLIENT)
    WOLFSSL_CTX *ctx;

    AssertNotNull(ctx = wolfSSL_CTX_new(wolfSSLv23_client_method()));

#if !defined(NO_FILESYSTEM)
    /* invalid file */
    assert(wolfSSL_CTX_trust_peer_cert(ctx, NULL,
                                              SSL_FILETYPE_PEM) != SSL_SUCCESS);
    assert(wolfSSL_CTX_trust_peer_cert(ctx, bogusFile,
                                              SSL_FILETYPE_PEM) != SSL_SUCCESS);
    assert(wolfSSL_CTX_trust_peer_cert(ctx, cliCertFile,
                                             SSL_FILETYPE_ASN1) != SSL_SUCCESS);

    /* success */
    assert(wolfSSL_CTX_trust_peer_cert(ctx, cliCertFile, SSL_FILETYPE_PEM)
                                                                == SSL_SUCCESS);

    /* unload cert */
    assert(wolfSSL_CTX_Unload_trust_peers(NULL) != SSL_SUCCESS);
    assert(wolfSSL_CTX_Unload_trust_peers(ctx) == SSL_SUCCESS);
#endif

    /* Test of loading certs from buffers */

    /* invalid buffer */
    assert(wolfSSL_CTX_trust_peer_buffer(ctx, NULL, -1,
                                             SSL_FILETYPE_ASN1) != SSL_SUCCESS);

    /* success */
#ifdef USE_CERT_BUFFERS_1024
    assert(wolfSSL_CTX_trust_peer_buffer(ctx, client_cert_der_1024,
                sizeof_client_cert_der_1024, SSL_FILETYPE_ASN1) == SSL_SUCCESS);
#endif
#ifdef USE_CERT_BUFFERS_2048
    assert(wolfSSL_CTX_trust_peer_buffer(ctx, client_cert_der_2048,
                sizeof_client_cert_der_2048, SSL_FILETYPE_ASN1) == SSL_SUCCESS);
#endif

    /* unload cert */
    assert(wolfSSL_CTX_Unload_trust_peers(NULL) != SSL_SUCCESS);
    assert(wolfSSL_CTX_Unload_trust_peers(ctx) == SSL_SUCCESS);

    wolfSSL_CTX_free(ctx);
#endif
}


static void test_wolfSSL_CTX_load_verify_locations(void)
{
#if !defined(NO_FILESYSTEM) && !defined(NO_CERTS) && !defined(NO_WOLFSSL_CLIENT)
    WOLFSSL_CTX *ctx;

    AssertNotNull(ctx = wolfSSL_CTX_new(wolfSSLv23_client_method()));

    /* invalid context */
    AssertFalse(wolfSSL_CTX_load_verify_locations(NULL, caCertFile, 0));

    /* invalid ca file */
    AssertIntNE(SSL_SUCCESS, wolfSSL_CTX_load_verify_locations(ctx, NULL,      0));
    AssertIntNE(SSL_SUCCESS, wolfSSL_CTX_load_verify_locations(ctx, bogusFile, 0));


#ifndef WOLFSSL_TIRTOS
    /* invalid path */
    /* not working... investigate! */
    /* AssertFalse(wolfSSL_CTX_load_verify_locations(ctx, caCertFile, bogusFile)); */
#endif

    /* success */
    AssertTrue(wolfSSL_CTX_load_verify_locations(ctx, caCertFile, 0));

    wolfSSL_CTX_free(ctx);
#endif
}

static void test_wolfSSL_CTX_SetTmpDH_file(void)
{
#if !defined(NO_FILESYSTEM) && !defined(NO_CERTS) && !defined(NO_DH) && \
        !defined(NO_WOLFSSL_CLIENT)
    WOLFSSL_CTX *ctx;

    AssertNotNull(ctx = wolfSSL_CTX_new(wolfSSLv23_client_method()));

    /* invalid context */
    AssertIntNE(SSL_SUCCESS, wolfSSL_CTX_SetTmpDH_file(NULL,
                dhParamFile, SSL_FILETYPE_PEM));

    /* invalid dhParamFile file */
    AssertIntNE(SSL_SUCCESS, wolfSSL_CTX_SetTmpDH_file(ctx,
                NULL, SSL_FILETYPE_PEM));
    AssertIntNE(SSL_SUCCESS, wolfSSL_CTX_SetTmpDH_file(ctx,
                bogusFile, SSL_FILETYPE_PEM));

    /* success */
    AssertIntEQ(SSL_SUCCESS, wolfSSL_CTX_SetTmpDH_file(ctx, dhParamFile,
                SSL_FILETYPE_PEM));

    wolfSSL_CTX_free(ctx);
#endif
}

static void test_wolfSSL_CTX_SetTmpDH_buffer(void)
{
#if !defined(NO_CERTS) && !defined(NO_DH) && !defined(NO_WOLFSSL_CLIENT)
    WOLFSSL_CTX *ctx;

    AssertNotNull(ctx = wolfSSL_CTX_new(wolfSSLv23_client_method()));

    /* invalid context */
    AssertIntNE(SSL_SUCCESS, wolfSSL_CTX_SetTmpDH_buffer(NULL, dh_key_der_2048,
                sizeof_dh_key_der_2048, SSL_FILETYPE_ASN1));

    /* invalid dhParamFile file */
    AssertIntNE(SSL_SUCCESS, wolfSSL_CTX_SetTmpDH_buffer(NULL, NULL,
                0, SSL_FILETYPE_ASN1));
    AssertIntNE(SSL_SUCCESS, wolfSSL_CTX_SetTmpDH_buffer(ctx, dsa_key_der_2048,
                sizeof_dsa_key_der_2048, SSL_FILETYPE_ASN1));

    /* success */
    AssertIntEQ(SSL_SUCCESS, wolfSSL_CTX_SetTmpDH_buffer(ctx, dh_key_der_2048,
                sizeof_dh_key_der_2048, SSL_FILETYPE_ASN1));

    wolfSSL_CTX_free(ctx);
#endif
}

/*----------------------------------------------------------------------------*
 | SSL
 *----------------------------------------------------------------------------*/

static void test_server_wolfSSL_new(void)
{
#if !defined(NO_FILESYSTEM) && !defined(NO_CERTS) && !defined(NO_RSA) && \
        !defined(NO_WOLFSSL_SERVER)
    WOLFSSL_CTX *ctx;
    WOLFSSL_CTX *ctx_nocert;
    WOLFSSL *ssl;

    AssertNotNull(ctx_nocert = wolfSSL_CTX_new(wolfSSLv23_server_method()));
    AssertNotNull(ctx        = wolfSSL_CTX_new(wolfSSLv23_server_method()));

    AssertTrue(wolfSSL_CTX_use_certificate_file(ctx, svrCertFile, SSL_FILETYPE_PEM));
    AssertTrue(wolfSSL_CTX_use_PrivateKey_file(ctx, svrKeyFile, SSL_FILETYPE_PEM));

    /* invalid context */
    AssertNull(ssl = wolfSSL_new(NULL));
#ifndef WOLFSSL_SESSION_EXPORT
    AssertNull(ssl = wolfSSL_new(ctx_nocert));
#endif

    /* success */
    AssertNotNull(ssl = wolfSSL_new(ctx));

    wolfSSL_free(ssl);
    wolfSSL_CTX_free(ctx);
    wolfSSL_CTX_free(ctx_nocert);
#endif
}


static void test_client_wolfSSL_new(void)
{
#if !defined(NO_FILESYSTEM) && !defined(NO_CERTS) && !defined(NO_RSA) && \
        !defined(NO_WOLFSSL_CLIENT)
    WOLFSSL_CTX *ctx;
    WOLFSSL_CTX *ctx_nocert;
    WOLFSSL *ssl;

    AssertNotNull(ctx_nocert = wolfSSL_CTX_new(wolfSSLv23_client_method()));
    AssertNotNull(ctx        = wolfSSL_CTX_new(wolfSSLv23_client_method()));

    AssertTrue(wolfSSL_CTX_load_verify_locations(ctx, caCertFile, 0));

    /* invalid context */
    AssertNull(ssl = wolfSSL_new(NULL));

    /* success */
    AssertNotNull(ssl = wolfSSL_new(ctx_nocert));
    wolfSSL_free(ssl);

    /* success */
    AssertNotNull(ssl = wolfSSL_new(ctx));
    wolfSSL_free(ssl);

    wolfSSL_CTX_free(ctx);
    wolfSSL_CTX_free(ctx_nocert);
#endif
}

static void test_wolfSSL_SetTmpDH_file(void)
{
#if !defined(NO_FILESYSTEM) && !defined(NO_CERTS) && !defined(NO_DH) && \
        !defined(NO_WOLFSSL_SERVER)
    WOLFSSL_CTX *ctx;
    WOLFSSL *ssl;

    AssertNotNull(ctx = wolfSSL_CTX_new(wolfSSLv23_server_method()));
#ifndef NO_RSA
    AssertTrue(wolfSSL_CTX_use_certificate_file(ctx, svrCertFile,
                SSL_FILETYPE_PEM));
    AssertTrue(wolfSSL_CTX_use_PrivateKey_file(ctx, svrKeyFile,
                SSL_FILETYPE_PEM));
#else
    AssertTrue(wolfSSL_CTX_use_certificate_file(ctx, eccCertFile,
                SSL_FILETYPE_PEM));
    AssertTrue(wolfSSL_CTX_use_PrivateKey_file(ctx, eccKeyFile,
                SSL_FILETYPE_PEM));
#endif
    AssertNotNull(ssl = wolfSSL_new(ctx));

    /* invalid ssl */
    AssertIntNE(SSL_SUCCESS, wolfSSL_SetTmpDH_file(NULL,
                dhParamFile, SSL_FILETYPE_PEM));

    /* invalid dhParamFile file */
    AssertIntNE(SSL_SUCCESS, wolfSSL_SetTmpDH_file(ssl,
                NULL, SSL_FILETYPE_PEM));
    AssertIntNE(SSL_SUCCESS, wolfSSL_SetTmpDH_file(ssl,
                bogusFile, SSL_FILETYPE_PEM));

    /* success */
    AssertIntEQ(SSL_SUCCESS, wolfSSL_SetTmpDH_file(ssl, dhParamFile,
                SSL_FILETYPE_PEM));

    wolfSSL_free(ssl);
    wolfSSL_CTX_free(ctx);
#endif
}

static void test_wolfSSL_SetTmpDH_buffer(void)
{
#if !defined(NO_CERTS) && !defined(NO_DH) && !defined(NO_WOLFSSL_SERVER)
    WOLFSSL_CTX *ctx;
    WOLFSSL *ssl;

    AssertNotNull(ctx = wolfSSL_CTX_new(wolfSSLv23_server_method()));
    AssertTrue(wolfSSL_CTX_use_certificate_buffer(ctx, server_cert_der_2048,
                sizeof_server_cert_der_2048, SSL_FILETYPE_ASN1));
    AssertTrue(wolfSSL_CTX_use_PrivateKey_buffer(ctx, server_key_der_2048,
                sizeof_server_key_der_2048, SSL_FILETYPE_ASN1));
    AssertNotNull(ssl = wolfSSL_new(ctx));

    /* invalid ssl */
    AssertIntNE(SSL_SUCCESS, wolfSSL_SetTmpDH_buffer(NULL, dh_key_der_2048,
                sizeof_dh_key_der_2048, SSL_FILETYPE_ASN1));

    /* invalid dhParamFile file */
    AssertIntNE(SSL_SUCCESS, wolfSSL_SetTmpDH_buffer(NULL, NULL,
                0, SSL_FILETYPE_ASN1));
    AssertIntNE(SSL_SUCCESS, wolfSSL_SetTmpDH_buffer(ssl, dsa_key_der_2048,
                sizeof_dsa_key_der_2048, SSL_FILETYPE_ASN1));

    /* success */
    AssertIntEQ(SSL_SUCCESS, wolfSSL_SetTmpDH_buffer(ssl, dh_key_der_2048,
                sizeof_dh_key_der_2048, SSL_FILETYPE_ASN1));

    wolfSSL_free(ssl);
    wolfSSL_CTX_free(ctx);
#endif
}


/* Test function for wolfSSL_SetMinVersion. Sets the minimum downgrade version
 * allowed.
 * POST: return 1 on success.
 */
static int test_wolfSSL_SetMinVersion(void)
{
    int                 failFlag = SSL_SUCCESS;
#ifndef NO_WOLFSSL_CLIENT
    WOLFSSL_CTX*        ctx;
    WOLFSSL*            ssl;
    int                 itr;

    #ifndef NO_OLD_TLS
        const int versions[]  =  { WOLFSSL_TLSV1, WOLFSSL_TLSV1_1,
                                  WOLFSSL_TLSV1_2};
    #else
        const int versions[]  =  { WOLFSSL_TLSV1_2 };
    #endif

    AssertTrue(wolfSSL_Init());
    ctx = wolfSSL_CTX_new(wolfTLSv1_2_client_method());
    ssl = wolfSSL_new(ctx);

    printf(testingFmt, "wolfSSL_SetMinVersion()");

    for (itr = 0; itr < (int)(sizeof(versions)/sizeof(int)); itr++){
       if(wolfSSL_SetMinVersion(ssl, *(versions + itr)) != SSL_SUCCESS){
            failFlag = SSL_FAILURE;
        }
    }

    printf(resultFmt, failFlag == SSL_SUCCESS ? passed : failed);

    wolfSSL_free(ssl);
    wolfSSL_CTX_free(ctx);
    AssertTrue(wolfSSL_Cleanup());
#endif
    return failFlag;

} /* END test_wolfSSL_SetMinVersion */


/*----------------------------------------------------------------------------*
 | IO
 *----------------------------------------------------------------------------*/
#if !defined(NO_FILESYSTEM) && !defined(NO_CERTS) && \
    !defined(NO_RSA)        && !defined(SINGLE_THREADED) && \
    !defined(NO_WOLFSSL_SERVER) && !defined(NO_WOLFSSL_CLIENT)
#define HAVE_IO_TESTS_DEPENDENCIES
#endif

/* helper functions */
#ifdef HAVE_IO_TESTS_DEPENDENCIES
#ifdef WOLFSSL_SESSION_EXPORT
/* set up function for sending session information */
static int test_export(WOLFSSL* inSsl, byte* buf, word32 sz, void* userCtx)
{
    WOLFSSL_CTX* ctx;
    WOLFSSL*     ssl;

    AssertNotNull(inSsl);
    AssertNotNull(buf);
    AssertIntNE(0, sz);

    /* Set ctx to DTLS 1.2 */
    ctx = wolfSSL_CTX_new(wolfDTLSv1_2_server_method());
    AssertNotNull(ctx);

    ssl = wolfSSL_new(ctx);
    AssertNotNull(ssl);

    AssertIntGE(wolfSSL_dtls_import(ssl, buf, sz), 0);

    wolfSSL_free(ssl);
    wolfSSL_CTX_free(ctx);
    (void)userCtx;
    return SSL_SUCCESS;
}
#endif

#ifndef NO_WOLFSSL_SERVER
static THREAD_RETURN WOLFSSL_THREAD test_server_nofail(void* args)
{
    SOCKET_T sockfd = 0;
    SOCKET_T clientfd = 0;
    word16 port;

    WOLFSSL_METHOD* method = 0;
    WOLFSSL_CTX* ctx = 0;
    WOLFSSL* ssl = 0;

    char msg[] = "I hear you fa shizzle!";
    char input[1024];
    int idx;
    int ret, err = 0;

#ifdef WOLFSSL_TIRTOS
    fdOpenSession(Task_self());
#endif

    ((func_args*)args)->return_code = TEST_FAIL;
    if (((func_args*)args)->callbacks != NULL &&
        ((func_args*)args)->callbacks->method != NULL) {
        method = ((func_args*)args)->callbacks->method();
    }
    else {
        method = wolfSSLv23_server_method();
    }
    ctx = wolfSSL_CTX_new(method);

#if defined(USE_WINDOWS_API)
    port = ((func_args*)args)->signal->port;
#elif defined(NO_MAIN_DRIVER) && !defined(WOLFSSL_SNIFFER) && \
     !defined(WOLFSSL_MDK_SHELL) && !defined(WOLFSSL_TIRTOS)
    /* Let tcp_listen assign port */
    port = 0;
#else
    /* Use default port */
    port = wolfSSLPort;
#endif

    wolfSSL_CTX_set_verify(ctx,
                          SSL_VERIFY_PEER | SSL_VERIFY_FAIL_IF_NO_PEER_CERT, 0);

#ifdef OPENSSL_EXTRA
    wolfSSL_CTX_set_default_passwd_cb(ctx, PasswordCallBack);
#endif

    if (wolfSSL_CTX_load_verify_locations(ctx, cliCertFile, 0) != SSL_SUCCESS)
    {
        /*err_sys("can't load ca file, Please run from wolfSSL home dir");*/
        goto done;
    }
    if (wolfSSL_CTX_use_certificate_file(ctx, svrCertFile, SSL_FILETYPE_PEM)
            != SSL_SUCCESS)
    {
        /*err_sys("can't load server cert chain file, "
                "Please run from wolfSSL home dir");*/
        goto done;
    }
    if (wolfSSL_CTX_use_PrivateKey_file(ctx, svrKeyFile, SSL_FILETYPE_PEM)
            != SSL_SUCCESS)
    {
        /*err_sys("can't load server key file, "
                "Please run from wolfSSL home dir");*/
        goto done;
    }

    ssl = wolfSSL_new(ctx);
    tcp_accept(&sockfd, &clientfd, (func_args*)args, port, 0, 0, 0, 0, 1);
    CloseSocket(sockfd);

    if (wolfSSL_set_fd(ssl, clientfd) != SSL_SUCCESS) {
        /*err_sys("SSL_set_fd failed");*/
        goto done;
    }

#ifdef NO_PSK
    #if !defined(NO_FILESYSTEM) && !defined(NO_DH)
        wolfSSL_SetTmpDH_file(ssl, dhParamFile, SSL_FILETYPE_PEM);
    #elif !defined(NO_DH)
        SetDH(ssl);  /* will repick suites with DHE, higher priority than PSK */
    #endif
#endif

    do {
#ifdef WOLFSSL_ASYNC_CRYPT
        if (err == WC_PENDING_E) {
            ret = wolfSSL_AsyncPoll(ssl, WOLF_POLL_FLAG_CHECK_HW);
            if (ret < 0) { break; } else if (ret == 0) { continue; }
        }
#endif

        err = 0; /* Reset error */
        ret = wolfSSL_accept(ssl);
        if (ret != SSL_SUCCESS) {
            err = wolfSSL_get_error(ssl, 0);
        }
    } while (ret != SSL_SUCCESS && err == WC_PENDING_E);

    if (ret != SSL_SUCCESS) {
        char buffer[WOLFSSL_MAX_ERROR_SZ];
        printf("error = %d, %s\n", err, wolfSSL_ERR_error_string(err, buffer));
        /*err_sys("SSL_accept failed");*/
        goto done;
    }

    idx = wolfSSL_read(ssl, input, sizeof(input)-1);
    if (idx > 0) {
        input[idx] = 0;
        printf("Client message: %s\n", input);
    }

    if (wolfSSL_write(ssl, msg, sizeof(msg)) != sizeof(msg))
    {
        /*err_sys("SSL_write failed");*/
#ifdef WOLFSSL_TIRTOS
        return;
#else
        return 0;
#endif
    }

#ifdef WOLFSSL_TIRTOS
    Task_yield();
#endif

done:
    wolfSSL_shutdown(ssl);
    wolfSSL_free(ssl);
    wolfSSL_CTX_free(ctx);

    CloseSocket(clientfd);
    ((func_args*)args)->return_code = TEST_SUCCESS;

#ifdef WOLFSSL_TIRTOS
    fdCloseSession(Task_self());
#endif

#if defined(NO_MAIN_DRIVER) && defined(HAVE_ECC) && defined(FP_ECC) \
                            && defined(HAVE_THREAD_LS)
    wc_ecc_fp_free();  /* free per thread cache */
#endif

#ifndef WOLFSSL_TIRTOS
    return 0;
#endif
}

typedef int (*cbType)(WOLFSSL_CTX *ctx, WOLFSSL *ssl);

#endif /* !NO_WOLFSSL_SERVER */

static void test_client_nofail(void* args, void *cb)
{
    SOCKET_T sockfd = 0;

    WOLFSSL_METHOD*  method  = 0;
    WOLFSSL_CTX*     ctx     = 0;
    WOLFSSL*         ssl     = 0;

    char msg[64] = "hello wolfssl!";
    char reply[1024];
    int  input;
    int  msgSz = (int)XSTRLEN(msg);
    int  ret, err = 0;

#ifdef WOLFSSL_TIRTOS
    fdOpenSession(Task_self());
#endif

    ((func_args*)args)->return_code = TEST_FAIL;
    if (((func_args*)args)->callbacks != NULL &&
        ((func_args*)args)->callbacks->method != NULL) {
        method = ((func_args*)args)->callbacks->method();
    }
    else {
        method = wolfSSLv23_client_method();
    }
    ctx = wolfSSL_CTX_new(method);

#ifdef OPENSSL_EXTRA
    wolfSSL_CTX_set_default_passwd_cb(ctx, PasswordCallBack);
#endif

    if (wolfSSL_CTX_load_verify_locations(ctx, caCertFile, 0) != SSL_SUCCESS)
    {
        /* err_sys("can't load ca file, Please run from wolfSSL home dir");*/
        goto done2;
    }
    if (wolfSSL_CTX_use_certificate_file(ctx, cliCertFile, SSL_FILETYPE_PEM)
            != SSL_SUCCESS)
    {
        /*err_sys("can't load client cert file, "
                "Please run from wolfSSL home dir");*/
        goto done2;
    }
    if (wolfSSL_CTX_use_PrivateKey_file(ctx, cliKeyFile, SSL_FILETYPE_PEM)
            != SSL_SUCCESS)
    {
        /*err_sys("can't load client key file, "
                "Please run from wolfSSL home dir");*/
        goto done2;
    }

    ssl = wolfSSL_new(ctx);
    tcp_connect(&sockfd, wolfSSLIP, ((func_args*)args)->signal->port,
                0, 0, ssl);
    if (wolfSSL_set_fd(ssl, sockfd) != SSL_SUCCESS) {
        /*err_sys("SSL_set_fd failed");*/
        goto done2;
    }

    do {
#ifdef WOLFSSL_ASYNC_CRYPT
        if (err == WC_PENDING_E) {
            ret = wolfSSL_AsyncPoll(ssl, WOLF_POLL_FLAG_CHECK_HW);
            if (ret < 0) { break; } else if (ret == 0) { continue; }
        }
#endif

        err = 0; /* Reset error */
        ret = wolfSSL_connect(ssl);
        if (ret != SSL_SUCCESS) {
            err = wolfSSL_get_error(ssl, 0);
        }
    } while (ret != SSL_SUCCESS && err == WC_PENDING_E);

    if (ret != SSL_SUCCESS) {
        char buffer[WOLFSSL_MAX_ERROR_SZ];
        printf("error = %d, %s\n", err, wolfSSL_ERR_error_string(err, buffer));
        /*err_sys("SSL_connect failed");*/
        goto done2;
    }

    if(cb != NULL)((cbType)cb)(ctx, ssl);

    if (wolfSSL_write(ssl, msg, msgSz) != msgSz)
    {
        /*err_sys("SSL_write failed");*/
        goto done2;
    }

    input = wolfSSL_read(ssl, reply, sizeof(reply)-1);
    if (input > 0)
    {
        reply[input] = 0;
        printf("Server response: %s\n", reply);
    }

done2:
    wolfSSL_free(ssl);
    wolfSSL_CTX_free(ctx);

    CloseSocket(sockfd);
    ((func_args*)args)->return_code = TEST_SUCCESS;

#ifdef WOLFSSL_TIRTOS
    fdCloseSession(Task_self());
#endif

    return;
}

/* SNI / ALPN / session export helper functions */
#if defined(HAVE_SNI) || defined(HAVE_ALPN) || defined(WOLFSSL_SESSION_EXPORT)

static THREAD_RETURN WOLFSSL_THREAD run_wolfssl_server(void* args)
{
    callback_functions* callbacks = ((func_args*)args)->callbacks;

    WOLFSSL_CTX* ctx = wolfSSL_CTX_new(callbacks->method());
    WOLFSSL*     ssl = NULL;
    SOCKET_T    sfd = 0;
    SOCKET_T    cfd = 0;
    word16      port;

    char msg[] = "I hear you fa shizzle!";
    int  len   = (int) XSTRLEN(msg);
    char input[1024];
    int  idx;
    int  ret, err = 0;

#ifdef WOLFSSL_TIRTOS
    fdOpenSession(Task_self());
#endif
    ((func_args*)args)->return_code = TEST_FAIL;

#if defined(USE_WINDOWS_API)
    port = ((func_args*)args)->signal->port;
#elif defined(NO_MAIN_DRIVER) && !defined(WOLFSSL_SNIFFER) && \
     !defined(WOLFSSL_MDK_SHELL) && !defined(WOLFSSL_TIRTOS)
    /* Let tcp_listen assign port */
    port = 0;
#else
    /* Use default port */
    port = wolfSSLPort;
#endif

    wolfSSL_CTX_set_verify(ctx,
                          SSL_VERIFY_PEER | SSL_VERIFY_FAIL_IF_NO_PEER_CERT, 0);

#ifdef OPENSSL_EXTRA
    wolfSSL_CTX_set_default_passwd_cb(ctx, PasswordCallBack);
#endif
#ifdef WOLFSSL_SESSION_EXPORT
    AssertIntEQ(SSL_SUCCESS, wolfSSL_CTX_dtls_set_export(ctx, test_export));
#endif


    AssertIntEQ(SSL_SUCCESS, wolfSSL_CTX_load_verify_locations(ctx, cliCertFile, 0));

    AssertIntEQ(SSL_SUCCESS,
               wolfSSL_CTX_use_certificate_file(ctx, svrCertFile, SSL_FILETYPE_PEM));

    AssertIntEQ(SSL_SUCCESS,
                 wolfSSL_CTX_use_PrivateKey_file(ctx, svrKeyFile, SSL_FILETYPE_PEM));

    if (callbacks->ctx_ready)
        callbacks->ctx_ready(ctx);

    ssl = wolfSSL_new(ctx);
    if (wolfSSL_dtls(ssl)) {
        SOCKADDR_IN_T cliAddr;
        socklen_t     cliLen;

        cliLen = sizeof(cliAddr);
        tcp_accept(&sfd, &cfd, (func_args*)args, port, 0, 1, 0, 0, 0);
        idx = (int)recvfrom(sfd, input, sizeof(input), MSG_PEEK,
                (struct sockaddr*)&cliAddr, &cliLen);
        AssertIntGT(idx, 0);
        wolfSSL_dtls_set_peer(ssl, &cliAddr, cliLen);
    }
    else {
        tcp_accept(&sfd, &cfd, (func_args*)args, port, 0, 0, 0, 0, 1);
        CloseSocket(sfd);
    }

    AssertIntEQ(SSL_SUCCESS, wolfSSL_set_fd(ssl, cfd));

#ifdef NO_PSK
    #if !defined(NO_FILESYSTEM) && !defined(NO_DH)
        wolfSSL_SetTmpDH_file(ssl, dhParamFile, SSL_FILETYPE_PEM);
    #elif !defined(NO_DH)
        SetDH(ssl);  /* will repick suites with DHE, higher priority than PSK */
    #endif
#endif

    if (callbacks->ssl_ready)
        callbacks->ssl_ready(ssl);

    do {
#ifdef WOLFSSL_ASYNC_CRYPT
        if (err == WC_PENDING_E) {
            ret = wolfSSL_AsyncPoll(ssl, WOLF_POLL_FLAG_CHECK_HW);
            if (ret < 0) { break; } else if (ret == 0) { continue; }
        }
#endif

        err = 0; /* Reset error */
        ret = wolfSSL_accept(ssl);
        if (ret != SSL_SUCCESS) {
            err = wolfSSL_get_error(ssl, 0);
        }
    } while (ret != SSL_SUCCESS && err == WC_PENDING_E);

    if (ret != SSL_SUCCESS) {
        char buffer[WOLFSSL_MAX_ERROR_SZ];
        printf("error = %d, %s\n", err, wolfSSL_ERR_error_string(err, buffer));
        /*err_sys("SSL_accept failed");*/
    }
    else {
        if (0 < (idx = wolfSSL_read(ssl, input, sizeof(input)-1))) {
            input[idx] = 0;
            printf("Client message: %s\n", input);
        }

        AssertIntEQ(len, wolfSSL_write(ssl, msg, len));
#if defined(WOLFSSL_SESSION_EXPORT) && !defined(HAVE_IO_POOL)
        if (wolfSSL_dtls(ssl)) {
            byte*  import;
            word32 sz;

            wolfSSL_dtls_export(ssl, NULL, &sz);
            import = (byte*)XMALLOC(sz, NULL, DYNAMIC_TYPE_TMP_BUFFER);
            AssertNotNull(import);
            idx = wolfSSL_dtls_export(ssl, import, &sz);
            AssertIntGE(idx, 0);
            AssertIntGE(wolfSSL_dtls_import(ssl, import, idx), 0);
            XFREE(import, NULL, DYNAMIC_TYPE_TMP_BUFFER);
        }
#endif
#ifdef WOLFSSL_TIRTOS
        Task_yield();
#endif
        ((func_args*)args)->return_code = TEST_SUCCESS;
    }

    if (callbacks->on_result)
        callbacks->on_result(ssl);

    wolfSSL_shutdown(ssl);
    wolfSSL_free(ssl);
    wolfSSL_CTX_free(ctx);
    CloseSocket(cfd);


#ifdef WOLFSSL_TIRTOS
    fdCloseSession(Task_self());
#endif

#if defined(NO_MAIN_DRIVER) && defined(HAVE_ECC) && defined(FP_ECC) \
                            && defined(HAVE_THREAD_LS)
    wc_ecc_fp_free();  /* free per thread cache */
#endif

#ifndef WOLFSSL_TIRTOS
    return 0;
#endif
}


static void run_wolfssl_client(void* args)
{
    callback_functions* callbacks = ((func_args*)args)->callbacks;

    WOLFSSL_CTX* ctx = wolfSSL_CTX_new(callbacks->method());
    WOLFSSL*     ssl = NULL;
    SOCKET_T    sfd = 0;

    char msg[] = "hello wolfssl server!";
    int  len   = (int) XSTRLEN(msg);
    char input[1024];
    int  idx;
    int  ret, err = 0;

#ifdef WOLFSSL_TIRTOS
    fdOpenSession(Task_self());
#endif

    ((func_args*)args)->return_code = TEST_FAIL;

#ifdef OPENSSL_EXTRA
    wolfSSL_CTX_set_default_passwd_cb(ctx, PasswordCallBack);
#endif

    AssertIntEQ(SSL_SUCCESS, wolfSSL_CTX_load_verify_locations(ctx, caCertFile, 0));

    AssertIntEQ(SSL_SUCCESS,
               wolfSSL_CTX_use_certificate_file(ctx, cliCertFile, SSL_FILETYPE_PEM));

    AssertIntEQ(SSL_SUCCESS,
                 wolfSSL_CTX_use_PrivateKey_file(ctx, cliKeyFile, SSL_FILETYPE_PEM));

    if (callbacks->ctx_ready)
        callbacks->ctx_ready(ctx);

    ssl = wolfSSL_new(ctx);
    if (wolfSSL_dtls(ssl)) {
        tcp_connect(&sfd, wolfSSLIP, ((func_args*)args)->signal->port,
                    1, 0, ssl);
    }
    else {
        tcp_connect(&sfd, wolfSSLIP, ((func_args*)args)->signal->port,
                    0, 0, ssl);
    }
    AssertIntEQ(SSL_SUCCESS, wolfSSL_set_fd(ssl, sfd));

    if (callbacks->ssl_ready)
        callbacks->ssl_ready(ssl);

    do {
#ifdef WOLFSSL_ASYNC_CRYPT
        if (err == WC_PENDING_E) {
            ret = wolfSSL_AsyncPoll(ssl, WOLF_POLL_FLAG_CHECK_HW);
            if (ret < 0) { break; } else if (ret == 0) { continue; }
        }
#endif

        err = 0; /* Reset error */
        ret = wolfSSL_connect(ssl);
        if (ret != SSL_SUCCESS) {
            err = wolfSSL_get_error(ssl, 0);
        }
    } while (ret != SSL_SUCCESS && err == WC_PENDING_E);

    if (ret != SSL_SUCCESS) {
        char buffer[WOLFSSL_MAX_ERROR_SZ];
        printf("error = %d, %s\n", err, wolfSSL_ERR_error_string(err, buffer));
        /*err_sys("SSL_connect failed");*/
    }
    else {
        AssertIntEQ(len, wolfSSL_write(ssl, msg, len));

        if (0 < (idx = wolfSSL_read(ssl, input, sizeof(input)-1))) {
            input[idx] = 0;
            printf("Server response: %s\n", input);
        }
        ((func_args*)args)->return_code = TEST_SUCCESS;
    }

    if (callbacks->on_result)
        callbacks->on_result(ssl);

    wolfSSL_free(ssl);
    wolfSSL_CTX_free(ctx);
    CloseSocket(sfd);

#ifdef WOLFSSL_TIRTOS
    fdCloseSession(Task_self());
#endif
}

#endif /* defined(HAVE_SNI) || defined(HAVE_ALPN) ||
          defined(WOLFSSL_SESSION_EXPORT) */
#endif /* io tests dependencies */


static void test_wolfSSL_read_write(void)
{
#ifdef HAVE_IO_TESTS_DEPENDENCIES
    /* The unit testing for read and write shall happen simutaneously, since
     * one can't do anything with one without the other. (Except for a failure
     * test case.) This function will call all the others that will set up,
     * execute, and report their test findings.
     *
     * Set up the success case first. This function will become the template
     * for the other tests. This should eventually be renamed
     *
     * The success case isn't interesting, how can this fail?
     * - Do not give the client context a CA certificate. The connect should
     *   fail. Do not need server for this?
     * - Using NULL for the ssl object on server. Do not need client for this.
     * - Using NULL for the ssl object on client. Do not need server for this.
     * - Good ssl objects for client and server. Client write() without server
     *   read().
     * - Good ssl objects for client and server. Server write() without client
     *   read().
     * - Forgetting the password callback?
    */
    tcp_ready ready;
    func_args client_args;
    func_args server_args;
    THREAD_TYPE serverThread;

    XMEMSET(&client_args, 0, sizeof(func_args));
    XMEMSET(&server_args, 0, sizeof(func_args));
#ifdef WOLFSSL_TIRTOS
    fdOpenSession(Task_self());
#endif

    StartTCP();
    InitTcpReady(&ready);

#if defined(USE_WINDOWS_API)
    /* use RNG to get random port if using windows */
    ready.port = GetRandomPort();
#endif

    server_args.signal = &ready;
    client_args.signal = &ready;

    start_thread(test_server_nofail, &server_args, &serverThread);
    wait_tcp_ready(&server_args);
    test_client_nofail(&client_args, NULL);
    join_thread(serverThread);

    AssertTrue(client_args.return_code);
    AssertTrue(server_args.return_code);

    FreeTcpReady(&ready);

#ifdef WOLFSSL_TIRTOS
    fdOpenSession(Task_self());
#endif

#endif
}


static void test_wolfSSL_dtls_export(void)
{
#if defined(HAVE_IO_TESTS_DEPENDENCIES) && defined(WOLFSSL_DTLS) && \
    defined(WOLFSSL_SESSION_EXPORT)
    tcp_ready ready;
    func_args client_args;
    func_args server_args;
    THREAD_TYPE serverThread;
    callback_functions server_cbf;
    callback_functions client_cbf;
#ifdef WOLFSSL_TIRTOS
    fdOpenSession(Task_self());
#endif

    InitTcpReady(&ready);

#if defined(USE_WINDOWS_API)
    /* use RNG to get random port if using windows */
    ready.port = GetRandomPort();
#endif

    /* set using dtls */
    XMEMSET(&client_args, 0, sizeof(func_args));
    XMEMSET(&server_args, 0, sizeof(func_args));
    XMEMSET(&server_cbf, 0, sizeof(callback_functions));
    XMEMSET(&client_cbf, 0, sizeof(callback_functions));
    server_cbf.method = wolfDTLSv1_2_server_method;
    client_cbf.method = wolfDTLSv1_2_client_method;
    server_args.callbacks = &server_cbf;
    client_args.callbacks = &client_cbf;

    server_args.signal = &ready;
    client_args.signal = &ready;

    start_thread(run_wolfssl_server, &server_args, &serverThread);
    wait_tcp_ready(&server_args);
    run_wolfssl_client(&client_args);
    join_thread(serverThread);

    AssertTrue(client_args.return_code);
    AssertTrue(server_args.return_code);

    FreeTcpReady(&ready);

#ifdef WOLFSSL_TIRTOS
    fdOpenSession(Task_self());
#endif
    printf(testingFmt, "wolfSSL_dtls_export()");
    printf(resultFmt, passed);
#endif
}

/*----------------------------------------------------------------------------*
 | TLS extensions tests
 *----------------------------------------------------------------------------*/

#if defined(HAVE_SNI) || defined(HAVE_ALPN)
/* connection test runner */
static void test_wolfSSL_client_server(callback_functions* client_callbacks,
                                       callback_functions* server_callbacks)
{
#ifdef HAVE_IO_TESTS_DEPENDENCIES
    tcp_ready ready;
    func_args client_args;
    func_args server_args;
    THREAD_TYPE serverThread;

    XMEMSET(&client_args, 0, sizeof(func_args));
    XMEMSET(&server_args, 0, sizeof(func_args));

    StartTCP();

    client_args.callbacks = client_callbacks;
    server_args.callbacks = server_callbacks;

#ifdef WOLFSSL_TIRTOS
    fdOpenSession(Task_self());
#endif

    /* RUN Server side */
    InitTcpReady(&ready);

#if defined(USE_WINDOWS_API)
    /* use RNG to get random port if using windows */
    ready.port = GetRandomPort();
#endif

    server_args.signal = &ready;
    client_args.signal = &ready;
    start_thread(run_wolfssl_server, &server_args, &serverThread);
    wait_tcp_ready(&server_args);

    /* RUN Client side */
    run_wolfssl_client(&client_args);
    join_thread(serverThread);

    FreeTcpReady(&ready);
#ifdef WOLFSSL_TIRTOS
    fdCloseSession(Task_self());
#endif

#else
    (void)client_callbacks;
    (void)server_callbacks;
#endif
}

#endif /* defined(HAVE_SNI) || defined(HAVE_ALPN) */


#ifdef HAVE_SNI
static void test_wolfSSL_UseSNI_params(void)
{
    WOLFSSL_CTX *ctx = wolfSSL_CTX_new(wolfSSLv23_client_method());
    WOLFSSL     *ssl = wolfSSL_new(ctx);

    AssertNotNull(ctx);
    AssertNotNull(ssl);

    /* invalid [ctx|ssl] */
    AssertIntNE(SSL_SUCCESS, wolfSSL_CTX_UseSNI(NULL, 0, "ctx", 3));
    AssertIntNE(SSL_SUCCESS, wolfSSL_UseSNI(    NULL, 0, "ssl", 3));
    /* invalid type */
    AssertIntNE(SSL_SUCCESS, wolfSSL_CTX_UseSNI(ctx, -1, "ctx", 3));
    AssertIntNE(SSL_SUCCESS, wolfSSL_UseSNI(    ssl, -1, "ssl", 3));
    /* invalid data */
    AssertIntNE(SSL_SUCCESS, wolfSSL_CTX_UseSNI(ctx,  0, NULL,  3));
    AssertIntNE(SSL_SUCCESS, wolfSSL_UseSNI(    ssl,  0, NULL,  3));
    /* success case */
    AssertIntEQ(SSL_SUCCESS, wolfSSL_CTX_UseSNI(ctx,  0, "ctx", 3));
    AssertIntEQ(SSL_SUCCESS, wolfSSL_UseSNI(    ssl,  0, "ssl", 3));

    wolfSSL_free(ssl);
    wolfSSL_CTX_free(ctx);
}

/* BEGIN of connection tests callbacks */
static void use_SNI_at_ctx(WOLFSSL_CTX* ctx)
{
    AssertIntEQ(SSL_SUCCESS,
        wolfSSL_CTX_UseSNI(ctx, WOLFSSL_SNI_HOST_NAME, "www.wolfssl.com", 15));
}

static void use_SNI_at_ssl(WOLFSSL* ssl)
{
    AssertIntEQ(SSL_SUCCESS,
             wolfSSL_UseSNI(ssl, WOLFSSL_SNI_HOST_NAME, "www.wolfssl.com", 15));
}

static void different_SNI_at_ssl(WOLFSSL* ssl)
{
    AssertIntEQ(SSL_SUCCESS,
             wolfSSL_UseSNI(ssl, WOLFSSL_SNI_HOST_NAME, "ww2.wolfssl.com", 15));
}

static void use_SNI_WITH_CONTINUE_at_ssl(WOLFSSL* ssl)
{
    use_SNI_at_ssl(ssl);
    wolfSSL_SNI_SetOptions(ssl, WOLFSSL_SNI_HOST_NAME,
                                              WOLFSSL_SNI_CONTINUE_ON_MISMATCH);
}

static void use_SNI_WITH_FAKE_ANSWER_at_ssl(WOLFSSL* ssl)
{
    use_SNI_at_ssl(ssl);
    wolfSSL_SNI_SetOptions(ssl, WOLFSSL_SNI_HOST_NAME,
                                                WOLFSSL_SNI_ANSWER_ON_MISMATCH);
}

static void use_MANDATORY_SNI_at_ctx(WOLFSSL_CTX* ctx)
{
    use_SNI_at_ctx(ctx);
    wolfSSL_CTX_SNI_SetOptions(ctx, WOLFSSL_SNI_HOST_NAME,
                                                  WOLFSSL_SNI_ABORT_ON_ABSENCE);
}

static void use_MANDATORY_SNI_at_ssl(WOLFSSL* ssl)
{
    use_SNI_at_ssl(ssl);
    wolfSSL_SNI_SetOptions(ssl, WOLFSSL_SNI_HOST_NAME,
                                                  WOLFSSL_SNI_ABORT_ON_ABSENCE);
}

static void use_PSEUDO_MANDATORY_SNI_at_ctx(WOLFSSL_CTX* ctx)
{
    use_SNI_at_ctx(ctx);
    wolfSSL_CTX_SNI_SetOptions(ctx, WOLFSSL_SNI_HOST_NAME,
                 WOLFSSL_SNI_ANSWER_ON_MISMATCH | WOLFSSL_SNI_ABORT_ON_ABSENCE);
}

static void verify_UNKNOWN_SNI_on_server(WOLFSSL* ssl)
{
    AssertIntEQ(UNKNOWN_SNI_HOST_NAME_E, wolfSSL_get_error(ssl, 0));
}

static void verify_SNI_ABSENT_on_server(WOLFSSL* ssl)
{
    AssertIntEQ(SNI_ABSENT_ERROR, wolfSSL_get_error(ssl, 0));
}

static void verify_SNI_no_matching(WOLFSSL* ssl)
{
    byte type = WOLFSSL_SNI_HOST_NAME;
    char* request = (char*) &type; /* to be overwriten */

    AssertIntEQ(WOLFSSL_SNI_NO_MATCH, wolfSSL_SNI_Status(ssl, type));
    AssertNotNull(request);
    AssertIntEQ(0, wolfSSL_SNI_GetRequest(ssl, type, (void**) &request));
    AssertNull(request);
}

static void verify_SNI_real_matching(WOLFSSL* ssl)
{
    byte type = WOLFSSL_SNI_HOST_NAME;
    char* request = NULL;

    AssertIntEQ(WOLFSSL_SNI_REAL_MATCH, wolfSSL_SNI_Status(ssl, type));
    AssertIntEQ(15, wolfSSL_SNI_GetRequest(ssl, type, (void**) &request));
    AssertNotNull(request);
    AssertStrEQ("www.wolfssl.com", request);
}

static void verify_SNI_fake_matching(WOLFSSL* ssl)
{
    byte type = WOLFSSL_SNI_HOST_NAME;
    char* request = NULL;

    AssertIntEQ(WOLFSSL_SNI_FAKE_MATCH, wolfSSL_SNI_Status(ssl, type));
    AssertIntEQ(15, wolfSSL_SNI_GetRequest(ssl, type, (void**) &request));
    AssertNotNull(request);
    AssertStrEQ("ww2.wolfssl.com", request);
}

static void verify_FATAL_ERROR_on_client(WOLFSSL* ssl)
{
    AssertIntEQ(FATAL_ERROR, wolfSSL_get_error(ssl, 0));
}
/* END of connection tests callbacks */

static void test_wolfSSL_UseSNI_connection(void)
{
    unsigned long i;
    callback_functions callbacks[] = {
        /* success case at ctx */
        {0, use_SNI_at_ctx, 0, 0},
        {0, use_SNI_at_ctx, 0, verify_SNI_real_matching},

        /* success case at ssl */
        {0, 0, use_SNI_at_ssl, 0},
        {0, 0, use_SNI_at_ssl, verify_SNI_real_matching},

        /* default missmatch behavior */
        {0, 0, different_SNI_at_ssl, verify_FATAL_ERROR_on_client},
        {0, 0, use_SNI_at_ssl,       verify_UNKNOWN_SNI_on_server},

        /* continue on missmatch */
        {0, 0, different_SNI_at_ssl,         0},
        {0, 0, use_SNI_WITH_CONTINUE_at_ssl, verify_SNI_no_matching},

        /* fake answer on missmatch */
        {0, 0, different_SNI_at_ssl,            0},
        {0, 0, use_SNI_WITH_FAKE_ANSWER_at_ssl, verify_SNI_fake_matching},

        /* sni abort - success */
        {0, use_SNI_at_ctx,           0, 0},
        {0, use_MANDATORY_SNI_at_ctx, 0, verify_SNI_real_matching},

        /* sni abort - abort when absent (ctx) */
        {0, 0,                        0, verify_FATAL_ERROR_on_client},
        {0, use_MANDATORY_SNI_at_ctx, 0, verify_SNI_ABSENT_on_server},

        /* sni abort - abort when absent (ssl) */
        {0, 0, 0,                        verify_FATAL_ERROR_on_client},
        {0, 0, use_MANDATORY_SNI_at_ssl, verify_SNI_ABSENT_on_server},

        /* sni abort - success when overwriten */
        {0, 0, 0, 0},
        {0, use_MANDATORY_SNI_at_ctx, use_SNI_at_ssl, verify_SNI_no_matching},

        /* sni abort - success when allowing missmatches */
        {0, 0, different_SNI_at_ssl, 0},
        {0, use_PSEUDO_MANDATORY_SNI_at_ctx, 0, verify_SNI_fake_matching},
    };

    for (i = 0; i < sizeof(callbacks) / sizeof(callback_functions); i += 2) {
        callbacks[i    ].method = wolfSSLv23_client_method;
        callbacks[i + 1].method = wolfSSLv23_server_method;
        test_wolfSSL_client_server(&callbacks[i], &callbacks[i + 1]);
    }
}

static void test_wolfSSL_SNI_GetFromBuffer(void)
{
    byte buffer[] = { /* www.paypal.com */
        0x00, 0x00, 0x00, 0x00, 0xff, 0x01, 0x00, 0x00, 0x60, 0x03, 0x03, 0x5c,
        0xc4, 0xb3, 0x8c, 0x87, 0xef, 0xa4, 0x09, 0xe0, 0x02, 0xab, 0x86, 0xca,
        0x76, 0xf0, 0x9e, 0x01, 0x65, 0xf6, 0xa6, 0x06, 0x13, 0x1d, 0x0f, 0xa5,
        0x79, 0xb0, 0xd4, 0x77, 0x22, 0xeb, 0x1a, 0x00, 0x00, 0x16, 0x00, 0x6b,
        0x00, 0x67, 0x00, 0x39, 0x00, 0x33, 0x00, 0x3d, 0x00, 0x3c, 0x00, 0x35,
        0x00, 0x2f, 0x00, 0x05, 0x00, 0x04, 0x00, 0x0a, 0x01, 0x00, 0x00, 0x21,
        0x00, 0x00, 0x00, 0x13, 0x00, 0x11, 0x00, 0x00, 0x0e, 0x77, 0x77, 0x77,
        0x2e, 0x70, 0x61, 0x79, 0x70, 0x61, 0x6c, 0x2e, 0x63, 0x6f, 0x6d, 0x00,
        0x0d, 0x00, 0x06, 0x00, 0x04, 0x04, 0x01, 0x02, 0x01
    };

    byte buffer2[] = { /* api.textmate.org */
        0x16, 0x03, 0x01, 0x00, 0xc6, 0x01, 0x00, 0x00, 0xc2, 0x03, 0x03, 0x52,
        0x8b, 0x7b, 0xca, 0x69, 0xec, 0x97, 0xd5, 0x08, 0x03, 0x50, 0xfe, 0x3b,
        0x99, 0xc3, 0x20, 0xce, 0xa5, 0xf6, 0x99, 0xa5, 0x71, 0xf9, 0x57, 0x7f,
        0x04, 0x38, 0xf6, 0x11, 0x0b, 0xb8, 0xd3, 0x00, 0x00, 0x5e, 0x00, 0xff,
        0xc0, 0x24, 0xc0, 0x23, 0xc0, 0x0a, 0xc0, 0x09, 0xc0, 0x07, 0xc0, 0x08,
        0xc0, 0x28, 0xc0, 0x27, 0xc0, 0x14, 0xc0, 0x13, 0xc0, 0x11, 0xc0, 0x12,
        0xc0, 0x26, 0xc0, 0x25, 0xc0, 0x2a, 0xc0, 0x29, 0xc0, 0x05, 0xc0, 0x04,
        0xc0, 0x02, 0xc0, 0x03, 0xc0, 0x0f, 0xc0, 0x0e, 0xc0, 0x0c, 0xc0, 0x0d,
        0x00, 0x3d, 0x00, 0x3c, 0x00, 0x2f, 0x00, 0x05, 0x00, 0x04, 0x00, 0x35,
        0x00, 0x0a, 0x00, 0x67, 0x00, 0x6b, 0x00, 0x33, 0x00, 0x39, 0x00, 0x16,
        0x00, 0xaf, 0x00, 0xae, 0x00, 0x8d, 0x00, 0x8c, 0x00, 0x8a, 0x00, 0x8b,
        0x00, 0xb1, 0x00, 0xb0, 0x00, 0x2c, 0x00, 0x3b, 0x01, 0x00, 0x00, 0x3b,
        0x00, 0x00, 0x00, 0x15, 0x00, 0x13, 0x00, 0x00, 0x10, 0x61, 0x70, 0x69,
        0x2e, 0x74, 0x65, 0x78, 0x74, 0x6d, 0x61, 0x74, 0x65, 0x2e, 0x6f, 0x72,
        0x67, 0x00, 0x0a, 0x00, 0x08, 0x00, 0x06, 0x00, 0x17, 0x00, 0x18, 0x00,
        0x19, 0x00, 0x0b, 0x00, 0x02, 0x01, 0x00, 0x00, 0x0d, 0x00, 0x0c, 0x00,
        0x0a, 0x05, 0x01, 0x04, 0x01, 0x02, 0x01, 0x04, 0x03, 0x02, 0x03
    };

    byte buffer3[] = { /* no sni extension */
        0x16, 0x03, 0x03, 0x00, 0x4d, 0x01, 0x00, 0x00, 0x49, 0x03, 0x03, 0xea,
        0xa1, 0x9f, 0x60, 0xdd, 0x52, 0x12, 0x13, 0xbd, 0x84, 0x34, 0xd5, 0x1c,
        0x38, 0x25, 0xa8, 0x97, 0xd2, 0xd5, 0xc6, 0x45, 0xaf, 0x1b, 0x08, 0xe4,
        0x1e, 0xbb, 0xdf, 0x9d, 0x39, 0xf0, 0x65, 0x00, 0x00, 0x16, 0x00, 0x6b,
        0x00, 0x67, 0x00, 0x39, 0x00, 0x33, 0x00, 0x3d, 0x00, 0x3c, 0x00, 0x35,
        0x00, 0x2f, 0x00, 0x05, 0x00, 0x04, 0x00, 0x0a, 0x01, 0x00, 0x00, 0x0a,
        0x00, 0x0d, 0x00, 0x06, 0x00, 0x04, 0x04, 0x01, 0x02, 0x01
    };

    byte buffer4[] = { /* last extension has zero size */
        0x16, 0x03, 0x01, 0x00, 0xba, 0x01, 0x00, 0x00,
        0xb6, 0x03, 0x03, 0x83, 0xa3, 0xe6, 0xdc, 0x16, 0xa1, 0x43, 0xe9, 0x45,
        0x15, 0xbd, 0x64, 0xa9, 0xb6, 0x07, 0xb4, 0x50, 0xc6, 0xdd, 0xff, 0xc2,
        0xd3, 0x0d, 0x4f, 0x36, 0xb4, 0x41, 0x51, 0x61, 0xc1, 0xa5, 0x9e, 0x00,
        0x00, 0x28, 0xcc, 0x14, 0xcc, 0x13, 0xc0, 0x2b, 0xc0, 0x2f, 0x00, 0x9e,
        0xc0, 0x0a, 0xc0, 0x09, 0xc0, 0x13, 0xc0, 0x14, 0xc0, 0x07, 0xc0, 0x11,
        0x00, 0x33, 0x00, 0x32, 0x00, 0x39, 0x00, 0x9c, 0x00, 0x2f, 0x00, 0x35,
        0x00, 0x0a, 0x00, 0x05, 0x00, 0x04, 0x01, 0x00, 0x00, 0x65, 0xff, 0x01,
        0x00, 0x01, 0x00, 0x00, 0x0a, 0x00, 0x08, 0x00, 0x06, 0x00, 0x17, 0x00,
        0x18, 0x00, 0x19, 0x00, 0x0b, 0x00, 0x02, 0x01, 0x00, 0x00, 0x23, 0x00,
        0x00, 0x33, 0x74, 0x00, 0x00, 0x00, 0x10, 0x00, 0x1b, 0x00, 0x19, 0x06,
        0x73, 0x70, 0x64, 0x79, 0x2f, 0x33, 0x08, 0x73, 0x70, 0x64, 0x79, 0x2f,
        0x33, 0x2e, 0x31, 0x08, 0x68, 0x74, 0x74, 0x70, 0x2f, 0x31, 0x2e, 0x31,
        0x75, 0x50, 0x00, 0x00, 0x00, 0x05, 0x00, 0x05, 0x01, 0x00, 0x00, 0x00,
        0x00, 0x00, 0x0d, 0x00, 0x12, 0x00, 0x10, 0x04, 0x01, 0x05, 0x01, 0x02,
        0x01, 0x04, 0x03, 0x05, 0x03, 0x02, 0x03, 0x04, 0x02, 0x02, 0x02, 0x00,
        0x12, 0x00, 0x00
    };

    byte buffer5[] = { /* SSL v2.0 client hello */
        0x00, 0x2b, 0x01, 0x03, 0x01, 0x00, 0x09, 0x00, 0x00,
        /* dummy bytes bellow, just to pass size check */
        0xb6, 0x03, 0x03, 0x83, 0xa3, 0xe6, 0xdc, 0x16, 0xa1, 0x43, 0xe9, 0x45,
        0x15, 0xbd, 0x64, 0xa9, 0xb6, 0x07, 0xb4, 0x50, 0xc6, 0xdd, 0xff, 0xc2,
        0xd3, 0x0d, 0x4f, 0x36, 0xb4, 0x41, 0x51, 0x61, 0xc1, 0xa5, 0x9e, 0x00,
    };

    byte result[32] = {0};
    word32 length   = 32;

    AssertIntEQ(0, wolfSSL_SNI_GetFromBuffer(buffer4, sizeof(buffer4),
                                                           0, result, &length));

    AssertIntEQ(0, wolfSSL_SNI_GetFromBuffer(buffer3, sizeof(buffer3),
                                                           0, result, &length));

    AssertIntEQ(0, wolfSSL_SNI_GetFromBuffer(buffer2, sizeof(buffer2),
                                                           1, result, &length));

    AssertIntEQ(BUFFER_ERROR, wolfSSL_SNI_GetFromBuffer(buffer, sizeof(buffer),
                                                           0, result, &length));
    buffer[0] = 0x16;

    AssertIntEQ(BUFFER_ERROR, wolfSSL_SNI_GetFromBuffer(buffer, sizeof(buffer),
                                                           0, result, &length));
    buffer[1] = 0x03;

    AssertIntEQ(SNI_UNSUPPORTED, wolfSSL_SNI_GetFromBuffer(buffer,
                                           sizeof(buffer), 0, result, &length));
    buffer[2] = 0x03;

    AssertIntEQ(INCOMPLETE_DATA, wolfSSL_SNI_GetFromBuffer(buffer,
                                           sizeof(buffer), 0, result, &length));
    buffer[4] = 0x64;

    AssertIntEQ(SSL_SUCCESS, wolfSSL_SNI_GetFromBuffer(buffer, sizeof(buffer),
                                                           0, result, &length));
    result[length] = 0;
    AssertStrEQ("www.paypal.com", (const char*) result);

    length = 32;

    AssertIntEQ(SSL_SUCCESS, wolfSSL_SNI_GetFromBuffer(buffer2, sizeof(buffer2),
                                                           0, result, &length));
    result[length] = 0;
    AssertStrEQ("api.textmate.org", (const char*) result);

    /* SSL v2.0 tests */
    AssertIntEQ(SNI_UNSUPPORTED, wolfSSL_SNI_GetFromBuffer(buffer5,
                                          sizeof(buffer5), 0, result, &length));

    buffer5[2] = 0x02;
    AssertIntEQ(BUFFER_ERROR, wolfSSL_SNI_GetFromBuffer(buffer5,
                                          sizeof(buffer5), 0, result, &length));

    buffer5[2] = 0x01; buffer5[6] = 0x08;
    AssertIntEQ(BUFFER_ERROR, wolfSSL_SNI_GetFromBuffer(buffer5,
                                          sizeof(buffer5), 0, result, &length));

    buffer5[6] = 0x09; buffer5[8] = 0x01;
    AssertIntEQ(BUFFER_ERROR, wolfSSL_SNI_GetFromBuffer(buffer5,
                                          sizeof(buffer5), 0, result, &length));
}

#endif /* HAVE_SNI */

static void test_wolfSSL_UseSNI(void)
{
#ifdef HAVE_SNI
    test_wolfSSL_UseSNI_params();
    test_wolfSSL_UseSNI_connection();

    test_wolfSSL_SNI_GetFromBuffer();
#endif
}

static void test_wolfSSL_UseMaxFragment(void)
{
#if defined(HAVE_MAX_FRAGMENT) && !defined(NO_WOLFSSL_CLIENT)
    WOLFSSL_CTX *ctx = wolfSSL_CTX_new(wolfSSLv23_client_method());
    WOLFSSL     *ssl = wolfSSL_new(ctx);

    AssertNotNull(ctx);
    AssertNotNull(ssl);

    /* error cases */
    AssertIntNE(SSL_SUCCESS, wolfSSL_CTX_UseMaxFragment(NULL, WOLFSSL_MFL_2_9));
    AssertIntNE(SSL_SUCCESS, wolfSSL_UseMaxFragment(    NULL, WOLFSSL_MFL_2_9));
    AssertIntNE(SSL_SUCCESS, wolfSSL_CTX_UseMaxFragment(ctx, 0));
    AssertIntNE(SSL_SUCCESS, wolfSSL_CTX_UseMaxFragment(ctx, 6));
    AssertIntNE(SSL_SUCCESS, wolfSSL_UseMaxFragment(ssl, 0));
    AssertIntNE(SSL_SUCCESS, wolfSSL_UseMaxFragment(ssl, 6));

    /* success case */
    AssertIntEQ(SSL_SUCCESS, wolfSSL_CTX_UseMaxFragment(ctx,  WOLFSSL_MFL_2_9));
    AssertIntEQ(SSL_SUCCESS, wolfSSL_CTX_UseMaxFragment(ctx,  WOLFSSL_MFL_2_10));
    AssertIntEQ(SSL_SUCCESS, wolfSSL_CTX_UseMaxFragment(ctx,  WOLFSSL_MFL_2_11));
    AssertIntEQ(SSL_SUCCESS, wolfSSL_CTX_UseMaxFragment(ctx,  WOLFSSL_MFL_2_12));
    AssertIntEQ(SSL_SUCCESS, wolfSSL_CTX_UseMaxFragment(ctx,  WOLFSSL_MFL_2_13));
    AssertIntEQ(SSL_SUCCESS, wolfSSL_UseMaxFragment(    ssl,  WOLFSSL_MFL_2_9));
    AssertIntEQ(SSL_SUCCESS, wolfSSL_UseMaxFragment(    ssl,  WOLFSSL_MFL_2_10));
    AssertIntEQ(SSL_SUCCESS, wolfSSL_UseMaxFragment(    ssl,  WOLFSSL_MFL_2_11));
    AssertIntEQ(SSL_SUCCESS, wolfSSL_UseMaxFragment(    ssl,  WOLFSSL_MFL_2_12));
    AssertIntEQ(SSL_SUCCESS, wolfSSL_UseMaxFragment(    ssl,  WOLFSSL_MFL_2_13));

    wolfSSL_free(ssl);
    wolfSSL_CTX_free(ctx);
#endif
}

static void test_wolfSSL_UseTruncatedHMAC(void)
{
#if defined(HAVE_TRUNCATED_HMAC) && !defined(NO_WOLFSSL_CLIENT)
    WOLFSSL_CTX *ctx = wolfSSL_CTX_new(wolfSSLv23_client_method());
    WOLFSSL     *ssl = wolfSSL_new(ctx);

    AssertNotNull(ctx);
    AssertNotNull(ssl);

    /* error cases */
    AssertIntNE(SSL_SUCCESS, wolfSSL_CTX_UseTruncatedHMAC(NULL));
    AssertIntNE(SSL_SUCCESS, wolfSSL_UseTruncatedHMAC(NULL));

    /* success case */
    AssertIntEQ(SSL_SUCCESS, wolfSSL_CTX_UseTruncatedHMAC(ctx));
    AssertIntEQ(SSL_SUCCESS, wolfSSL_UseTruncatedHMAC(ssl));

    wolfSSL_free(ssl);
    wolfSSL_CTX_free(ctx);
#endif
}

static void test_wolfSSL_UseSupportedCurve(void)
{
#if defined(HAVE_SUPPORTED_CURVES) && !defined(NO_WOLFSSL_CLIENT)
    WOLFSSL_CTX *ctx = wolfSSL_CTX_new(wolfSSLv23_client_method());
    WOLFSSL     *ssl = wolfSSL_new(ctx);

    AssertNotNull(ctx);
    AssertNotNull(ssl);

    /* error cases */
    AssertIntNE(SSL_SUCCESS,
                      wolfSSL_CTX_UseSupportedCurve(NULL, WOLFSSL_ECC_SECP256R1));
    AssertIntNE(SSL_SUCCESS, wolfSSL_CTX_UseSupportedCurve(ctx,  0));

    AssertIntNE(SSL_SUCCESS,
                          wolfSSL_UseSupportedCurve(NULL, WOLFSSL_ECC_SECP256R1));
    AssertIntNE(SSL_SUCCESS, wolfSSL_UseSupportedCurve(ssl,  0));

    /* success case */
    AssertIntEQ(SSL_SUCCESS,
                       wolfSSL_CTX_UseSupportedCurve(ctx, WOLFSSL_ECC_SECP256R1));
    AssertIntEQ(SSL_SUCCESS,
                           wolfSSL_UseSupportedCurve(ssl, WOLFSSL_ECC_SECP256R1));

    wolfSSL_free(ssl);
    wolfSSL_CTX_free(ctx);
#endif
}

#ifdef HAVE_ALPN

static void verify_ALPN_FATAL_ERROR_on_client(WOLFSSL* ssl)
{
    AssertIntEQ(UNKNOWN_ALPN_PROTOCOL_NAME_E, wolfSSL_get_error(ssl, 0));
}

static void use_ALPN_all(WOLFSSL* ssl)
{
    /* http/1.1,spdy/1,spdy/2,spdy/3 */
    char alpn_list[] = {0x68, 0x74, 0x74, 0x70, 0x2f, 0x31, 0x2e, 0x31, 0x2c,
                        0x73, 0x70, 0x64, 0x79, 0x2f, 0x31, 0x2c,
                        0x73, 0x70, 0x64, 0x79, 0x2f, 0x32, 0x2c,
                        0x73, 0x70, 0x64, 0x79, 0x2f, 0x33};
    AssertIntEQ(SSL_SUCCESS, wolfSSL_UseALPN(ssl, alpn_list, sizeof(alpn_list),
                                             WOLFSSL_ALPN_FAILED_ON_MISMATCH));
}

static void use_ALPN_all_continue(WOLFSSL* ssl)
{
    /* http/1.1,spdy/1,spdy/2,spdy/3 */
    char alpn_list[] = {0x68, 0x74, 0x74, 0x70, 0x2f, 0x31, 0x2e, 0x31, 0x2c,
        0x73, 0x70, 0x64, 0x79, 0x2f, 0x31, 0x2c,
        0x73, 0x70, 0x64, 0x79, 0x2f, 0x32, 0x2c,
        0x73, 0x70, 0x64, 0x79, 0x2f, 0x33};
    AssertIntEQ(SSL_SUCCESS, wolfSSL_UseALPN(ssl, alpn_list, sizeof(alpn_list),
                                             WOLFSSL_ALPN_CONTINUE_ON_MISMATCH));
}

static void use_ALPN_one(WOLFSSL* ssl)
{
    /* spdy/2 */
    char proto[] = {0x73, 0x70, 0x64, 0x79, 0x2f, 0x32};

    AssertIntEQ(SSL_SUCCESS, wolfSSL_UseALPN(ssl, proto, sizeof(proto),
                                             WOLFSSL_ALPN_FAILED_ON_MISMATCH));
}

static void use_ALPN_unknown(WOLFSSL* ssl)
{
    /* http/2.0 */
    char proto[] = {0x68, 0x74, 0x74, 0x70, 0x2f, 0x32, 0x2e, 0x30};

    AssertIntEQ(SSL_SUCCESS, wolfSSL_UseALPN(ssl, proto, sizeof(proto),
                                             WOLFSSL_ALPN_FAILED_ON_MISMATCH));
}

static void use_ALPN_unknown_continue(WOLFSSL* ssl)
{
    /* http/2.0 */
    char proto[] = {0x68, 0x74, 0x74, 0x70, 0x2f, 0x32, 0x2e, 0x30};

    AssertIntEQ(SSL_SUCCESS, wolfSSL_UseALPN(ssl, proto, sizeof(proto),
                                             WOLFSSL_ALPN_CONTINUE_ON_MISMATCH));
}

static void verify_ALPN_not_matching_spdy3(WOLFSSL* ssl)
{
    /* spdy/3 */
    char nego_proto[] = {0x73, 0x70, 0x64, 0x79, 0x2f, 0x33};

    char *proto;
    word16 protoSz = 0;

    AssertIntEQ(SSL_SUCCESS, wolfSSL_ALPN_GetProtocol(ssl, &proto, &protoSz));

    /* check value */
    AssertIntNE(1, sizeof(nego_proto) == protoSz);
    AssertIntNE(0, XMEMCMP(nego_proto, proto, sizeof(nego_proto)));
}

static void verify_ALPN_not_matching_continue(WOLFSSL* ssl)
{
    char *proto = NULL;
    word16 protoSz = 0;

    AssertIntEQ(SSL_ALPN_NOT_FOUND,
                wolfSSL_ALPN_GetProtocol(ssl, &proto, &protoSz));

    /* check value */
    AssertIntEQ(1, 0 == protoSz);
    AssertIntEQ(1, NULL == proto);
}

static void verify_ALPN_matching_http1(WOLFSSL* ssl)
{
    /* http/1.1 */
    char nego_proto[] = {0x68, 0x74, 0x74, 0x70, 0x2f, 0x31, 0x2e, 0x31};
    char *proto;
    word16 protoSz = 0;

    AssertIntEQ(SSL_SUCCESS, wolfSSL_ALPN_GetProtocol(ssl, &proto, &protoSz));

    /* check value */
    AssertIntEQ(1, sizeof(nego_proto) == protoSz);
    AssertIntEQ(0, XMEMCMP(nego_proto, proto, protoSz));
}

static void verify_ALPN_matching_spdy2(WOLFSSL* ssl)
{
    /* spdy/2 */
    char nego_proto[] = {0x73, 0x70, 0x64, 0x79, 0x2f, 0x32};
    char *proto;
    word16 protoSz = 0;

    AssertIntEQ(SSL_SUCCESS, wolfSSL_ALPN_GetProtocol(ssl, &proto, &protoSz));

    /* check value */
    AssertIntEQ(1, sizeof(nego_proto) == protoSz);
    AssertIntEQ(0, XMEMCMP(nego_proto, proto, protoSz));
}

static void verify_ALPN_client_list(WOLFSSL* ssl)
{
    /* http/1.1,spdy/1,spdy/2,spdy/3 */
    char alpn_list[] = {0x68, 0x74, 0x74, 0x70, 0x2f, 0x31, 0x2e, 0x31, 0x2c,
                        0x73, 0x70, 0x64, 0x79, 0x2f, 0x31, 0x2c,
                        0x73, 0x70, 0x64, 0x79, 0x2f, 0x32, 0x2c,
                        0x73, 0x70, 0x64, 0x79, 0x2f, 0x33};
    char    *clist = NULL;
    word16  clistSz = 0;

    AssertIntEQ(SSL_SUCCESS, wolfSSL_ALPN_GetPeerProtocol(ssl, &clist,
                                                          &clistSz));

    /* check value */
    AssertIntEQ(1, sizeof(alpn_list) == clistSz);
    AssertIntEQ(0, XMEMCMP(alpn_list, clist, clistSz));

    AssertIntEQ(SSL_SUCCESS, wolfSSL_ALPN_FreePeerProtocol(ssl, &clist));
}

static void test_wolfSSL_UseALPN_connection(void)
{
    unsigned long i;
    callback_functions callbacks[] = {
        /* success case same list */
        {0, 0, use_ALPN_all, 0},
        {0, 0, use_ALPN_all, verify_ALPN_matching_http1},

        /* success case only one for server */
        {0, 0, use_ALPN_all, 0},
        {0, 0, use_ALPN_one, verify_ALPN_matching_spdy2},

        /* success case only one for client */
        {0, 0, use_ALPN_one, 0},
        {0, 0, use_ALPN_all, verify_ALPN_matching_spdy2},

        /* success case none for client */
        {0, 0, 0, 0},
        {0, 0, use_ALPN_all, 0},

        /* success case missmatch behavior but option 'continue' set */
        {0, 0, use_ALPN_all_continue, verify_ALPN_not_matching_continue},
        {0, 0, use_ALPN_unknown_continue, 0},

        /* success case read protocol send by client */
        {0, 0, use_ALPN_all, 0},
        {0, 0, use_ALPN_one, verify_ALPN_client_list},

        /* missmatch behavior with same list
         * the first and only this one must be taken */
        {0, 0, use_ALPN_all, 0},
        {0, 0, use_ALPN_all, verify_ALPN_not_matching_spdy3},

        /* default missmatch behavior */
        {0, 0, use_ALPN_all, 0},
        {0, 0, use_ALPN_unknown, verify_ALPN_FATAL_ERROR_on_client},
    };

    for (i = 0; i < sizeof(callbacks) / sizeof(callback_functions); i += 2) {
        callbacks[i    ].method = wolfSSLv23_client_method;
        callbacks[i + 1].method = wolfSSLv23_server_method;
        test_wolfSSL_client_server(&callbacks[i], &callbacks[i + 1]);
    }
}

static void test_wolfSSL_UseALPN_params(void)
{
#ifndef NO_WOLFSSL_CLIENT
    /* "http/1.1" */
    char http1[] = {0x68, 0x74, 0x74, 0x70, 0x2f, 0x31, 0x2e, 0x31};
    /* "spdy/1" */
    char spdy1[] = {0x73, 0x70, 0x64, 0x79, 0x2f, 0x31};
    /* "spdy/2" */
    char spdy2[] = {0x73, 0x70, 0x64, 0x79, 0x2f, 0x32};
    /* "spdy/3" */
    char spdy3[] = {0x73, 0x70, 0x64, 0x79, 0x2f, 0x33};
    char buff[256];
    word32 idx;

    WOLFSSL_CTX *ctx = wolfSSL_CTX_new(wolfSSLv23_client_method());
    WOLFSSL     *ssl = wolfSSL_new(ctx);

    AssertNotNull(ctx);
    AssertNotNull(ssl);

    /* error cases */
    AssertIntNE(SSL_SUCCESS,
                wolfSSL_UseALPN(NULL, http1, sizeof(http1),
                                WOLFSSL_ALPN_FAILED_ON_MISMATCH));
    AssertIntNE(SSL_SUCCESS, wolfSSL_UseALPN(ssl, NULL, 0,
                                             WOLFSSL_ALPN_FAILED_ON_MISMATCH));

    /* success case */
    /* http1 only */
    AssertIntEQ(SSL_SUCCESS,
                wolfSSL_UseALPN(ssl, http1, sizeof(http1),
                                WOLFSSL_ALPN_FAILED_ON_MISMATCH));

    /* http1, spdy1 */
    XMEMCPY(buff, http1, sizeof(http1));
    idx = sizeof(http1);
    buff[idx++] = ',';
    XMEMCPY(buff+idx, spdy1, sizeof(spdy1));
    idx += sizeof(spdy1);
    AssertIntEQ(SSL_SUCCESS, wolfSSL_UseALPN(ssl, buff, idx,
                                             WOLFSSL_ALPN_FAILED_ON_MISMATCH));

    /* http1, spdy2, spdy1 */
    XMEMCPY(buff, http1, sizeof(http1));
    idx = sizeof(http1);
    buff[idx++] = ',';
    XMEMCPY(buff+idx, spdy2, sizeof(spdy2));
    idx += sizeof(spdy2);
    buff[idx++] = ',';
    XMEMCPY(buff+idx, spdy1, sizeof(spdy1));
    idx += sizeof(spdy1);
    AssertIntEQ(SSL_SUCCESS, wolfSSL_UseALPN(ssl, buff, idx,
                                             WOLFSSL_ALPN_FAILED_ON_MISMATCH));

    /* spdy3, http1, spdy2, spdy1 */
    XMEMCPY(buff, spdy3, sizeof(spdy3));
    idx = sizeof(spdy3);
    buff[idx++] = ',';
    XMEMCPY(buff+idx, http1, sizeof(http1));
    idx += sizeof(http1);
    buff[idx++] = ',';
    XMEMCPY(buff+idx, spdy2, sizeof(spdy2));
    idx += sizeof(spdy2);
    buff[idx++] = ',';
    XMEMCPY(buff+idx, spdy1, sizeof(spdy1));
    idx += sizeof(spdy1);
    AssertIntEQ(SSL_SUCCESS, wolfSSL_UseALPN(ssl, buff, idx,
                                             WOLFSSL_ALPN_CONTINUE_ON_MISMATCH));

    wolfSSL_free(ssl);
    wolfSSL_CTX_free(ctx);
#endif
}
#endif /* HAVE_ALPN  */

static void test_wolfSSL_UseALPN(void)
{
#ifdef HAVE_ALPN
    test_wolfSSL_UseALPN_connection();
    test_wolfSSL_UseALPN_params();
#endif
}

static void test_wolfSSL_DisableExtendedMasterSecret(void)
{
#if defined(HAVE_EXTENDED_MASTER) && !defined(NO_WOLFSSL_CLIENT)
    WOLFSSL_CTX *ctx = wolfSSL_CTX_new(wolfSSLv23_client_method());
    WOLFSSL     *ssl = wolfSSL_new(ctx);

    AssertNotNull(ctx);
    AssertNotNull(ssl);

    /* error cases */
    AssertIntNE(SSL_SUCCESS, wolfSSL_CTX_DisableExtendedMasterSecret(NULL));
    AssertIntNE(SSL_SUCCESS, wolfSSL_DisableExtendedMasterSecret(NULL));

    /* success cases */
    AssertIntEQ(SSL_SUCCESS, wolfSSL_CTX_DisableExtendedMasterSecret(ctx));
    AssertIntEQ(SSL_SUCCESS, wolfSSL_DisableExtendedMasterSecret(ssl));

    wolfSSL_free(ssl);
    wolfSSL_CTX_free(ctx);
#endif
}

/*----------------------------------------------------------------------------*
 | X509 Tests
 *----------------------------------------------------------------------------*/
static void test_wolfSSL_X509_NAME_get_entry(void)
{
#if !defined(NO_CERTS) && !defined(NO_RSA)
#if defined(OPENSSL_EXTRA) && (defined(KEEP_PEER_CERT) || defined(SESSION_CERTS)) \
    && (defined(HAVE_LIGHTY) || defined(WOLFSSL_MYSQL_COMPATIBLE)) || defined(WOLFSSL_HAPROXY)
    printf(testingFmt, "wolfSSL_X509_NAME_get_entry()");

    {
        /* use openssl like name to test mapping */
        X509_NAME_ENTRY* ne = NULL;
        X509_NAME* name = NULL;
        char* subCN = NULL;
        X509* x509;
        ASN1_STRING* asn;
        int idx;

    #ifndef NO_FILESYSTEM
        x509 = wolfSSL_X509_load_certificate_file(cliCertFile, SSL_FILETYPE_PEM);
        AssertNotNull(x509);

        name = X509_get_subject_name(x509);

        idx = X509_NAME_get_index_by_NID(name, NID_commonName, -1);
        AssertIntGE(idx, 0);

        ne = X509_NAME_get_entry(name, idx);
        AssertNotNull(ne);

        asn = X509_NAME_ENTRY_get_data(ne);
        AssertNotNull(asn);

        subCN = (char*)ASN1_STRING_data(asn);
        AssertNotNull(subCN);

        wolfSSL_FreeX509(x509);
    #endif

    }

    printf(resultFmt, passed);
#endif /* OPENSSL_EXTRA */
#endif /* !NO_CERTS */
}


/* Testing functions dealing with PKCS12 parsing out X509 certs */
static void test_wolfSSL_PKCS12(void)
{
    /* .p12 file is encrypted with DES3 */
#if defined(OPENSSL_EXTRA) && !defined(NO_DES3) && !defined(NO_FILESYSTEM) && \
    !defined(NO_ASN) && !defined(NO_PWDBASED) && !defined(NO_RSA)
    byte buffer[5300];
    char file[] = "./certs/test-servercert.p12";
    FILE *f;
    int  bytes, ret;
    WOLFSSL_BIO      *bio;
    WOLFSSL_EVP_PKEY *pkey;
    WC_PKCS12        *pkcs12;
    WOLFSSL_X509     *cert;
    WOLFSSL_X509     *tmp;
    STACK_OF(WOLFSSL_X509) *ca;

    printf(testingFmt, "wolfSSL_PKCS12()");

    f = fopen(file, "rb");
    AssertNotNull(f);
    bytes = (int)fread(buffer, 1, sizeof(buffer), f);
    fclose(f);

    bio = BIO_new_mem_buf((void*)buffer, bytes);
    AssertNotNull(bio);

    pkcs12 = d2i_PKCS12_bio(bio, NULL);
    AssertNotNull(pkcs12);
    PKCS12_free(pkcs12);

    d2i_PKCS12_bio(bio, &pkcs12);
    AssertNotNull(pkcs12);

    /* check verify MAC fail case */
    ret = PKCS12_parse(pkcs12, "bad", &pkey, &cert, NULL);
    AssertIntEQ(ret, 0);
    AssertNull(pkey);
    AssertNull(cert);

    /* check parse with no extra certs kept */
    ret = PKCS12_parse(pkcs12, "wolfSSL test", &pkey, &cert, NULL);
    AssertIntEQ(ret, 1);
    AssertNotNull(pkey);
    AssertNotNull(cert);

    wolfSSL_EVP_PKEY_free(pkey);
    wolfSSL_X509_free(cert);

    /* check parse with extra certs kept */
    ret = PKCS12_parse(pkcs12, "wolfSSL test", &pkey, &cert, &ca);
    AssertIntEQ(ret, 1);
    AssertNotNull(pkey);
    AssertNotNull(cert);
    AssertNotNull(ca);

    /* should be 2 other certs on stack */
    tmp = sk_X509_pop(ca);
    AssertNotNull(tmp);
    X509_free(tmp);
    tmp = sk_X509_pop(ca);
    AssertNotNull(tmp);
    X509_free(tmp);
    AssertNull(sk_X509_pop(ca));

    EVP_PKEY_free(pkey);
    X509_free(cert);
    BIO_free(bio);
    PKCS12_free(pkcs12);
    sk_X509_free(ca);

    printf(resultFmt, passed);
#endif /* OPENSSL_EXTRA */
}


/* Testing function  wolfSSL_CTX_SetMinVersion; sets the minimum downgrade
 * version allowed.
 * POST: 1 on success.
 */
static int test_wolfSSL_CTX_SetMinVersion(void)
{
    int                     failFlag = SSL_SUCCESS;
#ifndef NO_WOLFSSL_CLIENT
    WOLFSSL_CTX*            ctx;
    int                     itr;

    #ifndef NO_OLD_TLS
        const int versions[]  = { WOLFSSL_TLSV1, WOLFSSL_TLSV1_1,
                                  WOLFSSL_TLSV1_2 };
    #else
        const int versions[]  = { WOLFSSL_TLSV1_2 };
    #endif

    failFlag = SSL_SUCCESS;

    AssertTrue(wolfSSL_Init());
    ctx = wolfSSL_CTX_new(wolfTLSv1_2_client_method());

    printf(testingFmt, "wolfSSL_CTX_SetMinVersion()");

    for (itr = 0; itr < (int)(sizeof(versions)/sizeof(int)); itr++){
        if(wolfSSL_CTX_SetMinVersion(ctx, *(versions + itr)) != SSL_SUCCESS){
            failFlag = SSL_FAILURE;
        }
    }

    printf(resultFmt, failFlag == SSL_SUCCESS ? passed : failed);

    wolfSSL_CTX_free(ctx);
    AssertTrue(wolfSSL_Cleanup());
#endif
    return failFlag;

} /* END test_wolfSSL_CTX_SetMinVersion */


/*----------------------------------------------------------------------------*
 | OCSP Stapling
 *----------------------------------------------------------------------------*/


/* Testing wolfSSL_UseOCSPStapling function. OCSP stapling eliminates the need
 * need to contact the CA, lowering the cost of cert revocation checking.
 * PRE: HAVE_OCSP and HAVE_CERTIFICATE_STATUS_REQUEST
 * POST: 1 returned for success.
 */
static int test_wolfSSL_UseOCSPStapling(void)
{
    #if defined(HAVE_CERTIFICATE_STATUS_REQUEST) && defined(HAVE_OCSP) && \
            !defined(NO_WOLFSSL_CLIENT)
        int             ret;
        WOLFSSL_CTX*    ctx;
        WOLFSSL*        ssl;

        wolfSSL_Init();
        ctx = wolfSSL_CTX_new(wolfTLSv1_2_client_method());
        ssl = wolfSSL_new(ctx);
        printf(testingFmt, "wolfSSL_UseOCSPStapling()");

        ret = wolfSSL_UseOCSPStapling(ssl, WOLFSSL_CSR2_OCSP,
                                    WOLFSSL_CSR2_OCSP_USE_NONCE);

        printf(resultFmt, ret == SSL_SUCCESS ? passed : failed);


        wolfSSL_free(ssl);
        wolfSSL_CTX_free(ctx);

        if(ret != SSL_SUCCESS){
            wolfSSL_Cleanup();
            return SSL_FAILURE;
        }

        return wolfSSL_Cleanup();
    #else
        return SSL_SUCCESS;
    #endif

} /*END test_wolfSSL_UseOCSPStapling */


/* Testing OCSP stapling version 2, wolfSSL_UseOCSPStaplingV2 funciton. OCSP
 * stapling eliminates the need ot contact the CA and lowers cert revocation
 * check.
 * PRE: HAVE_CERTIFICATE_STATUS_REQUEST_V2 and HAVE_OCSP defined.
 */
static int test_wolfSSL_UseOCSPStaplingV2 (void)
{
    #if defined(HAVE_CERTIFICATE_STATUS_REQUEST_V2) && defined(HAVE_OCSP) && \
            !defined(NO_WOLFSSL_CLIENT)
        int                 ret;
        WOLFSSL_CTX*        ctx;
        WOLFSSL*            ssl;

        wolfSSL_Init();
        ctx = wolfSSL_CTX_new(wolfTLSv1_2_client_method());
        ssl = wolfSSL_new(ctx);
        printf(testingFmt, "wolfSSL_UseOCSPStaplingV2()");

        ret = wolfSSL_UseOCSPStaplingV2(ssl, WOLFSSL_CSR2_OCSP,
                                        WOLFSSL_CSR2_OCSP_USE_NONCE );

        printf(resultFmt, ret == SSL_SUCCESS ? passed : failed);

        wolfSSL_free(ssl);
        wolfSSL_CTX_free(ctx);

        if (ret != SSL_SUCCESS){
            wolfSSL_Cleanup();
            return SSL_FAILURE;
        }

        return wolfSSL_Cleanup();
    #else
        return SSL_SUCCESS;
    #endif

} /*END test_wolfSSL_UseOCSPStaplingV2*/

/*----------------------------------------------------------------------------*
 | Multicast Tests
 *----------------------------------------------------------------------------*/
static void test_wolfSSL_mcast(void)
{
#if defined(WOLFSSL_DTLS) && defined(WOLFSSL_MULTICAST)
    WOLFSSL_CTX* ctx;
    WOLFSSL* ssl;
    int result;
    byte preMasterSecret[512];
    byte clientRandom[32];
    byte serverRandom[32];
    byte suite[2] = {0, 0xfe};  /* WDM_WITH_NULL_SHA256 */
    byte buf[256];
    word16 newId;

    ctx = wolfSSL_CTX_new(wolfDTLSv1_2_client_method());
    AssertNotNull(ctx);

    result = wolfSSL_CTX_mcast_set_member_id(ctx, 0);
    AssertIntEQ(result, SSL_SUCCESS);

    ssl = wolfSSL_new(ctx);
    AssertNotNull(ssl);

    XMEMSET(preMasterSecret, 0x23, sizeof(preMasterSecret));
    XMEMSET(clientRandom, 0xA5, sizeof(clientRandom));
    XMEMSET(serverRandom, 0x5A, sizeof(serverRandom));
    result = wolfSSL_set_secret(ssl, 23,
                preMasterSecret, sizeof(preMasterSecret),
                clientRandom, serverRandom, suite);
    AssertIntEQ(result, SSL_SUCCESS);

    result = wolfSSL_mcast_read(ssl, &newId, buf, sizeof(buf));
    AssertIntLE(result, 0);
    AssertIntLE(newId, 100);

    wolfSSL_free(ssl);
    wolfSSL_CTX_free(ctx);
#endif /* WOLFSSL_DTLS && WOLFSSL_MULTICAST */
}


/*----------------------------------------------------------------------------*
 |  Wolfcrypt
 *----------------------------------------------------------------------------*/

/*
 * Unit test for the wc_InitMd5()
 */
static int test_wc_InitMd5 (void)
{
    int flag = 0;
#ifndef NO_MD5

    Md5 md5;
    int ret;

    printf(testingFmt, "wc_InitMd5()");

    /* Test good arg. */
    ret = wc_InitMd5(&md5);
    if (ret != 0) {
        flag = SSL_FATAL_ERROR;
    }

    /* Test bad arg. */
    if (!flag) {
        ret = wc_InitMd5(NULL);
        if (ret != BAD_FUNC_ARG) {
            flag = SSL_FATAL_ERROR;
        }
    }

    wc_Md5Free(&md5);

    printf(resultFmt, flag == 0 ? passed : failed);

#endif
    return flag;
}     /* END test_wc_InitMd5 */

/*
 * Unit test for the wc_InitSha()
 */
static int test_wc_InitSha(void)
{
    int flag = 0;
#ifndef NO_SHA
    Sha sha;
    int ret;

    printf(testingFmt, "wc_InitSha()");

    /* Test good arg. */
    ret = wc_InitSha(&sha);
    if (ret != 0) {
        flag = SSL_FATAL_ERROR;
    }

    /* Test bad arg. */
    if (!flag) {
        ret = wc_InitSha(NULL);
        if (ret != BAD_FUNC_ARG) {
            flag = SSL_FATAL_ERROR;
        }
    }

    wc_ShaFree(&sha);

    printf(resultFmt, flag == 0 ? passed : failed);

#endif
    return flag;

} /* END test_wc_InitSha */

/*
 * Unit test for wc_InitSha256()
 */
static int test_wc_InitSha256 (void)
{
    int flag = 0;
#ifndef NO_SHA256
    Sha256 sha256;
    int ret;

    printf(testingFmt, "wc_InitSha256()");

    /* Test good arg. */
    ret = wc_InitSha256(&sha256);
    if (ret != 0) {
        flag = SSL_FATAL_ERROR;
    }

    /* Test bad arg. */
    if (!flag) {
        ret = wc_InitSha256(NULL);
        if (ret != BAD_FUNC_ARG) {
            flag = SSL_FATAL_ERROR;
        }
    }

    wc_Sha256Free(&sha256);

    printf(resultFmt, flag == 0 ? passed : failed);

#endif
    return flag;
} /* END test_wc_InitSha256 */


/*
 * Testing wc_InitSha512()
 */
static int test_wc_InitSha512 (void)
{
    int flag = 0;
#ifdef WOLFSSL_SHA512
    Sha512 sha512;
    int ret;

    printf(testingFmt, "wc_InitSha512()");

    /* Test good arg. */
    ret = wc_InitSha512(&sha512);
    if (ret != 0) {
        flag  = SSL_FATAL_ERROR;
    }

    /* Test bad arg. */
    if (!flag) {
        ret = wc_InitSha512(NULL);
        if (ret != BAD_FUNC_ARG) {
            flag = SSL_FATAL_ERROR;
        }
    }

    wc_Sha512Free(&sha512);

    printf(resultFmt, flag == 0 ? passed : failed);

#endif
    return flag;

} /* END test_wc_InitSha512 */

/*
 * Testing wc_InitSha384()
 */
static int test_wc_InitSha384 (void)
{
    int flag = 0;
#ifdef WOLFSSL_SHA384
    Sha384 sha384;
    int ret;

    printf(testingFmt, "wc_InitSha384()");

    /* Test good arg. */
    ret = wc_InitSha384(&sha384);
    if (ret != 0) {
        flag = SSL_FATAL_ERROR;
    }

    /* Test bad arg. */
    if (!flag) {
        ret = wc_InitSha384(NULL);
        if (ret != BAD_FUNC_ARG) {
            flag = SSL_FATAL_ERROR;
        }
    }

    wc_Sha384Free(&sha384);
    printf(resultFmt, flag == 0 ? passed : failed);

#endif
    return flag;
} /* END test_wc_InitSha384 */

/*
 * Testing wc_InitSha224();
 */
static int test_wc_InitSha224 (void)
{
    int flag = 0;
#ifdef WOLFSSL_SHA224
    Sha224 sha224;
    int ret;

    printf(testingFmt, "wc_InitSha224()");

    /* Test good arg. */
    ret = wc_InitSha224(&sha224);
    if (ret != 0) {
        flag = SSL_FATAL_ERROR;
    }

    /* Test bad arg. */
    if (!flag) {
        ret = wc_InitSha224(NULL);
        if (ret != BAD_FUNC_ARG) {
            flag = SSL_FATAL_ERROR;
        }
    }

    wc_Sha224Free(&sha224);
    printf(resultFmt, flag == 0 ? passed : failed);

#endif
    return flag;
} /* END test_wc_InitSha224 */


/*
 * Testing wc_InitRipeMd()
 */
static int test_wc_InitRipeMd (void)
{
    int flag = 0;
#ifdef WOLFSSL_RIPEMD
    RipeMd ripemd;
    int ret;

    printf(testingFmt, "wc_InitRipeMd()");

    /* Test good arg. */
    ret = wc_InitRipeMd(&ripemd);
    if (ret != 0) {
        flag = SSL_FATAL_ERROR;
    }

    /* Test bad arg. */
    if (!flag) {
        ret = wc_InitRipeMd(NULL);
        if (ret != BAD_FUNC_ARG) {
            flag = SSL_FATAL_ERROR;
        }
    }

    printf(resultFmt, flag == 0 ? passed : failed);

#endif
    return flag;

} /* END test_wc_InitRipeMd */

/*
 * Testing wc_UpdateMd5()
 */
static int test_wc_Md5Update (void)
{

    int flag = 0;
#ifndef NO_MD5
    Md5 md5;
    byte hash[MD5_DIGEST_SIZE];
    testVector a, b, c;
    int ret;

    ret = wc_InitMd5(&md5);
    if (ret != 0) {
        flag = ret;
    }

    printf(testingFmt, "wc_Md5Update()");

    /* Input */
    if (!flag) {
        a.input = "a";
        a.inLen = XSTRLEN(a.input);
    }

    if (!flag){
        ret = wc_Md5Update(&md5, (byte*)a.input, (word32)a.inLen);
        if (ret != 0) {
            flag = ret;
        }
    }

    if (!flag) {
        ret = wc_Md5Final(&md5, hash);
        if (ret != 0) {
            flag = ret;
        }
    }

    /* Update input. */
    if (!flag) {
        a.input = "abc";
        a.output = "\x90\x01\x50\x98\x3c\xd2\x4f\xb0\xd6\x96\x3f\x7d\x28\xe1\x7f"
                    "\x72";
        a.inLen = XSTRLEN(a.input);
        a.outLen = XSTRLEN(a.output);

        ret = wc_Md5Update(&md5, (byte*) a.input, (word32) a.inLen);
        if (ret != 0) {
            flag = ret;
        }
    }

    if (!flag) {
        ret = wc_Md5Final(&md5, hash);
        if (ret != 0) {
            flag = ret;
        }
    }

    if (!flag) {
        if (XMEMCMP(hash, a.output, MD5_DIGEST_SIZE) != 0) {
            flag = SSL_FATAL_ERROR;
        }
    }

    /*Pass in bad values. */
    if (!flag) {
        b.input = NULL;
        b.inLen = 0;

        ret = wc_Md5Update(&md5, (byte*)b.input, (word32)b.inLen);
        if (ret != 0) {
            flag = ret;
        }
    }

    if (!flag) {
        c.input = NULL;
        c.inLen = MD5_DIGEST_SIZE;

        ret = wc_Md5Update(&md5, (byte*)c.input, (word32)c.inLen);
        if (ret != BAD_FUNC_ARG) {
            flag = SSL_FATAL_ERROR;
        }
    }

    if (!flag) {
        ret = wc_Md5Update(NULL, (byte*)a.input, (word32)a.inLen);
        if (ret != BAD_FUNC_ARG) {
            flag = SSL_FATAL_ERROR;
        }
    }

    wc_Md5Free(&md5);

    printf(resultFmt, flag == 0 ? passed : failed);

#endif
    return flag;
} /* END test_wc_Md5Update()  */

/*
 *  Tesing wc_ShaUpdate()
 */
static int test_wc_ShaUpdate (void)
{

    int flag = 0;
#ifndef NO_SHA
    Sha sha;
    byte hash[SHA_DIGEST_SIZE];
    testVector a, b, c;
    int ret;

    ret = wc_InitSha(&sha);
    if (ret != 0) {
        flag = ret;
    }

    printf(testingFmt, "wc_ShaUpdate()");

    /* Input. */
    if (!flag) {
        a.input = "a";
        a.inLen = XSTRLEN(a.input);
    }

    if (!flag) {
        ret = wc_ShaUpdate(&sha, (byte*)a.input, (word32)a.inLen);
        if (ret != 0) {
            flag = ret;
        }
    }

    if (!flag) {
        ret = wc_ShaFinal(&sha, hash);
        if (ret != 0) {
            flag = ret;
        }
    }

    /* Update input. */
    if (!flag) {
        a.input = "abc";
        a.output = "\xA9\x99\x3E\x36\x47\x06\x81\x6A\xBA\x3E\x25\x71\x78\x50\xC2"
                    "\x6C\x9C\xD0\xD8\x9D";
        a.inLen = XSTRLEN(a.input);
        a.outLen = XSTRLEN(a.output);

        ret = wc_ShaUpdate(&sha, (byte*)a.input, (word32)a.inLen);
        if (ret != 0) {
            flag = ret;
        }
    }

    if (!flag) {
        ret = wc_ShaFinal(&sha, hash);
        if (ret !=0) {
            flag = ret;
        }
    }

    if (!flag) {
        if (XMEMCMP(hash, a.output, SHA_DIGEST_SIZE) != 0) {
            flag = SSL_FATAL_ERROR;
        }
    }

    /* Try passing in bad values. */
    if (!flag) {
        b.input = NULL;
        b.inLen = 0;

        ret = wc_ShaUpdate(&sha, (byte*)b.input, (word32)b.inLen);
        if (ret != 0) {
            flag = ret;
        }
    }

    if (!flag) {
        c.input = NULL;
        c.inLen = SHA_DIGEST_SIZE;

        ret = wc_ShaUpdate(&sha, (byte*)c.input, (word32)c.inLen);
        if (ret != BAD_FUNC_ARG) {
            flag = SSL_FATAL_ERROR;
        }
    }

    if (!flag) {
        ret = wc_ShaUpdate(NULL, (byte*)a.input, (word32)a.inLen);
        if (ret != BAD_FUNC_ARG) {
            flag = SSL_FATAL_ERROR;
        }
    }

    wc_ShaFree(&sha);
    /* If not returned then the unit test passed test vectors. */
    printf(resultFmt, flag == 0 ? passed : failed);

#endif
    return flag;

} /* END test_wc_ShaUpdate() */


/*
 * Unit test for wc_Sha256Update()
 */
static int test_wc_Sha256Update (void)
{
    int flag = 0;
#ifndef NO_SHA256
    Sha256 sha256;
    byte hash[SHA256_DIGEST_SIZE];
    testVector a, b, c;
    int ret;

    ret = wc_InitSha256(&sha256);
    if (ret != 0) {
        flag = ret;
    }

    printf(testingFmt, "wc_Sha256Update()");

    /*  Input. */
    if (!flag) {
        a.input = "a";
        a.inLen = XSTRLEN(a.input);
    }

    if (!flag) {
        ret = wc_Sha256Update(&sha256, (byte*)a.input, (word32)a.inLen);
        if (ret != 0) {
            flag = ret;
        }
    }

    if (!flag) {
        ret = wc_Sha256Final(&sha256, hash);
        if (ret != 0) {
            flag = ret;
        }
    }

    /* Update input. */
    if (!flag) {
        a.input = "abc";
        a.output = "\xBA\x78\x16\xBF\x8F\x01\xCF\xEA\x41\x41\x40\xDE\x5D\xAE\x22"
                    "\x23\xB0\x03\x61\xA3\x96\x17\x7A\x9C\xB4\x10\xFF\x61\xF2\x00"
                    "\x15\xAD";
        a.inLen = XSTRLEN(a.input);
        a.outLen = XSTRLEN(a.output);

        ret = wc_Sha256Update(&sha256, (byte*)a.input, (word32)a.inLen);
        if (ret != 0) {
            flag = ret;
        }
    }

    if (!flag) {
        ret = wc_Sha256Final(&sha256, hash);
        if (ret != 0) {
            flag = ret;
        }
    }

    if (!flag) {
        if (XMEMCMP(hash, a.output, SHA256_DIGEST_SIZE) != 0) {
            flag = SSL_FATAL_ERROR;
        }
    }

    /* Try passing in bad values */
    if (!flag) {
        b.input = NULL;
        b.inLen = 0;

        ret = wc_Sha256Update(&sha256, (byte*)b.input, (word32)b.inLen);
        if (ret != 0) {
            flag = ret;
        }
    }

    if (!flag) {
        c.input = NULL;
        c.inLen = SHA256_DIGEST_SIZE;

        ret = wc_Sha256Update(&sha256, (byte*)c.input, (word32)c.inLen);
        if (ret != BAD_FUNC_ARG) {
            flag = SSL_FATAL_ERROR;
        }
    }

    if (!flag) {
        ret = wc_Sha256Update(NULL, (byte*)a.input, (word32)a.inLen);
        if (ret != BAD_FUNC_ARG) {
            flag = SSL_FATAL_ERROR;
        }
    }

    wc_Sha256Free(&sha256);
    /* If not returned then the unit test passed. */
    printf(resultFmt, flag == 0 ? passed : failed);

#endif
    return flag;

} /* END test_wc_Sha256Update */

/*
 * test wc_Sha384Update()
 */
static int test_wc_Sha384Update (void)
{

    int flag = 0;
#ifdef WOLFSSL_SHA384
    Sha384 sha384;
    byte hash[SHA384_DIGEST_SIZE];
    testVector a, b, c;
    int ret;

    ret = wc_InitSha384(&sha384);
    if (ret != 0) {
        flag = ret;
    }

    printf(testingFmt, "wc_Sha384Update()");

    /* Input */
    if (!flag) {
        a.input = "a";
        a.inLen = XSTRLEN(a.input);
    }

    if (!flag) {
        ret = wc_Sha384Update(&sha384, (byte*)a.input, (word32)a.inLen);
        if (ret != 0) {
            flag = ret;
        }
    }

    if (!flag) {
        ret = wc_Sha384Final(&sha384, hash);
        if (ret != 0) {
            flag = ret;
        }
    }

    /* Update input. */
    if (!flag) {
        a.input = "abc";
        a.output = "\xcb\x00\x75\x3f\x45\xa3\x5e\x8b\xb5\xa0\x3d\x69\x9a\xc6\x50"
                   "\x07\x27\x2c\x32\xab\x0e\xde\xd1\x63\x1a\x8b\x60\x5a\x43\xff"
                   "\x5b\xed\x80\x86\x07\x2b\xa1\xe7\xcc\x23\x58\xba\xec\xa1\x34"
                   "\xc8\x25\xa7";
        a.inLen = XSTRLEN(a.input);
        a.outLen = XSTRLEN(a.output);

        ret = wc_Sha384Update(&sha384, (byte*)a.input, (word32)a.inLen);
        if (ret != 0) {
            flag = ret;
        }
    }

    if (!flag) {
        ret = wc_Sha384Final(&sha384, hash);
        if (ret != 0) {
            flag = ret;
        }
    }

    if (!flag) {
        if (XMEMCMP(hash, a.output, SHA384_DIGEST_SIZE) != 0) {
            flag = SSL_FATAL_ERROR;
        }
    }

    /* Pass in bad values. */
    if (!flag) {
        b.input = NULL;
        b.inLen = 0;

        ret = wc_Sha384Update(&sha384, (byte*)b.input, (word32)b.inLen);
        if (ret != 0) {
            flag = ret;
        }
    }

    if (!flag) {
        c.input = NULL;
        c.inLen = SHA384_DIGEST_SIZE;

        ret = wc_Sha384Update(&sha384, (byte*)c.input, (word32)c.inLen);
        if (ret != BAD_FUNC_ARG) {
            flag = SSL_FATAL_ERROR;
        }
    }

    if (!flag) {
        ret = wc_Sha384Update(NULL, (byte*)a.input, (word32)a.inLen);
        if (ret != BAD_FUNC_ARG) {
            flag = SSL_FATAL_ERROR;
        }
    }

    wc_Sha384Free(&sha384);

    /* If not returned then the unit test passed test vectors. */
    printf(resultFmt, flag == 0 ? passed : failed);

#endif
    return flag;
} /* END test_wc_Sha384Update */

/*
 * Testing wc_RipeMdUpdate()
 */
static int test_wc_RipeMdUpdate (void)
{

    int flag = 0;
#ifdef WOLFSSL_RIPEMD
    RipeMd ripemd;
    byte hash[RIPEMD_DIGEST_SIZE];
    testVector a, b, c;
    int ret;

    ret = wc_InitRipeMd(&ripemd);
    if (ret != 0) {
        flag = ret;
    }

    printf(testingFmt, "wc_RipeMdUpdate()");

    /* Input */
    if (!flag) {
        a.input = "a";
        a.inLen = XSTRLEN(a.input);
    }

    if (!flag) {
        ret = wc_RipeMdUpdate(&ripemd, (byte*)a.input, (word32)a.inLen);
        if (ret != 0) {
            flag = ret;
        }
    }

    if (!flag) {
        ret = wc_RipeMdFinal(&ripemd, hash);
        if (ret != 0) {
            flag = ret;
        }
    }

    /* Update input. */
    if (!flag) {
        a.input = "abc";
        a.output = "\x8e\xb2\x08\xf7\xe0\x5d\x98\x7a\x9b\x04\x4a\x8e\x98\xc6"
                   "\xb0\x87\xf1\x5a\x0b\xfc";
        a.inLen = XSTRLEN(a.input);
        a.outLen = XSTRLEN(a.output);

        ret = wc_RipeMdUpdate(&ripemd, (byte*)a.input, (word32)a.inLen);
        if (ret != 0) {
            flag = ret;
        }
    }

    if (!flag) {
        ret = wc_RipeMdFinal(&ripemd, hash);
        if (ret != 0) {
            flag = ret;
        }
    }

    if (!flag) {
        if (XMEMCMP(hash, a.output, RIPEMD_DIGEST_SIZE) != 0) {
            flag = SSL_FATAL_ERROR;
        }
    }

    /* Pass in bad values. */
    if (!flag) {
        b.input = NULL;
        b.inLen = 0;

        ret = wc_RipeMdUpdate(&ripemd, (byte*)b.input, (word32)b.inLen);
        if (ret != 0) {
            flag = ret;
        }
    }

    if (!flag) {
        c.input = NULL;
        c.inLen = RIPEMD_DIGEST_SIZE;

        ret = wc_RipeMdUpdate(&ripemd, (byte*)c.input, (word32)c.inLen);
        if (ret != BAD_FUNC_ARG) {
            flag = SSL_FATAL_ERROR;
        }
    }

    if (!flag) {
        ret = wc_RipeMdUpdate(NULL, (byte*)a.input, (word32)a.inLen);
        if (ret != BAD_FUNC_ARG) {
            flag = SSL_FATAL_ERROR;
        }
    }

    printf(resultFmt, flag == 0 ? passed : failed);

#endif
    return flag;

} /* END test_wc_RipeMdUdpate */

/*
 *  wc_Sha512Update() test.
 */
static int test_wc_Sha512Update (void)
{

    int flag = 0;
#ifdef WOLFSSL_SHA512
    Sha512 sha512;
    byte hash[SHA512_DIGEST_SIZE];
    testVector a, b, c;
    int ret;

    ret = wc_InitSha512(&sha512);
    if (ret != 0) {
        flag = ret;
    }

    printf(testingFmt, "wc_Sha512Update()");

    /* Input. */
    if (!flag) {
        a.input = "a";
        a.inLen = XSTRLEN(a.input);
    }

    if (!flag) {
        ret = wc_Sha512Update(&sha512, (byte*)a.input, (word32)a.inLen);
        if (ret != 0) {
            flag = ret;
        }
    }

    if (!flag) {
        ret = wc_Sha512Final(&sha512, hash);
        if (ret != 0) {
            flag = ret;
        }
    }

    /* Update input. */
    if (!flag) {
        a.input = "abc";
        a.output = "\xdd\xaf\x35\xa1\x93\x61\x7a\xba\xcc\x41\x73\x49\xae\x20\x41"
                    "\x31\x12\xe6\xfa\x4e\x89\xa9\x7e\xa2\x0a\x9e\xee\xe6\x4b"
                    "\x55\xd3\x9a\x21\x92\x99\x2a\x27\x4f\xc1\xa8\x36\xba\x3c"
                    "\x23\xa3\xfe\xeb\xbd\x45\x4d\x44\x23\x64\x3c\xe8\x0e\x2a"
                    "\x9a\xc9\x4f\xa5\x4c\xa4\x9f";
        a.inLen = XSTRLEN(a.input);
        a.outLen = XSTRLEN(a.output);

        ret = wc_Sha512Update(&sha512, (byte*) a.input, (word32) a.inLen);
        if (ret != 0) {
            flag = ret;
        }
    }

    if (!flag) {
        ret = wc_Sha512Final(&sha512, hash);
        if (ret != 0) {
            flag = ret;
        }
    }

    if (!flag) {
        if (XMEMCMP(hash, a.output, SHA512_DIGEST_SIZE) != 0) {
            flag = SSL_FATAL_ERROR;
        }
    }

    /* Try passing in bad values */
    if (!flag) {
        b.input = NULL;
        b.inLen = 0;

        ret = wc_Sha512Update(&sha512, (byte*)b.input, (word32)b.inLen);
        if (ret != 0) {
            flag = ret;
        }
    }

    if (!flag) {
        c.input = NULL;
        c.inLen = SHA512_DIGEST_SIZE;

        ret = wc_Sha512Update(&sha512, (byte*)c.input, (word32)c.inLen);
        if (ret != BAD_FUNC_ARG) {
            flag = SSL_FATAL_ERROR;
        }
    }

    if (!flag) {
        ret = wc_Sha512Update(NULL, (byte*)a.input, (word32)a.inLen);
        if (ret != BAD_FUNC_ARG) {
            flag = SSL_FATAL_ERROR;
        }
    }

    wc_Sha512Free(&sha512);

    /* If not returned then the unit test passed test vectors. */
    printf(resultFmt, flag == 0 ? passed : failed);

#endif
    return flag;

} /* END test_wc_Sha512Update  */

/*
 * Unit test on wc_Sha224Update
 */
static int test_wc_Sha224Update (void)
{
    int flag = 0;
#ifdef WOLFSSL_SHA224
    Sha224 sha224;
    byte hash[SHA224_DIGEST_SIZE];
    testVector a, b, c;
    int ret;

    ret = wc_InitSha224(&sha224);
    if (ret != 0) {
        flag = ret;
    }

    printf(testingFmt, "wc_Sha224Update()");

    /* Input. */
    if (!flag) {
        a.input = "a";
        a.inLen = XSTRLEN(a.input);
    }

    if (!flag) {
        ret = wc_Sha224Update(&sha224, (byte*)a.input, (word32)a.inLen);
        if (ret != 0) {
            flag = ret;
        }
    }

    if (!flag) {
        ret = wc_Sha224Final(&sha224, hash);
        if (ret != 0) {
            flag = ret;
        }
    }

    /* Update input. */
    if (!flag) {
        a.input = "abc";
        a.output = "\x23\x09\x7d\x22\x34\x05\xd8\x22\x86\x42\xa4\x77\xbd\xa2"
                    "\x55\xb3\x2a\xad\xbc\xe4\xbd\xa0\xb3\xf7\xe3\x6c\x9d\xa7";
        a.inLen = XSTRLEN(a.input);
        a.outLen = XSTRLEN(a.output);

        ret = wc_Sha224Update(&sha224, (byte*)a.input, (word32)a.inLen);
        if (ret != 0) {
            flag = ret;
        }
    }

    if (!flag) {
        ret = wc_Sha224Final(&sha224, hash);
        if (ret != 0) {
            flag = ret;
        }
    }

    if (!flag) {
        if (XMEMCMP(hash, a.output, SHA224_DIGEST_SIZE) != 0) {
            flag = SSL_FATAL_ERROR;
        }
    }

    /* Pass  in bad values. */
    if (!flag) {
        b.input = NULL;
        b.inLen = 0;

        ret = wc_Sha224Update(&sha224, (byte*)b.input, (word32)b.inLen);
        if (ret != 0) {
            flag = ret;
        }
    }

    if (!flag) {
        c.input = NULL;
        c.inLen = SHA224_DIGEST_SIZE;

        ret = wc_Sha224Update(&sha224, (byte*)c.input, (word32)c.inLen);
        if (ret != BAD_FUNC_ARG) {
            flag = SSL_FATAL_ERROR;
        }
    }

    if (!flag) {
        ret = wc_Sha224Update(NULL, (byte*)a.input, (word32)a.inLen);
        if (ret != BAD_FUNC_ARG) {
            flag = SSL_FATAL_ERROR;
        }
    }

    wc_Sha224Free(&sha224);

    /* If not returned then the unit test passed test vectors. */
    printf(resultFmt, flag == 0 ? passed : failed);

#endif
    return flag;

} /* END test_wc_Sha224Update */

/*
 *  Unit test on wc_Md5Final() in wolfcrypt/src/md5.c
 */
static int test_wc_Md5Final (void)
{

    int flag = 0;
#ifndef NO_MD5
    /* Instantiate */
    Md5 md5;
    byte* hash_test[3];
    byte hash1[MD5_DIGEST_SIZE];
    byte hash2[2*MD5_DIGEST_SIZE];
    byte hash3[5*MD5_DIGEST_SIZE];
    int times, i, ret;

    /* Initialize */
    ret = wc_InitMd5(&md5);
    if (ret != 0)  {
        flag = ret;
    }

    if (!flag) {
        hash_test[0] = hash1;
        hash_test[1] = hash2;
        hash_test[2] = hash3;
    }

    times = sizeof(hash_test)/sizeof(byte*);

    /* Test good args. */
    printf(testingFmt, "wc_Md5Final()");

    for (i = 0; i < times; i++) {
        if (!flag) {
            ret = wc_Md5Final(&md5, hash_test[i]);
            if (ret != 0) {
                flag = SSL_FATAL_ERROR;
            }
        }
    }

    /* Test bad args. */
    if (!flag) {
        ret = wc_Md5Final(NULL, NULL);
        if (ret != BAD_FUNC_ARG) {
            flag = SSL_FATAL_ERROR;
        }
    }

    if (!flag) {
        ret = wc_Md5Final(NULL, hash1);
        if (ret != BAD_FUNC_ARG) {
            flag = SSL_FATAL_ERROR;
        }
    }

    if (!flag) {
        ret = wc_Md5Final(&md5, NULL);
        if (ret != BAD_FUNC_ARG) {
            flag = SSL_FATAL_ERROR;
        }
    }

    wc_Md5Free(&md5);

    printf(resultFmt, flag == 0 ? passed : failed);

#endif
    return flag;
}

/*
 * Unit test on wc_ShaFinal
 */
static int test_wc_ShaFinal (void)
{
    int flag = 0;
#ifndef NO_SHA
    Sha sha;
    byte* hash_test[3];
    byte hash1[SHA_DIGEST_SIZE];
    byte hash2[2*SHA_DIGEST_SIZE];
    byte hash3[5*SHA_DIGEST_SIZE];
    int times, i, ret;

    /*Initialize*/
    ret = wc_InitSha(&sha);
    if (ret) {
        flag =  ret;
    }

    if (!flag) {
        hash_test[0] = hash1;
        hash_test[1] = hash2;
        hash_test[2] = hash3;
    }

    times = sizeof(hash_test)/sizeof(byte*);

    /* Good test args. */
    printf(testingFmt, "wc_ShaFinal()");

    for (i = 0; i < times; i++) {
        if (!flag) {
            ret = wc_ShaFinal(&sha, hash_test[i]);
            if (ret != 0) {
                flag = SSL_FATAL_ERROR;
            }
        }
    }

    /* Test bad args. */
    if (!flag) {
        ret = wc_ShaFinal(NULL, NULL);
        if (ret != BAD_FUNC_ARG) {
            flag = SSL_FATAL_ERROR;
        }
    }

    if (!flag) {
        ret = wc_ShaFinal(NULL, hash1);
        if (ret != BAD_FUNC_ARG) {
            flag = SSL_FATAL_ERROR;
        }
    }

    if (!flag) {
        ret = wc_ShaFinal(&sha, NULL);
        if (ret != BAD_FUNC_ARG) {
            flag = SSL_FATAL_ERROR;
        }
    }

    wc_ShaFree(&sha);

    printf(resultFmt, flag == 0 ? passed : failed);

#endif
    return flag;
} /* END test_wc_ShaFinal */

/*
 * Unit test function for wc_Sha256Final()
 */
static int test_wc_Sha256Final (void)
{
    int flag = 0;
#ifndef NO_SHA256
    Sha256 sha256;
    byte* hash_test[3];
    byte hash1[SHA256_DIGEST_SIZE];
    byte hash2[2*SHA256_DIGEST_SIZE];
    byte hash3[5*SHA256_DIGEST_SIZE];
    int times, i, ret;

    /* Initialize */
    ret = wc_InitSha256(&sha256);
    if (ret != 0) {
        flag =  ret;
    }

    if (!flag) {
        hash_test[0] = hash1;
        hash_test[1] = hash2;
        hash_test[2] = hash3;
    }

    times = sizeof(hash_test) / sizeof(byte*);

    /* Good test args. */
    printf(testingFmt, "wc_Sha256Final()");

    for (i = 0; i < times; i++) {
        if (!flag) {
            ret = wc_Sha256Final(&sha256, hash_test[i]);
            if (ret != 0) {
                flag = SSL_FATAL_ERROR;
            }
        }
    }

    /* Test bad args. */
    if (!flag ) {
        ret = wc_Sha256Final(NULL, NULL);
        if (ret != BAD_FUNC_ARG) {
            flag = SSL_FATAL_ERROR;
        }
    }

    if (!flag) {
        ret = wc_Sha256Final(NULL, hash1);
        if (ret != BAD_FUNC_ARG) {
            flag = SSL_FATAL_ERROR;
        }
    }

    if (!flag) {
        ret = wc_Sha256Final(&sha256, NULL);
        if (ret != BAD_FUNC_ARG) {
            flag = SSL_FATAL_ERROR;
        }
    }

    wc_Sha256Free(&sha256);

    printf(resultFmt, flag == 0 ? passed : failed);

#endif
    return flag;

} /* END test_wc_Sha256Final */

/*
 * Unit test function for wc_Sha512Final()
 */
static int test_wc_Sha512Final (void)
{
    int flag = 0;
#ifdef WOLFSSL_SHA512
    Sha512 sha512;
    byte* hash_test[3];
    byte hash1[SHA512_DIGEST_SIZE];
    byte hash2[2*SHA512_DIGEST_SIZE];
    byte hash3[5*SHA512_DIGEST_SIZE];
    int times, i, ret;

    /* Initialize  */
    ret = wc_InitSha512(&sha512);
    if (ret != 0) {
        flag =  ret;
    }

    if (!flag) {
        hash_test[0] = hash1;
        hash_test[1] = hash2;
        hash_test[2] = hash3;
    }

    times = sizeof(hash_test) / sizeof(byte *);

    /* Good test args. */
    printf(testingFmt, "wc_Sha512Final()");

    for (i = 0; i < times; i++) {
        if (!flag) {
            ret = wc_Sha512Final(&sha512, hash_test[i]);
            if (ret != 0) {
                flag = SSL_FATAL_ERROR;
            }
        }
    }
    /* Test bad args. */
    if (!flag) {
        ret = wc_Sha512Final(NULL, NULL);
        if (ret != BAD_FUNC_ARG) {
            flag = SSL_FATAL_ERROR;
        }

    if (!flag) {}
        ret = wc_Sha512Final(NULL, hash1);
        if (ret != BAD_FUNC_ARG) {
            flag = SSL_FATAL_ERROR;
        }
    }

    if (!flag) {
        ret = wc_Sha512Final(&sha512, NULL);
        if (ret != BAD_FUNC_ARG) {
            flag = SSL_FATAL_ERROR;
        }
    }

    wc_Sha512Free(&sha512);

    printf(resultFmt, flag == 0 ? passed : failed);

#endif
    return flag;
} /* END test_wc_Sha512Final */

/*
 * Unit test functionf or wc_Sha384Final();
 */
static int test_wc_Sha384Final (void)
{
    int flag = 0;
#ifdef WOLFSSL_SHA384
    Sha384 sha384;
    byte* hash_test[3];
    byte hash1[SHA384_DIGEST_SIZE];
    byte hash2[2*SHA384_DIGEST_SIZE];
    byte hash3[5*SHA384_DIGEST_SIZE];
    int times, i, ret;

    /* Initialize */
    ret = wc_InitSha384(&sha384);
    if (ret) {
        flag = ret;
    }

    if (!flag) {
        hash_test[0] = hash1;
        hash_test[1] = hash2;
        hash_test[2] = hash3;
    }

    times = sizeof(hash_test) / sizeof(byte*);

    /* Good test args. */
    printf(testingFmt, "wc_Sha384Final()");

    for (i = 0; i < times; i++) {
        if (!flag) {
            ret = wc_Sha384Final(&sha384, hash_test[i]);
            if (ret != 0) {
                flag = SSL_FATAL_ERROR;
            }
        }
    }

    /* Test bad args. */
    if (!flag) {
        ret = wc_Sha384Final(NULL, NULL);
        if (ret != BAD_FUNC_ARG) {
            flag = SSL_FATAL_ERROR;
        }
    }

    if (!flag) {
        ret = wc_Sha384Final(NULL, hash1);
        if (ret != BAD_FUNC_ARG) {
            flag = SSL_FATAL_ERROR;
        }
    }

    if (!flag) {
        ret = wc_Sha384Final(&sha384, NULL);
        if (ret != BAD_FUNC_ARG) {
            flag = SSL_FATAL_ERROR;
        }
    }

    wc_Sha384Free(&sha384);

    printf(resultFmt, flag == 0 ? passed : failed);

#endif
    return flag;

} /* END test_wc_Sha384Final */

/*
 * Unit test function for wc_RipeMdFinal()
 */
static int test_wc_RipeMdFinal (void)
{
    int flag = 0;
#ifdef WOLFSSL_RIPEMD
    RipeMd ripemd;
    byte* hash_test[3];
    byte hash1[RIPEMD_DIGEST_SIZE];
    byte hash2[2*RIPEMD_DIGEST_SIZE];
    byte hash3[5*RIPEMD_DIGEST_SIZE];
    int times, i, ret;

    /* Initialize */
    ret = wc_InitRipeMd(&ripemd);
    if (ret != 0) {
        flag = ret;
    }

    if (!flag) {
        hash_test[0] = hash1;
        hash_test[1] = hash2;
        hash_test[2] = hash3;
    }

    times = sizeof(hash_test) / sizeof(byte*);

    /* Good test args. */
    printf(testingFmt, "wc_RipeMdFinal()");
    /* Testing oversized buffers. */
    for (i = 0; i < times; i++) {
        if (!flag) {
            ret = wc_RipeMdFinal(&ripemd, hash_test[i]);
            if (ret != 0) {
                flag = SSL_FATAL_ERROR;
            }
        }
    }

    /* Test bad args. */
    if (!flag) {
        ret = wc_RipeMdFinal(NULL, NULL);
        if (ret != BAD_FUNC_ARG) {
            flag = SSL_FATAL_ERROR;
        }
    }

    if (!flag) {
        ret = wc_RipeMdFinal(NULL, hash1);
        if (ret != BAD_FUNC_ARG) {
            flag = SSL_FATAL_ERROR;
        }
    }

    if (!flag) {
        ret = wc_RipeMdFinal(&ripemd, NULL);
        if (ret != BAD_FUNC_ARG) {
            flag = SSL_FATAL_ERROR;
        }
    }

    printf(resultFmt, flag == 0 ? passed : failed);

#endif
    return flag;
} /* END test_wc_RipeMdFinal */

/*
 * Unit test for wc_Sha224Final();
 */
static int test_wc_Sha224Final (void)
{
    int flag = 0;
#ifdef WOLFSSL_SHA224
    Sha224 sha224;
    byte* hash_test[3];
    byte hash1[SHA224_DIGEST_SIZE];
    byte hash2[2*SHA224_DIGEST_SIZE];
    byte hash3[5*SHA224_DIGEST_SIZE];
    int times, i, ret;

    /* Initialize */
    ret = wc_InitSha224(&sha224);
    if (ret) {
        flag = ret;
    }

    if (!flag) {
        hash_test[0] = hash1;
        hash_test[1] = hash2;
        hash_test[2] = hash3;
    }

    times = sizeof(hash_test) / sizeof(byte*);

    /* Good test args. */
    printf(testingFmt, "wc_sha224Final()");
    /* Testing oversized buffers. */
    for (i = 0; i < times; i++) {
        if (!flag) {
            ret = wc_Sha224Final(&sha224, hash_test[i]);
            if (ret != 0) {
                flag = SSL_FATAL_ERROR;
            }
        }
    }

    /* Test bad args. */
    if (!flag) {
        ret = wc_Sha224Final(NULL, NULL);
        if (ret != BAD_FUNC_ARG) {
            flag = SSL_FATAL_ERROR;
        }
    }

    if (!flag) {
        ret = wc_Sha224Final(NULL, hash1);
        if (ret != BAD_FUNC_ARG) {
            flag = SSL_FATAL_ERROR;
        }
    }

    if (!flag) {
        ret = wc_Sha224Final(&sha224, NULL);
        if (ret != BAD_FUNC_ARG) {
            flag = SSL_FATAL_ERROR;
        }
    }

    wc_Sha224Free(&sha224);

    printf(resultFmt, flag == 0 ? passed : failed);

#endif
    return flag;
} /* END test_wc_Sha224Final */

/*
 * unit test for wc_IdeaSetKey()
 */
static int test_wc_IdeaSetKey (void)
{
    int ret = 0;
#ifdef HAVE_IDEA

    Idea        idea;
    const byte  key[] =
    {
        0x37, 0x37, 0x37, 0x37, 0x37, 0x37, 0x37, 0x37,
        0x37, 0x37, 0x37, 0x37, 0x37, 0x37, 0x37, 0x37
    };
    int         flag = 0;

    printf(testingFmt, "wc_IdeaSetKey()");
    /*IV can be NULL, default value is 0*/
    ret = wc_IdeaSetKey(&idea, key, IDEA_KEY_SIZE, NULL, IDEA_ENCRYPTION);
    if (ret == 0) {
        ret = wc_IdeaSetKey(&idea, key, IDEA_KEY_SIZE, NULL, IDEA_DECRYPTION);
    }
    /* Bad args. */
    if (ret == 0) {
        ret = wc_IdeaSetKey(NULL, key, IDEA_KEY_SIZE, NULL, IDEA_ENCRYPTION);
        if (ret != BAD_FUNC_ARG) {
            flag = 1;
        }
        ret = wc_IdeaSetKey(&idea, NULL, IDEA_KEY_SIZE, NULL, IDEA_ENCRYPTION);
        if (ret != BAD_FUNC_ARG) {
            flag = 1;
        }
        ret = wc_IdeaSetKey(&idea, key, IDEA_KEY_SIZE - 1,
                                    NULL, IDEA_ENCRYPTION);
        if (ret != BAD_FUNC_ARG) {
            flag = 1;
        }
        ret = wc_IdeaSetKey(&idea, key, IDEA_KEY_SIZE, NULL, -1);
        if (ret != BAD_FUNC_ARG) {
            flag = 1;
        }
        if (flag == 1) {
            ret = SSL_FATAL_ERROR;
        } else {
            ret = 0;
        }
    } /* END Test Bad Args. */

    printf(resultFmt, ret == 0 ? passed : failed);

#endif
    return ret;

} /* END test_wc_IdeaSetKey */

/*
 * Unit test for wc_IdeaSetIV()
 */
static int test_wc_IdeaSetIV (void)
{
    int     ret = 0;
#ifdef HAVE_IDEA
    Idea    idea;

    printf(testingFmt, "wc_IdeaSetIV()");

    ret = wc_IdeaSetIV(&idea, NULL);
    /* Test bad args. */
    if (ret == 0) {
        ret = wc_IdeaSetIV(NULL, NULL);
        if (ret == BAD_FUNC_ARG) {
            ret = 0;
        } else {
            ret = SSL_FATAL_ERROR;
        }
    }

    printf(resultFmt, ret == 0 ? passed : failed);
#endif
    return ret;

} /* END test_wc_IdeaSetIV */

/*
 * Unit test for wc_IdeaCipher()
 */
static int test_wc_IdeaCipher (void)
{
    int     ret = 0;
#ifdef HAVE_IDEA
    Idea        idea;
    const byte  key[] =
    {
        0x2B, 0xD6, 0x45, 0x9F, 0x82, 0xC5, 0xB3, 0x00,
        0x95, 0x2C, 0x49, 0x10, 0x48, 0x81, 0xFF, 0x48
    };
    const byte  plain[] =
    {
        0x37, 0x37, 0x37, 0x37, 0x37, 0x37, 0x37, 0x37
    };
    byte    enc[sizeof(plain)];
    byte    dec[sizeof(enc)];

    printf(testingFmt, "wc_IdeaCipher()");

    ret = wc_IdeaSetKey(&idea, key, IDEA_KEY_SIZE, NULL, IDEA_ENCRYPTION);
    if (ret == 0) {
        ret = wc_IdeaCipher(&idea, enc, plain);
        if (ret != 0) {
            ret = SSL_FATAL_ERROR;
        }
    }
    if (ret == 0) {
        ret = wc_IdeaSetKey(&idea, key, IDEA_KEY_SIZE, NULL, IDEA_DECRYPTION);
        if (ret == 0) {
            ret = wc_IdeaCipher(&idea, dec, enc);
        }
        if (ret == 0) {
            ret = XMEMCMP(plain, dec, IDEA_BLOCK_SIZE);
        }
        if (ret != 0) {
            ret = SSL_FATAL_ERROR;
        }
    }
    /* Pass Bad Args. */
    if (ret == 0) {
        ret = wc_IdeaCipher(NULL, enc, dec);
        if (ret == BAD_FUNC_ARG) {
            ret = wc_IdeaCipher(&idea, NULL, dec);
        }
        if (ret == BAD_FUNC_ARG) {
            ret = wc_IdeaCipher(&idea, enc, NULL);
        }
        if (ret == BAD_FUNC_ARG) {
            ret = 0;
        } else {
            ret = SSL_FATAL_ERROR;
        }
    }

    printf(resultFmt, ret == 0 ? passed : failed);

#endif
    return ret;
} /* END test_wc_IdeaCipher */

/*
 * Unit test for functions wc_IdeaCbcEncrypt and wc_IdeaCbcDecrypt
 */
static int test_wc_IdeaCbcEncyptDecrypt (void)
{
    int         ret = 0;
#ifdef HAVE_IDEA
    Idea        idea;
    const byte  key[] =
    {
        0x37, 0x37, 0x37, 0x37, 0x37, 0x37, 0x37, 0x37,
        0x37, 0x37, 0x37, 0x37, 0x37, 0x37, 0x37, 0x37
    };
    const char* message = "International Data Encryption Algorithm";
    byte        msg_enc[40];
    byte        msg_dec[40];

    printf(testingFmt, "wc_IdeaCbcEncrypt()");

    ret = wc_IdeaSetKey(&idea, key, sizeof(key), NULL, IDEA_ENCRYPTION);
    if (ret == 0) {
        ret = wc_IdeaCbcEncrypt(&idea, msg_enc, (byte *)message,
                                        (word32)XSTRLEN(message) + 1);
    }
    if (ret == 0) {
        ret = wc_IdeaSetKey(&idea, key, sizeof(key), NULL, IDEA_DECRYPTION);
    }
    if (ret == 0) {
        ret = wc_IdeaCbcDecrypt(&idea, msg_dec, msg_enc,
                                            (word32)XSTRLEN(message) + 1);
        if (XMEMCMP(message, msg_dec, (word32)XSTRLEN(message))) {
            ret = SSL_FATAL_ERROR;
        }
    }

    /* Test bad args. Enc */
    if (ret == 0) {
        ret = wc_IdeaCbcEncrypt(NULL, msg_enc, (byte*)message,
                                    (word32)XSTRLEN(message) + 1);
        if (ret == BAD_FUNC_ARG) {
            ret = wc_IdeaCbcEncrypt(&idea, NULL, (byte*)message,
                                    (word32)XSTRLEN(message) + 1);
        }
        if (ret == BAD_FUNC_ARG) {
            ret = wc_IdeaCbcEncrypt(&idea, msg_enc, NULL,
                                    (word32)XSTRLEN(message) + 1);
        }
        if (ret != BAD_FUNC_ARG) {
            ret = SSL_FATAL_ERROR;
        } else {
            ret = 0;
        }
    } /* END test bad args ENC  */

    /* Test bad args DEC */
    if (ret == 0) {
        ret = wc_IdeaCbcDecrypt(NULL, msg_dec, msg_enc,
                                    (word32)XSTRLEN(message) + 1);
        if (ret == BAD_FUNC_ARG) {
            ret = wc_IdeaCbcDecrypt(&idea, NULL, msg_enc,
                                    (word32)XSTRLEN(message) + 1);
        }
        if (ret == BAD_FUNC_ARG) {
            ret = wc_IdeaCbcDecrypt(&idea, msg_dec, NULL,
                                    (word32)XSTRLEN(message) + 1);
        }
        if (ret != BAD_FUNC_ARG) {
            ret = SSL_FATAL_ERROR;
        } else {
            ret = 0;
        }
    }

    printf(resultFmt, ret == 0 ? passed : failed);

#endif
    return ret;

} /* END test_wc_IdeaCbcEncryptDecrypt */


/*
 * Test function for wc_HmacSetKey
 */
static int test_wc_Md5HmacSetKey (void)
{
    int flag = 0;
#if !defined(NO_HMAC) && !defined(NO_MD5)
    Hmac hmac;
    int ret,  times, itr;

    const char* keys[]=
    {
        "\x0b\x0b\x0b\x0b\x0b\x0b\x0b\x0b\x0b\x0b\x0b\x0b\x0b\x0b\x0b\x0b",
#ifndef HAVE_FIPS
        "Jefe", /* smaller than minumum FIPS key size */
#endif
        "\xAA\xAA\xAA\xAA\xAA\xAA\xAA\xAA\xAA\xAA\xAA\xAA\xAA\xAA\xAA\xAA"
    };

    times = sizeof(keys) / sizeof(char*);
    flag = 0;

    printf(testingFmt, "wc_HmacSetKey() with MD5");

    for (itr = 0; itr < times; itr++) {
        ret = wc_HmacSetKey(&hmac, MD5, (byte*)keys[itr],
                            (word32)XSTRLEN(keys[itr]));
        if (ret != 0) {
            flag = ret;
        }
    }

    /* Bad args. */
    if (!flag) {
        ret = wc_HmacSetKey(NULL, MD5, (byte*)keys[0],
                                        (word32)XSTRLEN(keys[0]));
        if (ret != BAD_FUNC_ARG) {
            flag = SSL_FATAL_ERROR;
        }
    }

    if (!flag) {
        ret = wc_HmacSetKey(&hmac, MD5, NULL, (word32)XSTRLEN(keys[0]));
        if (ret != BAD_FUNC_ARG) {
            flag = SSL_FATAL_ERROR;
        }
    }

    if (!flag) {
        ret = wc_HmacSetKey(&hmac, 20, (byte*)keys[0],
                                        (word32)XSTRLEN(keys[0]));
        if (ret != BAD_FUNC_ARG) {
            flag = SSL_FATAL_ERROR;
        }
    }

    if (!flag) {
        ret = wc_HmacSetKey(&hmac, MD5, (byte*)keys[0], 0);
#ifdef HAVE_FIPS
        if (ret != HMAC_MIN_KEYLEN_E) {
            flag = SSL_FATAL_ERROR;
        }
#else
        if (ret != 0) {
            flag = SSL_FATAL_ERROR;
        }
#endif
    }

    printf(resultFmt, flag == 0 ? passed : failed);

#endif
    return flag;
} /* END test_wc_Md5HmacSetKey */


/*
 * testing wc_HmacSetKey() on Sha hash.
 */
static int test_wc_ShaHmacSetKey (void)
{

    int flag = 0;
#if !defined(NO_HMAC) && !defined(NO_SHA)
    Hmac hmac;
    int ret, times, itr;

    const char* keys[]=
    {
        "\x0b\x0b\x0b\x0b\x0b\x0b\x0b\x0b\x0b\x0b\x0b\x0b\x0b\x0b\x0b\x0b\x0b"
                                                                "\x0b\x0b\x0b",
#ifndef HAVE_FIPS
        "Jefe", /* smaller than minumum FIPS key size */
#endif
        "\xAA\xAA\xAA\xAA\xAA\xAA\xAA\xAA\xAA\xAA\xAA\xAA\xAA\xAA\xAA\xAA\xAA"
                                                                "\xAA\xAA\xAA"
    };

    times = sizeof(keys) / sizeof(char*);
    flag = 0;

    printf(testingFmt, "wc_HmacSetKey() with SHA");

    for (itr = 0; itr < times; itr++) {
        ret = wc_HmacSetKey(&hmac, SHA, (byte*)keys[itr],
                                        (word32)XSTRLEN(keys[itr]));
        if (ret != 0) {
            flag = ret;
        }
    }

    /* Bad args. */
    if (!flag) {
        ret = wc_HmacSetKey(NULL, SHA, (byte*)keys[0],
                                        (word32)XSTRLEN(keys[0]));
        if (ret != BAD_FUNC_ARG) {
            flag = SSL_FATAL_ERROR;
        }
    }

    if (!flag) {
        ret = wc_HmacSetKey(&hmac, SHA, NULL, (word32)XSTRLEN(keys[0]));
        if (ret != BAD_FUNC_ARG) {
            flag = SSL_FATAL_ERROR;
        }
    }

    if (!flag) {
        ret = wc_HmacSetKey(&hmac, 20, (byte*)keys[0],
                                        (word32)XSTRLEN(keys[0]));
        if (ret != BAD_FUNC_ARG) {
            flag = SSL_FATAL_ERROR;
        }
    }

    if (!flag) {
        ret = wc_HmacSetKey(&hmac, SHA, (byte*)keys[0], 0);
#ifdef HAVE_FIPS
        if (ret != HMAC_MIN_KEYLEN_E) {
            flag = SSL_FATAL_ERROR;
        }
#else
        if (ret != 0) {
            flag = SSL_FATAL_ERROR;
        }
#endif
    }

    printf(resultFmt, flag == 0 ? passed : failed);

#endif
    return flag;
} /* END test_wc_ShaHmacSetKey() */

/*
 * testing wc_HmacSetKey() on Sha224 hash.
 */
static int test_wc_Sha224HmacSetKey (void)
{

    int flag = 0;
#if !defined(NO_HMAC) && defined(WOLFSSL_SHA224)
    Hmac hmac;
    int ret, times, itr;

    const char* keys[]=
    {
        "\x0b\x0b\x0b\x0b\x0b\x0b\x0b\x0b\x0b\x0b\x0b\x0b\x0b\x0b\x0b\x0b\x0b"
                                                                "\x0b\x0b\x0b",
#ifndef HAVE_FIPS
        "Jefe", /* smaller than minumum FIPS key size */
#endif
        "\xAA\xAA\xAA\xAA\xAA\xAA\xAA\xAA\xAA\xAA\xAA\xAA\xAA\xAA\xAA\xAA\xAA"
                                                                "\xAA\xAA\xAA"
    };

    times = sizeof(keys) / sizeof(char*);
    flag = 0;

    printf(testingFmt, "wc_HmacSetKey() with SHA 224");

    for (itr = 0; itr < times; itr++) {
        ret = wc_HmacSetKey(&hmac, SHA224, (byte*)keys[itr],
                                            (word32)XSTRLEN(keys[itr]));
        if (ret != 0) {
            flag = ret;
        }
    }

    /* Bad args. */
    if (!flag) {
        ret = wc_HmacSetKey(NULL, SHA224, (byte*)keys[0],
                                            (word32)XSTRLEN(keys[0]));
        if (ret != BAD_FUNC_ARG) {
            flag = SSL_FATAL_ERROR;
        }
    }

    if (!flag) {
        ret = wc_HmacSetKey(&hmac, SHA224, NULL, (word32)XSTRLEN(keys[0]));
        if (ret != BAD_FUNC_ARG) {
            flag = SSL_FATAL_ERROR;
        }
    }

    if (!flag) {
        ret = wc_HmacSetKey(&hmac, 20, (byte*)keys[0],
                                            (word32)XSTRLEN(keys[0]));
        if (ret != BAD_FUNC_ARG) {
            flag = SSL_FATAL_ERROR;
        }
    }

    if (!flag) {
        ret = wc_HmacSetKey(&hmac, SHA224, (byte*)keys[0], 0);
#ifdef HAVE_FIPS
        if (ret != HMAC_MIN_KEYLEN_E) {
            flag = SSL_FATAL_ERROR;
        }
#else
        if (ret != 0) {
            flag = SSL_FATAL_ERROR;
        }
#endif
    }

    printf(resultFmt, flag == 0 ? passed : failed);

#endif
    return flag;
} /* END test_wc_Sha224HmacSetKey() */

 /*
  * testing wc_HmacSetKey() on Sha256 hash
  */
static int test_wc_Sha256HmacSetKey (void)
{

    int flag = 0;
#if !defined(NO_HMAC) && !defined(NO_SHA256)
    Hmac hmac;
    int ret, times, itr;

    const char* keys[]=
    {
        "\x0b\x0b\x0b\x0b\x0b\x0b\x0b\x0b\x0b\x0b\x0b\x0b\x0b\x0b\x0b\x0b\x0b"
                                                                "\x0b\x0b\x0b",
#ifndef HAVE_FIPS
        "Jefe", /* smaller than minumum FIPS key size */
#endif
        "\xAA\xAA\xAA\xAA\xAA\xAA\xAA\xAA\xAA\xAA\xAA\xAA\xAA\xAA\xAA\xAA\xAA"
                                                                "\xAA\xAA\xAA"
    };

    times = sizeof(keys) / sizeof(char*);
    flag = 0;

    printf(testingFmt, "wc_HmacSetKey() with SHA256");

    for (itr = 0; itr < times; itr++) {
        ret = wc_HmacSetKey(&hmac, SHA256, (byte*)keys[itr],
                                            (word32)XSTRLEN(keys[itr]));
        if (ret != 0) {
            flag = ret;
        }
    }

    /* Bad args. */
    if (!flag) {
        ret = wc_HmacSetKey(NULL, SHA256, (byte*)keys[0],
                                            (word32)XSTRLEN(keys[0]));
        if (ret != BAD_FUNC_ARG) {
            flag = SSL_FATAL_ERROR;
        }
    }

    if (!flag) {
        ret = wc_HmacSetKey(&hmac, SHA256, NULL, (word32)XSTRLEN(keys[0]));
        if (ret != BAD_FUNC_ARG) {
            flag = SSL_FATAL_ERROR;
        }
    }

    if (!flag) {
        ret = wc_HmacSetKey(&hmac, 20, (byte*)keys[0],
                                            (word32)XSTRLEN(keys[0]));
        if (ret != BAD_FUNC_ARG) {
            flag = SSL_FATAL_ERROR;
        }
    }

    if (!flag) {
        ret = wc_HmacSetKey(&hmac, SHA256, (byte*)keys[0], 0);
#ifdef HAVE_FIPS
        if (ret != HMAC_MIN_KEYLEN_E) {
            flag = SSL_FATAL_ERROR;
        }
#else
        if (ret != 0) {
            flag = SSL_FATAL_ERROR;
        }
#endif
    }

    printf(resultFmt, flag == 0 ? passed : failed);

#endif
    return flag;
} /* END test_wc_Sha256HmacSetKey() */


/*
 * testing wc_HmacSetKey on Sha384 hash.
 */
static int test_wc_Sha384HmacSetKey (void)
{
    int flag = 0;
#if !defined(NO_HMAC) && defined(WOLFSSL_SHA384)
    Hmac hmac;
    int ret, times, itr;

    const char* keys[]=
    {
        "\x0b\x0b\x0b\x0b\x0b\x0b\x0b\x0b\x0b\x0b\x0b\x0b\x0b\x0b\x0b\x0b\x0b"
                                                                "\x0b\x0b\x0b",
#ifndef HAVE_FIPS
        "Jefe", /* smaller than minumum FIPS key size */
#endif
        "\xAA\xAA\xAA\xAA\xAA\xAA\xAA\xAA\xAA\xAA\xAA\xAA\xAA\xAA\xAA\xAA\xAA"
                                                                "\xAA\xAA\xAA"
    };

    times = sizeof(keys) / sizeof(char*);
    flag = 0;

    printf(testingFmt, "wc_HmacSetKey() with SHA384");

    for (itr = 0; itr < times; itr++) {
        ret = wc_HmacSetKey(&hmac, SHA384, (byte*)keys[itr],
                                            (word32)XSTRLEN(keys[itr]));
        if (ret != 0) {
            flag = ret;
        }
    }

    /* Bad args. */
    if (!flag) {
        ret = wc_HmacSetKey(NULL, SHA384, (byte*)keys[0],
                                            (word32)XSTRLEN(keys[0]));
        if (ret != BAD_FUNC_ARG) {
            flag = SSL_FATAL_ERROR;
        }
    }

    if (!flag) {
        ret = wc_HmacSetKey(&hmac, SHA384, NULL, (word32)XSTRLEN(keys[0]));
        if (ret != BAD_FUNC_ARG) {
            flag = SSL_FATAL_ERROR;
        }
    }

    if (!flag) {
        ret = wc_HmacSetKey(&hmac, 20, (byte*)keys[0],
                                            (word32)XSTRLEN(keys[0]));
        if (ret != BAD_FUNC_ARG) {
            flag = SSL_FATAL_ERROR;
        }
    }

    if (!flag) {
        ret = wc_HmacSetKey(&hmac, SHA384, (byte*)keys[0], 0);
#ifdef HAVE_FIPS
        if (ret != HMAC_MIN_KEYLEN_E) {
            flag = SSL_FATAL_ERROR;
        }
#else
        if (ret != 0) {
            flag = SSL_FATAL_ERROR;
        }
#endif
    }

    printf(resultFmt, flag == 0 ? passed : failed);

#endif
    return flag;
} /* END test_wc_Sha384HmacSetKey() */


/*
 * testing wc_HmacUpdate on Md5 hash.
 */
static int test_wc_Md5HmacUpdate (void)
{
    int flag = 0;
#if !defined(NO_HMAC) && !defined(NO_MD5)
    Hmac hmac;
    testVector a, b;
    int ret;
#ifdef HAVE_FIPS
    const char* keys =
        "\x0b\x0b\x0b\x0b\x0b\x0b\x0b\x0b\x0b\x0b\x0b\x0b\x0b\x0b\x0b\x0b\x0b";
#else
    const char* keys = "Jefe";
#endif

    a.input = "what do ya want for nothing?";
    a.inLen  = XSTRLEN(a.input);

    b.input = "Hi There";
    b.inLen = XSTRLEN(b.input);

    flag = 0;

    printf(testingFmt, "wc_HmacUpdate() with MD5");

    ret = wc_HmacSetKey(&hmac, MD5, (byte*)keys, (word32)XSTRLEN(keys));
    if (ret != 0) {
        flag = ret;
    }

    if (!flag) {
        ret = wc_HmacUpdate(&hmac, (byte*)b.input, (word32)b.inLen);
        if (ret != 0) {
            flag = ret;
        }
    }
    /* Update Hmac. */
    if (!flag) {
        ret = wc_HmacUpdate(&hmac, (byte*)a.input, (word32)a.inLen);
        if (ret != 0) {
            flag = ret;
        }
    }

    /* Test bad args. */
    if (!flag) {
        ret = wc_HmacUpdate(NULL, (byte*)a.input, (word32)a.inLen);
        if (ret != BAD_FUNC_ARG) {
            flag = SSL_FATAL_ERROR;
        }
    }

    if (!flag) {
        ret = wc_HmacUpdate(&hmac, NULL, (word32)a.inLen);
        if (ret != BAD_FUNC_ARG) {
            flag = SSL_FATAL_ERROR;
        }
    }

    if (!flag) {
        ret = wc_HmacUpdate(&hmac, (byte*)a.input, 0);
        if (ret != 0) {
            flag = ret;
        }
    }

    printf(resultFmt, flag == 0 ? passed : failed);

#endif
    return flag;
} /* END test_wc_Md5HmacUpdate */

/*
 * testing wc_HmacUpdate on SHA hash.
 */
static int test_wc_ShaHmacUpdate (void)
{
    int flag = 0;
#if !defined(NO_HMAC) && !defined(NO_SHA)
    Hmac hmac;
    testVector a, b;
    int ret;
#ifdef HAVE_FIPS
    const char* keys =
        "\x0b\x0b\x0b\x0b\x0b\x0b\x0b\x0b\x0b\x0b\x0b\x0b\x0b\x0b\x0b\x0b\x0b";
#else
    const char* keys = "Jefe";
#endif

    a.input = "what do ya want for nothing?";
    a.inLen  = XSTRLEN(a.input);

    b.input = "Hi There";
    b.inLen = XSTRLEN(b.input);

    flag = 0;

    printf(testingFmt, "wc_HmacUpdate() with SHA");

    ret = wc_HmacSetKey(&hmac, SHA, (byte*)keys, (word32)XSTRLEN(keys));
    if (ret != 0) {
        flag = ret;
    }

    if (!flag) {
        ret = wc_HmacUpdate(&hmac, (byte*)b.input, (word32)b.inLen);
        if (ret != 0) {
            flag = ret;
        }
    }
    /* Update Hmac. */
    if (!flag) {
        ret = wc_HmacUpdate(&hmac, (byte*)a.input, (word32)a.inLen);
        if (ret != 0) {
            flag = ret;
        }
    }

    /* Test bad args. */
    if (!flag) {
        ret = wc_HmacUpdate(NULL, (byte*)a.input, (word32)a.inLen);
        if (ret != BAD_FUNC_ARG) {
            flag = SSL_FATAL_ERROR;
        }
    }

    if (!flag) {
        ret = wc_HmacUpdate(&hmac, NULL, (word32)a.inLen);
        if (ret != BAD_FUNC_ARG) {
            flag = SSL_FATAL_ERROR;
        }
    }

    if (!flag) {
        ret = wc_HmacUpdate(&hmac, (byte*)a.input, 0);
        if (ret != 0) {
            flag = ret;
        }
    }

    printf(resultFmt, flag == 0 ? passed : failed);

#endif
    return flag;
} /* END test_wc_ShaHmacUpdate */

/*
 * testing wc_HmacUpdate on SHA224 hash.
 */
static int test_wc_Sha224HmacUpdate (void)
{
    int flag = 0;
#if !defined(NO_HMAC) && defined(WOLFSSL_SHA224)
    Hmac hmac;
    testVector a, b;
    int ret;
#ifdef HAVE_FIPS
    const char* keys =
        "\x0b\x0b\x0b\x0b\x0b\x0b\x0b\x0b\x0b\x0b\x0b\x0b\x0b\x0b\x0b\x0b\x0b";
#else
    const char* keys = "Jefe";
#endif

    a.input = "what do ya want for nothing?";
    a.inLen  = XSTRLEN(a.input);

    b.input = "Hi There";
    b.inLen = XSTRLEN(b.input);

    flag = 0;

    printf(testingFmt, "wc_HmacUpdate() with SHA224");

    ret = wc_HmacSetKey(&hmac, SHA224, (byte*)keys, (word32)XSTRLEN(keys));
    if (ret != 0) {
        flag = ret;
    }

    if (!flag) {
        ret = wc_HmacUpdate(&hmac, (byte*)b.input, (word32)b.inLen);
        if (ret != 0) {
            flag = ret;
        }
    }
    /* Update Hmac. */
    if (!flag) {
        ret = wc_HmacUpdate(&hmac, (byte*)a.input, (word32)a.inLen);
        if (ret != 0) {
            flag = ret;
        }
    }

    /* Test bad args. */
    if (!flag) {
        ret = wc_HmacUpdate(NULL, (byte*)a.input, (word32)a.inLen);
        if (ret != BAD_FUNC_ARG) {
            flag = SSL_FATAL_ERROR;
        }
    }

    if (!flag) {
        ret = wc_HmacUpdate(&hmac, NULL, (word32)a.inLen);
        if (ret != BAD_FUNC_ARG) {
            flag = SSL_FATAL_ERROR;
        }
    }

    if (!flag) {
        ret = wc_HmacUpdate(&hmac, (byte*)a.input, 0);
        if (ret != 0) {
            flag = ret;
        }
    }

    printf(resultFmt, flag == 0 ? passed : failed);

#endif
    return flag;
} /* END test_wc_Sha224HmacUpdate */

/*
 * testing wc_HmacUpdate on SHA256 hash.
 */
static int test_wc_Sha256HmacUpdate (void)
{
    int flag = 0;
#if !defined(NO_HMAC) && !defined(NO_SHA256)
    Hmac hmac;
    testVector a, b;
    int ret;
#ifdef HAVE_FIPS
    const char* keys =
        "\x0b\x0b\x0b\x0b\x0b\x0b\x0b\x0b\x0b\x0b\x0b\x0b\x0b\x0b\x0b\x0b\x0b";
#else
    const char* keys = "Jefe";
#endif

    a.input = "what do ya want for nothing?";
    a.inLen  = XSTRLEN(a.input);

    b.input = "Hi There";
    b.inLen = XSTRLEN(b.input);

    flag = 0;

    printf(testingFmt, "wc_HmacUpdate() with SHA256");

    ret = wc_HmacSetKey(&hmac, SHA256, (byte*)keys, (word32)XSTRLEN(keys));
    if (ret != 0) {
        flag = ret;
    }

    if (!flag) {
        ret = wc_HmacUpdate(&hmac, (byte*)b.input, (word32)b.inLen);
        if (ret != 0) {
            flag = ret;
        }
    }
    /* Update Hmac. */
    if (!flag) {
        ret = wc_HmacUpdate(&hmac, (byte*)a.input, (word32)a.inLen);
        if (ret != 0) {
            flag = ret;
        }
    }

    /* Test bad args. */
    if (!flag) {
        ret = wc_HmacUpdate(NULL, (byte*)a.input, (word32)a.inLen);
        if (ret != BAD_FUNC_ARG) {
            flag = SSL_FATAL_ERROR;
        }
    }

    if (!flag) {
        ret = wc_HmacUpdate(&hmac, NULL, (word32)a.inLen);
        if (ret != BAD_FUNC_ARG) {
            flag = SSL_FATAL_ERROR;
        }
    }

    if (!flag) {
        ret = wc_HmacUpdate(&hmac, (byte*)a.input, 0);
        if (ret != 0) {
            flag = ret;
        }
    }

    printf(resultFmt, flag == 0 ? passed : failed);

#endif
    return flag;
} /* END test_wc_Sha256HmacUpdate */

/*
 * testing wc_HmacUpdate on SHA384  hash.
 */
static int test_wc_Sha384HmacUpdate (void)
{
    int flag = 0;
#if !defined(NO_HMAC) && defined(WOLFSSL_SHA384)
    Hmac hmac;
    testVector a, b;
    int ret;
#ifdef HAVE_FIPS
    const char* keys =
        "\x0b\x0b\x0b\x0b\x0b\x0b\x0b\x0b\x0b\x0b\x0b\x0b\x0b\x0b\x0b\x0b\x0b";
#else
    const char* keys = "Jefe";
#endif

    a.input = "what do ya want for nothing?";
    a.inLen  = XSTRLEN(a.input);

    b.input = "Hi There";
    b.inLen = XSTRLEN(b.input);

    flag = 0;

    printf(testingFmt, "wc_HmacUpdate() with SHA384");

    ret = wc_HmacSetKey(&hmac, SHA384, (byte*)keys, (word32)XSTRLEN(keys));
    if (ret != 0) {
        flag = ret;
    }

    if (!flag) {
        ret = wc_HmacUpdate(&hmac, (byte*)b.input, (word32)b.inLen);
        if (ret != 0) {
            flag = ret;
        }
    }
    /* Update Hmac. */
    if (!flag) {
        ret = wc_HmacUpdate(&hmac, (byte*)a.input, (word32)a.inLen);
        if (ret != 0) {
            flag = ret;
        }
    }

    /* Test bad args. */
    if (!flag) {
        ret = wc_HmacUpdate(NULL, (byte*)a.input, (word32)a.inLen);
        if (ret != BAD_FUNC_ARG) {
            flag = SSL_FATAL_ERROR;
        }
    }

    if (!flag) {
        ret = wc_HmacUpdate(&hmac, NULL, (word32)a.inLen);
        if (ret != BAD_FUNC_ARG) {
            flag = SSL_FATAL_ERROR;
        }
    }

    if (!flag) {
        ret = wc_HmacUpdate(&hmac, (byte*)a.input, 0);
        if (ret != 0) {
            flag = ret;
        }
    }

    printf(resultFmt, flag == 0 ? passed : failed);

#endif
    return flag;
} /* END test_wc_Sha384HmacUpdate */

/*
 * Testing wc_HmacFinal() with MD5
 */

static int test_wc_Md5HmacFinal (void)
{
    int flag = 0;
#if !defined(NO_HMAC) && !defined(NO_MD5)
    Hmac hmac;
    byte hash[MD5_DIGEST_SIZE];
    testVector a;
    int ret;
    const char* key;

    key = "\x0b\x0b\x0b\x0b\x0b\x0b\x0b\x0b\x0b\x0b\x0b\x0b\x0b\x0b\x0b\x0b";
    a.input = "Hi There";
    a.output = "\x92\x94\x72\x7a\x36\x38\xbb\x1c\x13\xf4\x8e\xf8\x15\x8b\xfc"
               "\x9d";
    a.inLen  = XSTRLEN(a.input);
    a.outLen = XSTRLEN(a.output);

    flag = 0;

    printf(testingFmt, "wc_HmacFinal() with MD5");

    ret = wc_HmacSetKey(&hmac, MD5, (byte*)key, (word32)XSTRLEN(key));
    if (ret != 0) {
        flag = ret;
    }

    if (!flag) {
        ret = wc_HmacUpdate(&hmac, (byte*)a.input, (word32)a.inLen);
        if (ret != 0) {
            flag = ret;
        }
    }

    if (!flag) {
        ret = wc_HmacFinal(&hmac, hash);
        if (ret != 0) {
            flag = ret;
        }
    }

    if (!flag) {
        if (XMEMCMP(hash, a.output, MD5_DIGEST_SIZE) != 0) {
            flag = SSL_FATAL_ERROR;
        }
    }

    /* Try bad parameters. */
    if (!flag) {
        ret = wc_HmacFinal(NULL, hash);
        if (ret != BAD_FUNC_ARG) {
            flag = SSL_FATAL_ERROR;
        }
    }

#ifndef HAVE_FIPS
    if (!flag) {
        ret = wc_HmacFinal(&hmac, NULL);
        if (ret != BAD_FUNC_ARG) {
            flag = SSL_FATAL_ERROR;
        }
    }
#endif
    printf(resultFmt, flag == 0 ? passed : failed);

#endif
    return flag;

} /* END test_wc_Md5HmacFinal */

/*
 * Testing wc_HmacFinal() with SHA
 */
static int test_wc_ShaHmacFinal (void)
{
    int flag = 0;
#if !defined(NO_HMAC) && !defined(NO_SHA)
    Hmac hmac;
    byte hash[SHA_DIGEST_SIZE];
    testVector a;
    int ret;
    const char* key;

    key = "\x0b\x0b\x0b\x0b\x0b\x0b\x0b\x0b\x0b\x0b\x0b\x0b\x0b\x0b\x0b\x0b\x0b"
                                                                "\x0b\x0b\x0b";
    a.input = "Hi There";
    a.output = "\xb6\x17\x31\x86\x55\x05\x72\x64\xe2\x8b\xc0\xb6\xfb\x37\x8c"
               "\x8e\xf1\x46\xbe\x00";
    a.inLen  = XSTRLEN(a.input);
    a.outLen = XSTRLEN(a.output);

    flag = 0;

    printf(testingFmt, "wc_HmacFinal() with SHA");

    ret = wc_HmacSetKey(&hmac, SHA, (byte*)key, (word32)XSTRLEN(key));
    if (ret != 0) {
        flag = ret;
    }

    if (!flag) {
        ret = wc_HmacUpdate(&hmac, (byte*)a.input, (word32)a.inLen);
        if (ret != 0) {
            flag = ret;
        }
    }

    if (!flag) {
        ret = wc_HmacFinal(&hmac, hash);
        if (ret != 0) {
            flag = ret;
        }
    }

    if (!flag) {
        if (XMEMCMP(hash, a.output, SHA_DIGEST_SIZE) != 0) {
            flag = SSL_FATAL_ERROR;
        }
    }

    /* Try bad parameters. */
    if (!flag) {
        ret = wc_HmacFinal(NULL, hash);
        if (ret != BAD_FUNC_ARG) {
            flag = SSL_FATAL_ERROR;
        }
    }

#ifndef HAVE_FIPS
    if (!flag) {
        ret = wc_HmacFinal(&hmac, NULL);
        if (ret != BAD_FUNC_ARG) {
            flag = SSL_FATAL_ERROR;
        }
    }
#endif
    printf(resultFmt, flag == 0 ? passed : failed);

#endif
    return flag;

} /* END test_wc_ShaHmacFinal */


/*
 * Testing wc_HmacFinal() with SHA224
 */
static int test_wc_Sha224HmacFinal (void)
{
    int flag = 0;
#if !defined(NO_HMAC) && defined(WOLFSSL_SHA224)
    Hmac hmac;
    byte hash[SHA224_DIGEST_SIZE];
    testVector a;
    int ret;
    const char* key;

    key = "\x0b\x0b\x0b\x0b\x0b\x0b\x0b\x0b\x0b\x0b\x0b\x0b\x0b\x0b\x0b\x0b\x0b"
                                                                "\x0b\x0b\x0b";
    a.input = "Hi There";
    a.output = "\x89\x6f\xb1\x12\x8a\xbb\xdf\x19\x68\x32\x10\x7c\xd4\x9d\xf3"
               "\x3f\x47\xb4\xb1\x16\x99\x12\xba\x4f\x53\x68\x4b\x22";
    a.inLen  = XSTRLEN(a.input);
    a.outLen = XSTRLEN(a.output);

    flag = 0;

    printf(testingFmt, "wc_HmacFinal() with SHA224");

    ret = wc_HmacSetKey(&hmac, SHA224, (byte*)key, (word32)XSTRLEN(key));
    if (ret != 0) {
        flag = ret;
    }

    if (!flag) {
        ret = wc_HmacUpdate(&hmac, (byte*)a.input, (word32)a.inLen);
        if (ret != 0) {
            flag = ret;
        }
    }

    if (!flag) {
        ret = wc_HmacFinal(&hmac, hash);
        if (ret != 0) {
            flag = ret;
        }
    }

    if (!flag) {
        if (XMEMCMP(hash, a.output, SHA224_DIGEST_SIZE) != 0) {
            flag = SSL_FATAL_ERROR;
        }
    }

    /* Try bad parameters. */
    if (!flag) {
        ret = wc_HmacFinal(NULL, hash);
        if (ret != BAD_FUNC_ARG) {
            flag = SSL_FATAL_ERROR;
        }
    }

#ifndef HAVE_FIPS
    if (!flag) {
        ret = wc_HmacFinal(&hmac, NULL);
        if (ret != BAD_FUNC_ARG) {
            flag = SSL_FATAL_ERROR;
        }
    }
#endif
    printf(resultFmt, flag == 0 ? passed : failed);

#endif
    return flag;
} /* END test_wc_Sha224HmacFinal */

/*
 * Testing wc_HmacFinal() with SHA256
 */
static int test_wc_Sha256HmacFinal (void)
{
    int flag = 0;
#if !defined(NO_HMAC) && !defined(NO_SHA256)
    Hmac hmac;
    byte hash[SHA256_DIGEST_SIZE];
    testVector a;
    int ret;
    const char* key;

    key = "\x0b\x0b\x0b\x0b\x0b\x0b\x0b\x0b\x0b\x0b\x0b\x0b\x0b\x0b\x0b\x0b\x0b"
                                                                "\x0b\x0b\x0b";
    a.input = "Hi There";
    a.output = "\xb0\x34\x4c\x61\xd8\xdb\x38\x53\x5c\xa8\xaf\xce\xaf\x0b\xf1"
               "\x2b\x88\x1d\xc2\x00\xc9\x83\x3d\xa7\x26\xe9\x37\x6c\x2e\x32"
               "\xcf\xf7";
    a.inLen  = XSTRLEN(a.input);
    a.outLen = XSTRLEN(a.output);

    flag = 0;

    printf(testingFmt, "wc_HmacFinal() with SHA256");

    ret = wc_HmacSetKey(&hmac, SHA256, (byte*)key, (word32)XSTRLEN(key));
    if (ret != 0) {
        flag = ret;
    }

    if (!flag) {
        ret = wc_HmacUpdate(&hmac, (byte*)a.input, (word32)a.inLen);
        if (ret != 0) {
            flag = ret;
        }
    }

    if (!flag) {
        ret = wc_HmacFinal(&hmac, hash);
        if (ret != 0) {
            flag = ret;
        }
    }

    if (!flag) {
        if (XMEMCMP(hash, a.output, SHA256_DIGEST_SIZE) != 0) {
            flag = SSL_FATAL_ERROR;
        }
    }

    /* Try bad parameters. */
    if (!flag) {
        ret = wc_HmacFinal(NULL, hash);
        if (ret != BAD_FUNC_ARG) {
            flag = SSL_FATAL_ERROR;
        }
    }

#ifndef HAVE_FIPS
    if (!flag) {
        ret = wc_HmacFinal(&hmac, NULL);
        if (ret != BAD_FUNC_ARG) {
            flag = SSL_FATAL_ERROR;
        }
    }
#endif
    printf(resultFmt, flag == 0 ? passed : failed);

#endif
    return flag;
} /* END test_wc_Sha256HmacFinal */

/*
 * Testing wc_HmacFinal() with SHA384
 */
static int test_wc_Sha384HmacFinal (void)
{
    int flag = 0;
#if !defined(NO_HMAC) && defined(WOLFSSL_SHA384)
    Hmac hmac;
    byte hash[SHA384_DIGEST_SIZE];
    testVector a;
    int ret;
    const char* key;

    key = "\x0b\x0b\x0b\x0b\x0b\x0b\x0b\x0b\x0b\x0b\x0b\x0b\x0b\x0b\x0b\x0b\x0b"
                                                                "\x0b\x0b\x0b";
    a.input = "Hi There";
    a.output = "\xaf\xd0\x39\x44\xd8\x48\x95\x62\x6b\x08\x25\xf4\xab\x46\x90"
               "\x7f\x15\xf9\xda\xdb\xe4\x10\x1e\xc6\x82\xaa\x03\x4c\x7c\xeb"
               "\xc5\x9c\xfa\xea\x9e\xa9\x07\x6e\xde\x7f\x4a\xf1\x52\xe8\xb2"
               "\xfa\x9c\xb6";
    a.inLen  = XSTRLEN(a.input);
    a.outLen = XSTRLEN(a.output);

    flag = 0;

    printf(testingFmt, "wc_HmacFinal() with SHA384");

    ret = wc_HmacSetKey(&hmac, SHA384, (byte*)key, (word32)XSTRLEN(key));
    if (ret != 0) {
        flag = ret;
    }

    if (!flag) {
        ret = wc_HmacUpdate(&hmac, (byte*)a.input, (word32)a.inLen);
        if (ret != 0) {
            flag = ret;
        }
    }

    if (!flag) {
        ret = wc_HmacFinal(&hmac, hash);
        if (ret != 0) {
            flag = ret;
        }
    }

    if (!flag) {
        if (XMEMCMP(hash, a.output, SHA384_DIGEST_SIZE) != 0) {
            flag = SSL_FATAL_ERROR;
        }
    }

    /* Try bad parameters. */
    if (!flag) {
        ret = wc_HmacFinal(NULL, hash);
        if (ret != BAD_FUNC_ARG) {
            flag = SSL_FATAL_ERROR;
        }
    }
#ifndef HAVE_FIPS
    if (!flag) {
        ret = wc_HmacFinal(&hmac, NULL);
        if (ret != BAD_FUNC_ARG) {
            flag = SSL_FATAL_ERROR;
        }
    }
#endif
    printf(resultFmt, flag == 0 ? passed : failed);

#endif
    return flag;
} /* END test_wc_Sha384HmacFinal */



/*
 * unit test for wc_Des3_SetIV()
 */
static int test_wc_Des3_SetIV (void)
{
    int  ret = 0;
#ifndef NO_DES3
    Des3 des;
    const byte key[] =
    {
        0x01,0x23,0x45,0x67,0x89,0xab,0xcd,0xef,
        0xfe,0xde,0xba,0x98,0x76,0x54,0x32,0x10,
        0x89,0xab,0xcd,0xef,0x01,0x23,0x45,0x67
    };

    const byte iv[] =
    {
        0x12,0x34,0x56,0x78,0x90,0xab,0xcd,0xef,
        0x01,0x01,0x01,0x01,0x01,0x01,0x01,0x01,
        0x11,0x21,0x31,0x41,0x51,0x61,0x71,0x81
    };

    printf(testingFmt, "wc_Des3_SetIV()");

    /* DES_ENCRYPTION or DES_DECRYPTION */
    ret = wc_Des3_SetKey(&des, key, iv, DES_ENCRYPTION);

    if (ret == 0) {
        if (XMEMCMP(iv, des.reg, DES_BLOCK_SIZE) != 0) {
            ret = SSL_FATAL_ERROR;
        }
    }

#ifndef HAVE_FIPS /* no sanity checks with FIPS wrapper */
    /* Test explicitly wc_Des3_SetIV()  */
    if (ret == 0) {
        ret = wc_Des3_SetIV(NULL, iv);
        if (ret == BAD_FUNC_ARG) {
            ret = wc_Des3_SetIV(&des, NULL);
        } else if (ret == 0) {
            ret = SSL_FATAL_ERROR;
        }
    }
#endif

    printf(resultFmt, ret == 0 ? passed : failed);

#endif
    return ret;

} /* END test_wc_Des3_SetIV */

/*
 * unit test for wc_Des3_SetKey()
 */
static int test_wc_Des3_SetKey (void)
{
    int  ret = 0;
#ifndef NO_DES3
    Des3 des;
    const byte key[] =
    {
        0x01,0x23,0x45,0x67,0x89,0xab,0xcd,0xef,
        0xfe,0xde,0xba,0x98,0x76,0x54,0x32,0x10,
        0x89,0xab,0xcd,0xef,0x01,0x23,0x45,0x67
    };

    const byte iv[] =
    {
        0x12,0x34,0x56,0x78,0x90,0xab,0xcd,0xef,
        0x01,0x01,0x01,0x01,0x01,0x01,0x01,0x01,
        0x11,0x21,0x31,0x41,0x51,0x61,0x71,0x81
    };

    printf(testingFmt, "wc_Des3_SetKey()");

    /* DES_ENCRYPTION or DES_DECRYPTION */
    ret = wc_Des3_SetKey(&des, key, iv, DES_ENCRYPTION);
    if (ret == 0) {
        if (XMEMCMP(iv, des.reg, DES_BLOCK_SIZE) != 0) {
            ret = SSL_FATAL_ERROR;
        }
    }

    /* Test bad args. */
    if (ret == 0) {
        ret = wc_Des3_SetKey(NULL, key, iv, DES_ENCRYPTION);
        if (ret == BAD_FUNC_ARG) {
            ret = wc_Des3_SetKey(&des, NULL, iv, DES_ENCRYPTION);
        }
        if (ret == BAD_FUNC_ARG) {
            ret = wc_Des3_SetKey(&des, key, iv, -1);
        }
        if (ret == BAD_FUNC_ARG) {
            /* Default case. Should return 0. */
            ret = wc_Des3_SetKey(&des, key, NULL, DES_ENCRYPTION);
        }
    } /* END if ret != 0 */

    printf(resultFmt, ret == 0 ? passed : failed);

#endif
    return ret;

} /* END test_wc_Des3_SetKey */

/*
 * Test function for wc_Des3_CbcEncrypt and wc_Des3_CbcDecrypt
 */
static int test_wc_Des3_CbcEncryptDecrypt (void)
{
    int ret = 0;
#ifndef NO_DES3
    Des3 des;
    byte cipher[24];
    byte plain[24];

    const byte key[] =
    {
        0x01,0x23,0x45,0x67,0x89,0xab,0xcd,0xef,
        0xfe,0xde,0xba,0x98,0x76,0x54,0x32,0x10,
        0x89,0xab,0xcd,0xef,0x01,0x23,0x45,0x67
    };

    const byte iv[] =
    {
        0x12,0x34,0x56,0x78,0x90,0xab,0xcd,0xef,
        0x01,0x01,0x01,0x01,0x01,0x01,0x01,0x01,
        0x11,0x21,0x31,0x41,0x51,0x61,0x71,0x81
    };

    const byte vector[] = { /* "Now is the time for all " w/o trailing 0 */
        0x4e,0x6f,0x77,0x20,0x69,0x73,0x20,0x74,
        0x68,0x65,0x20,0x74,0x69,0x6d,0x65,0x20,
        0x66,0x6f,0x72,0x20,0x61,0x6c,0x6c,0x20
    };

    printf(testingFmt, "wc_Des3_CbcEncrypt()");

    ret = wc_Des3_SetKey(&des, key, iv, DES_ENCRYPTION);

    if (ret == 0) {
        ret = wc_Des3_CbcEncrypt(&des, cipher, vector, 24);

        if (ret == 0) {
            ret = wc_Des3_SetKey(&des, key, iv, DES_DECRYPTION);
        }
        if (ret == 0) {
            ret = wc_Des3_CbcDecrypt(&des, plain, cipher, 24);
        }
    }

    if (ret == 0) {
        if (XMEMCMP(plain, vector, 24) != 0) {
            ret = SSL_FATAL_ERROR;
        }
    }

    /* Pass in bad args. */
    if (ret == 0) {
        ret = wc_Des3_CbcEncrypt(NULL, cipher, vector, 24);
        if (ret == BAD_FUNC_ARG) {
            ret = wc_Des3_CbcEncrypt(&des, NULL, vector, 24);
        }
        if (ret == BAD_FUNC_ARG) {
            ret = wc_Des3_CbcEncrypt(&des, cipher, NULL, sizeof(vector));
        }
        if (ret != BAD_FUNC_ARG) {
            ret = SSL_FATAL_ERROR;;
        } else {
            ret = 0;
        }
    }

    if (ret == 0) {
        ret = wc_Des3_CbcDecrypt(NULL, plain, cipher, 24);
        if (ret == BAD_FUNC_ARG) {
            ret = wc_Des3_CbcDecrypt(&des, NULL, cipher, 24);
        }
        if (ret == BAD_FUNC_ARG) {
            ret = wc_Des3_CbcDecrypt(&des, plain, NULL, 24);
        }
        if (ret != BAD_FUNC_ARG) {
            ret = SSL_FATAL_ERROR;
        } else {
            ret = 0;
        }
    }

    printf(resultFmt, ret == 0 ? passed : failed);

#endif
    return ret;

} /* END wc_Des3_CbcEncrypt */

/*
 *  Unit test for wc_Des3_CbcEncryptWithKey and wc_Des3_CbcDecryptWithKey
 */
static int test_wc_Des3_CbcEncryptDecryptWithKey (void)
{
    int ret = 0;
#ifndef NO_DES3

    word32 vectorSz, cipherSz;
    byte cipher[24];
    byte plain[24];

    byte vector[] = /* Now is the time for all w/o trailing 0 */
    {
        0x4e,0x6f,0x77,0x20,0x69,0x73,0x20,0x74,
        0x68,0x65,0x20,0x74,0x69,0x6d,0x65,0x20,
        0x66,0x6f,0x72,0x20,0x61,0x6c,0x6c,0x20
    };

    byte key[] =
    {
        0x01,0x23,0x45,0x67,0x89,0xab,0xcd,0xef,
        0xfe,0xde,0xba,0x98,0x76,0x54,0x32,0x10,
        0x89,0xab,0xcd,0xef,0x01,0x23,0x45,0x67
    };

    byte iv[] =
    {
        0x12,0x34,0x56,0x78,0x90,0xab,0xcd,0xef,
        0x01,0x01,0x01,0x01,0x01,0x01,0x01,0x01,
        0x11,0x21,0x31,0x41,0x51,0x61,0x71,0x81
    };


    vectorSz = sizeof(byte) * 24;
    cipherSz = sizeof(byte) * 24;

    printf(testingFmt, "wc_Des3_CbcEncryptWithKey()");

    ret = wc_Des3_CbcEncryptWithKey(cipher, vector, vectorSz, key, iv);
    if (ret == 0) {
        ret = wc_Des3_CbcDecryptWithKey(plain, cipher, cipherSz, key, iv);
        if (ret == 0) {
            if (XMEMCMP(plain, vector, 24) !=  0) {
                ret = SSL_FATAL_ERROR;
            }
        }
    }

    /* pass in bad args. */
    if (ret == 0) {
        ret = wc_Des3_CbcEncryptWithKey(NULL, vector, vectorSz, key, iv);
        if (ret == BAD_FUNC_ARG) {
            ret = wc_Des3_CbcEncryptWithKey(cipher, NULL, vectorSz, key, iv);
        }
        if (ret == BAD_FUNC_ARG) {
            ret = wc_Des3_CbcEncryptWithKey(cipher, vector, vectorSz, NULL, iv);
        }
        if (ret == BAD_FUNC_ARG) {
            ret = wc_Des3_CbcEncryptWithKey(cipher, vector, vectorSz,
                                                                    key, NULL);
        } else {
            /* Return code catch. */
            ret = SSL_FAILURE;
        }
    }

    if (ret == 0) {
        ret = wc_Des3_CbcDecryptWithKey(NULL, cipher, cipherSz, key, iv);
        if (ret == BAD_FUNC_ARG) {
            ret = wc_Des3_CbcDecryptWithKey(plain, NULL, cipherSz, key, iv);
        }
        if (ret == BAD_FUNC_ARG) {
            ret = wc_Des3_CbcDecryptWithKey(plain, cipher, cipherSz, NULL, iv);
        }
        if (ret == BAD_FUNC_ARG) {
            ret = wc_Des3_CbcDecryptWithKey(plain, cipher, cipherSz, key, NULL);
        } else {
            ret = SSL_FAILURE;
        }
    }

    printf(resultFmt, ret == 0 ? passed : failed);

#endif
    return ret;
} /* END test_wc_Des3_CbcEncryptDecryptWithKey */


/*
 * Testing wc_Chacha_SetKey() and wc_Chacha_SetIV()
 */
static int test_wc_Chacha_SetKey (void)
{
    int         ret = 0;
#ifdef HAVE_CHACHA
    ChaCha      ctx;
    const byte  key[] =
    {
         0x00,0x00,0x00,0x00,0x00,0x00,0x00,0x00,
         0x00,0x00,0x00,0x00,0x00,0x00,0x00,0x00,
         0x00,0x00,0x00,0x00,0x00,0x00,0x00,0x00,
         0x00,0x00,0x00,0x00,0x00,0x00,0x00,0x01
    };
    byte        cipher[128];

    printf(testingFmt, "wc_Chacha_SetKey()");

    ret = wc_Chacha_SetKey(&ctx, key, (word32)(sizeof(key)/sizeof(byte)));
    /* Test bad args. */
    if (ret == 0) {
        ret = wc_Chacha_SetKey(NULL, key, (word32)(sizeof(key)/sizeof(byte)));
        if (ret == BAD_FUNC_ARG) {
            ret = wc_Chacha_SetKey(&ctx, key, 18);
        }
        if (ret == BAD_FUNC_ARG) {
            ret = 0;
        } else {
            ret = SSL_FATAL_ERROR;
        }
    }
    printf(resultFmt, ret == 0 ? passed : failed);
    if (ret != 0) {
        return ret;
    }

    printf(testingFmt, "wc_Chacha_SetIV");
    ret = wc_Chacha_SetIV(&ctx, cipher, 0);
    if (ret == 0) {
    /* Test bad args. */
        ret = wc_Chacha_SetIV(NULL, cipher, 0);
        if (ret == BAD_FUNC_ARG) {
            ret = 0;
        } else {
            ret = SSL_FAILURE;
        }
    }
    printf(resultFmt, ret == 0 ? passed : failed);

#endif
    return ret;
} /* END test_wc_Chacha_SetKey */

/*
 * Testing wc_Chacha_Process()
 */
static int test_wc_Chacha_Process (void)
{
    int         ret = 0;
#ifdef HAVE_CHACHA
    ChaCha      enc, dec;
    byte        cipher[128];
    byte        plain[128];
    const byte  key[] =
    {
         0x00,0x00,0x00,0x00,0x00,0x00,0x00,0x00,
         0x00,0x00,0x00,0x00,0x00,0x00,0x00,0x00,
         0x00,0x00,0x00,0x00,0x00,0x00,0x00,0x00,
         0x00,0x00,0x00,0x00,0x00,0x00,0x00,0x01
    };
    const char* input = "Everybody gets Friday off.";
    word32      keySz = sizeof(key)/sizeof(byte);
    unsigned long int inlen = XSTRLEN(input);

    /*Initialize stack varialbes.*/
    XMEMSET(cipher, 0, 128);
    XMEMSET(plain, 0, 128);

    printf(testingFmt, "wc_Chacha_Process()");

    ret = wc_Chacha_SetKey(&enc, key, keySz);
    if (ret == 0) {
        ret = wc_Chacha_SetKey(&dec, key, keySz);
        if (ret == 0) {
            ret = wc_Chacha_SetIV(&enc, cipher, 0);
        }
        if (ret == 0) {
            ret = wc_Chacha_SetIV(&dec, cipher, 0);
        }
    }
    if (ret == 0) {
        ret = wc_Chacha_Process(&enc, cipher, (byte*)input, (word32)inlen);
        if (ret == 0) {
            ret = wc_Chacha_Process(&dec, plain, cipher, (word32)inlen);
            if (ret == 0) {
                ret = XMEMCMP(input, plain, (int)inlen);
            }
        }
    }
    /* Test bad args. */
    if (ret == 0) {
        ret = wc_Chacha_Process(NULL, cipher, (byte*)input, (word32)inlen);
        if (ret == BAD_FUNC_ARG) {
            ret = 0;
        } else {
            ret = SSL_FATAL_ERROR;
        }
    }

    printf(resultFmt, ret == 0 ? passed : failed);

#endif
    return ret;
} /* END test_wc_Chacha_Process */

/*
 * Testing wc_ChaCha20Poly1305_Encrypt() and wc_ChaCha20Poly1305_Decrypt()
 */
static int test_wc_ChaCha20Poly1305_aead (void)
{
    int   ret = 0;
#if defined(HAVE_CHACHA) && defined(HAVE_POLY1305)
    const byte  key[] = {
        0x80, 0x81, 0x82, 0x83, 0x84, 0x85, 0x86, 0x87,
        0x88, 0x89, 0x8a, 0x8b, 0x8c, 0x8d, 0x8e, 0x8f,
        0x90, 0x91, 0x92, 0x93, 0x94, 0x95, 0x96, 0x97,
        0x98, 0x99, 0x9a, 0x9b, 0x9c, 0x9d, 0x9e, 0x9f
    };

    const byte  plaintext[] = {
        0x4c, 0x61, 0x64, 0x69, 0x65, 0x73, 0x20, 0x61,
        0x6e, 0x64, 0x20, 0x47, 0x65, 0x6e, 0x74, 0x6c,
        0x65, 0x6d, 0x65, 0x6e, 0x20, 0x6f, 0x66, 0x20,
        0x74, 0x68, 0x65, 0x20, 0x63, 0x6c, 0x61, 0x73,
        0x73, 0x20, 0x6f, 0x66, 0x20, 0x27, 0x39, 0x39,
        0x3a, 0x20, 0x49, 0x66, 0x20, 0x49, 0x20, 0x63,
        0x6f, 0x75, 0x6c, 0x64, 0x20, 0x6f, 0x66, 0x66,
        0x65, 0x72, 0x20, 0x79, 0x6f, 0x75, 0x20, 0x6f,
        0x6e, 0x6c, 0x79, 0x20, 0x6f, 0x6e, 0x65, 0x20,
        0x74, 0x69, 0x70, 0x20, 0x66, 0x6f, 0x72, 0x20,
        0x74, 0x68, 0x65, 0x20, 0x66, 0x75, 0x74, 0x75,
        0x72, 0x65, 0x2c, 0x20, 0x73, 0x75, 0x6e, 0x73,
        0x63, 0x72, 0x65, 0x65, 0x6e, 0x20, 0x77, 0x6f,
        0x75, 0x6c, 0x64, 0x20, 0x62, 0x65, 0x20, 0x69,
        0x74, 0x2e
    };

    const byte  iv[] = {
        0x07, 0x00, 0x00, 0x00, 0x40, 0x41, 0x42, 0x43,
        0x44, 0x45, 0x46, 0x47
    };

    const byte  aad[] = { /* additional data */
        0x50, 0x51, 0x52, 0x53, 0xc0, 0xc1, 0xc2, 0xc3,
        0xc4, 0xc5, 0xc6, 0xc7
    };
    const byte  cipher[] = { /* expected output from operation */
        0xd3, 0x1a, 0x8d, 0x34, 0x64, 0x8e, 0x60, 0xdb,
        0x7b, 0x86, 0xaf, 0xbc, 0x53, 0xef, 0x7e, 0xc2,
        0xa4, 0xad, 0xed, 0x51, 0x29, 0x6e, 0x08, 0xfe,
        0xa9, 0xe2, 0xb5, 0xa7, 0x36, 0xee, 0x62, 0xd6,
        0x3d, 0xbe, 0xa4, 0x5e, 0x8c, 0xa9, 0x67, 0x12,
        0x82, 0xfa, 0xfb, 0x69, 0xda, 0x92, 0x72, 0x8b,
        0x1a, 0x71, 0xde, 0x0a, 0x9e, 0x06, 0x0b, 0x29,
        0x05, 0xd6, 0xa5, 0xb6, 0x7e, 0xcd, 0x3b, 0x36,
        0x92, 0xdd, 0xbd, 0x7f, 0x2d, 0x77, 0x8b, 0x8c,
        0x98, 0x03, 0xae, 0xe3, 0x28, 0x09, 0x1b, 0x58,
        0xfa, 0xb3, 0x24, 0xe4, 0xfa, 0xd6, 0x75, 0x94,
        0x55, 0x85, 0x80, 0x8b, 0x48, 0x31, 0xd7, 0xbc,
        0x3f, 0xf4, 0xde, 0xf0, 0x8e, 0x4b, 0x7a, 0x9d,
        0xe5, 0x76, 0xd2, 0x65, 0x86, 0xce, 0xc6, 0x4b,
        0x61, 0x16
    };
    const byte  authTag[] = { /* expected output from operation */
        0x1a, 0xe1, 0x0b, 0x59, 0x4f, 0x09, 0xe2, 0x6a,
        0x7e, 0x90, 0x2e, 0xcb, 0xd0, 0x60, 0x06, 0x91
    };
    byte        generatedCiphertext[272];
    byte        generatedPlaintext[272];
    byte        generatedAuthTag[CHACHA20_POLY1305_AEAD_AUTHTAG_SIZE];

    /* Initialize stack variables. */
    XMEMSET(generatedCiphertext, 0, 272);
    XMEMSET(generatedPlaintext, 0, 272);

    /* Test Encrypt */
    printf(testingFmt, "wc_ChaCha20Poly1305_Encrypt()");

    ret = wc_ChaCha20Poly1305_Encrypt(key, iv, aad, sizeof(aad), plaintext,
                sizeof(plaintext), generatedCiphertext, generatedAuthTag);
    if (ret == 0) {
        ret = XMEMCMP(generatedCiphertext, cipher, sizeof(cipher)/sizeof(byte));
    }
    /* Test bad args. */
    if (ret == 0) {
        ret = wc_ChaCha20Poly1305_Encrypt(NULL, iv, aad, sizeof(aad), plaintext,
                    sizeof(plaintext), generatedCiphertext, generatedAuthTag);
        if (ret == BAD_FUNC_ARG) {
            ret = wc_ChaCha20Poly1305_Encrypt(key, NULL, aad, sizeof(aad),
                                        plaintext, sizeof(plaintext),
                                        generatedCiphertext, generatedAuthTag);
        }
        if (ret == BAD_FUNC_ARG) {
            ret = wc_ChaCha20Poly1305_Encrypt(key, iv, aad, sizeof(aad), NULL,
                    sizeof(plaintext), generatedCiphertext, generatedAuthTag);
        }
        if (ret == BAD_FUNC_ARG) {
            ret = wc_ChaCha20Poly1305_Encrypt(key, iv, aad, sizeof(aad),
                    plaintext, 0, generatedCiphertext, generatedAuthTag);
        }
        if (ret == BAD_FUNC_ARG) {
            ret = wc_ChaCha20Poly1305_Encrypt(key, iv, aad, sizeof(aad),
                    plaintext, sizeof(plaintext), NULL, generatedAuthTag);
        }
        if (ret == BAD_FUNC_ARG) {
            ret = wc_ChaCha20Poly1305_Encrypt(key, iv, aad, sizeof(aad),
                    plaintext, sizeof(plaintext), generatedCiphertext, NULL);
        }
        if (ret == BAD_FUNC_ARG) {
            ret = 0;
        } else {
            ret = SSL_FATAL_ERROR;
        }
    }
    printf(resultFmt, ret == 0 ? passed : failed);
    if (ret != 0) {
        return ret;
    }

    printf(testingFmt, "wc_ChaCha20Poly1305_Decrypt()");
    ret = wc_ChaCha20Poly1305_Decrypt(key, iv, aad, sizeof(aad), cipher,
                            sizeof(cipher), authTag, generatedPlaintext);
    if (ret == 0) {
        ret = XMEMCMP(generatedPlaintext, plaintext,
                                        sizeof(plaintext)/sizeof(byte));
    }
    /* Test bad args. */
    if (ret == 0) {
        ret = wc_ChaCha20Poly1305_Decrypt(NULL, iv, aad, sizeof(aad), cipher,
                                sizeof(cipher), authTag, generatedPlaintext);
        if (ret == BAD_FUNC_ARG) {
            ret = wc_ChaCha20Poly1305_Decrypt(key, NULL, aad, sizeof(aad),
                        cipher, sizeof(cipher), authTag, generatedPlaintext);
        }
        if (ret == BAD_FUNC_ARG) {
            ret = wc_ChaCha20Poly1305_Decrypt(key, iv, aad, sizeof(aad), NULL,
                                sizeof(cipher), authTag, generatedPlaintext);
        }
        if (ret == BAD_FUNC_ARG) {
            ret = wc_ChaCha20Poly1305_Decrypt(key, iv, aad, sizeof(aad), cipher,
                                    sizeof(cipher), NULL, generatedPlaintext);
        }
        if (ret == BAD_FUNC_ARG) {
            ret = wc_ChaCha20Poly1305_Decrypt(key, iv, aad, sizeof(aad), cipher,
                                                sizeof(cipher), authTag, NULL);
        }
        if (ret == BAD_FUNC_ARG) {
            ret = wc_ChaCha20Poly1305_Decrypt(key, iv, aad, sizeof(aad), cipher,
                                                0, authTag, generatedPlaintext);
        }
        if (ret == BAD_FUNC_ARG) {
            ret = 0;
        } else {
            ret = SSL_FATAL_ERROR;
        }
    }

    printf(resultFmt, ret == 0 ? passed : failed);

#endif
    return ret;

} /* END test-wc_ChaCha20Poly1305_EncryptDecrypt */


/*
 * Testing function for wc_AesSetIV
 */
static int test_wc_AesSetIV (void)
{
    int     ret = 0;
#ifndef NO_AES
    Aes     aes;
    byte    key16[] =
    {
        0x30, 0x31, 0x32, 0x33, 0x34, 0x35, 0x36, 0x37,
        0x38, 0x39, 0x61, 0x62, 0x63, 0x64, 0x65, 0x66
    };
    byte    iv1[]    = "1234567890abcdef";
    byte    iv2[]    = "0987654321fedcba";

    printf(testingFmt, "wc_AesSetIV()");

    ret = wc_AesSetKey(&aes, key16, (word32) sizeof(key16) / sizeof(byte),
                                                     iv1, AES_ENCRYPTION);
    if(ret == 0) {
        ret = wc_AesSetIV(&aes, iv2);
    }
    /* Test bad args. */
    if(ret == 0) {
        ret = wc_AesSetIV(NULL, iv1);
        if(ret == BAD_FUNC_ARG) {
            /* NULL iv should return 0. */
            ret = wc_AesSetIV(&aes, NULL);
        } else {
            ret = SSL_FATAL_ERROR;
        }
    }

    printf(resultFmt, ret == 0 ? passed : failed);

#endif
    return ret;
} /* test_wc_AesSetIV */


/*
 * Testing function for wc_AesSetKey().
 */
static int test_wc_AesSetKey (void)
{
    int     ret = 0;
#ifndef NO_AES
    Aes     aes;
    byte    key16[] =
    {
        0x30, 0x31, 0x32, 0x33, 0x34, 0x35, 0x36, 0x37,
        0x38, 0x39, 0x61, 0x62, 0x63, 0x64, 0x65, 0x66
    };
    byte    key24[] =
    {
        0x30, 0x31, 0x32, 0x33, 0x34, 0x35, 0x36, 0x37,
        0x38, 0x39, 0x61, 0x62, 0x63, 0x64, 0x65, 0x66,
        0x30, 0x31, 0x32, 0x33, 0x34, 0x35, 0x36, 0x37
    };
    byte    key32[] =
    {
        0x30, 0x31, 0x32, 0x33, 0x34, 0x35, 0x36, 0x37,
        0x38, 0x39, 0x61, 0x62, 0x63, 0x64, 0x65, 0x66,
        0x30, 0x31, 0x32, 0x33, 0x34, 0x35, 0x36, 0x37,
        0x38, 0x39, 0x61, 0x62, 0x63, 0x64, 0x65, 0x66
    };
    byte    badKey16[] =
    {
        0x30, 0x31, 0x32, 0x33, 0x34, 0x35, 0x36, 0x37,
        0x38, 0x39, 0x61, 0x62, 0x63, 0x64, 0x65
    };
    byte    iv[]    = "1234567890abcdef";

    printf(testingFmt, "wc_AesSetKey()");

    ret = wc_AesInit(&aes, NULL, INVALID_DEVID);
    if (ret == 0) {
        ret = wc_AesSetKey(&aes, key16, (word32) sizeof(key16) / sizeof(byte),
                                                        iv, AES_ENCRYPTION);
    }
    if (ret == 0) {
        ret = wc_AesSetKey (&aes, key24, (word32) sizeof(key24) / sizeof(byte),
                                                           iv, AES_ENCRYPTION);
    }
    if (ret == 0) {
        ret = wc_AesSetKey (&aes, key32, (word32) sizeof(key32) / sizeof(byte),
                                                           iv, AES_ENCRYPTION);
    }
    /* Pass in bad args. */
    if (ret == 0) {
        ret = wc_AesSetKey (NULL, key16, (word32) sizeof(key16) / sizeof(byte),
                                                           iv, AES_ENCRYPTION);
            if (ret == BAD_FUNC_ARG) {
                ret = wc_AesSetKey(&aes, badKey16,
                                    (word32) sizeof(badKey16) / sizeof(byte),
                                                         iv, AES_ENCRYPTION);
        }
        if (ret == BAD_FUNC_ARG) {
            ret = 0;
        } else {
            ret = SSL_FATAL_ERROR;
        }
    }

    printf(resultFmt, ret == 0 ? passed : failed);

#endif
    return ret;
} /* END test_wc_AesSetKey */



/*
 * test function for wc_AesCbcEncrypt(), wc_AesCbcDecrypt(),
 * and wc_AesCbcDecryptWithKey()
 */
static int test_wc_AesCbcEncryptDecrypt (void)
{
    int     ret = 0;
#if !defined(NO_AES) && defined(HAVE_AES_CBC) && defined(HAVE_AES_DECRYPT)
    Aes     aes;
    byte    key32[] =
    {
        0x30, 0x31, 0x32, 0x33, 0x34, 0x35, 0x36, 0x37,
        0x38, 0x39, 0x61, 0x62, 0x63, 0x64, 0x65, 0x66,
        0x30, 0x31, 0x32, 0x33, 0x34, 0x35, 0x36, 0x37,
        0x38, 0x39, 0x61, 0x62, 0x63, 0x64, 0x65, 0x66
    };
    byte    vector[] = /* Now is the time for all w/o trailing 0 */
    {
        0x4e,0x6f,0x77,0x20,0x69,0x73,0x20,0x74,
        0x68,0x65,0x20,0x74,0x69,0x6d,0x65,0x20,
        0x66,0x6f,0x72,0x20,0x61,0x6c,0x6c,0x20
    };
    byte    iv[]    = "1234567890abcdef";
    byte    enc[sizeof(vector)];
    byte    dec[sizeof(vector)];
    int     cbcE    =   SSL_FATAL_ERROR;
    int     cbcD    =   SSL_FATAL_ERROR;
    int     cbcDWK  =   SSL_FATAL_ERROR;
    byte    dec2[sizeof(vector)];

    /* Init stack variables. */
    XMEMSET(enc, 0, sizeof(enc));
    XMEMSET(dec, 0, sizeof(vector));
    XMEMSET(dec2, 0, sizeof(vector));

    ret = wc_AesInit(&aes, NULL, INVALID_DEVID);
    if (ret == 0) {
        ret = wc_AesSetKey(&aes, key32, AES_BLOCK_SIZE * 2, iv, AES_ENCRYPTION);
    }
    if (ret == 0) {
        ret = wc_AesCbcEncrypt(&aes, enc, vector, sizeof(vector));
        if (ret == 0) {
            /* Re init for decrypt and set flag. */
            cbcE = 0;
            ret = wc_AesSetKey(&aes, key32, AES_BLOCK_SIZE * 2,
                                                    iv, AES_DECRYPTION);
        }
        if (ret == 0) {
            ret = wc_AesCbcDecrypt(&aes, dec, enc, AES_BLOCK_SIZE);
            if (ret != 0 || XMEMCMP(vector, dec, AES_BLOCK_SIZE) != 0) {
                ret = SSL_FATAL_ERROR;
            } else {
                /* Set flag. */
                cbcD = 0;
            }
        }
    }
    /* If encrypt succeeds but cbc decrypt fails, we can still test. */
    if (ret == 0 || (ret != 0 && cbcE == 0)) {
        ret = wc_AesCbcDecryptWithKey(dec2, enc, AES_BLOCK_SIZE,
                                     key32, sizeof(key32)/sizeof(byte), iv);
        if (ret == 0 || XMEMCMP(vector, dec2, AES_BLOCK_SIZE) == 0) {
            cbcDWK = 0;
        }
    }

    printf(testingFmt, "wc_AesCbcEncrypt()");
    /* Pass in bad args */
    if (cbcE == 0) {
        cbcE = wc_AesCbcEncrypt(NULL, enc, vector, sizeof(vector));
        if (cbcE == BAD_FUNC_ARG) {
            cbcE = wc_AesCbcEncrypt(&aes, NULL, vector, sizeof(vector));
        }
        if (cbcE == BAD_FUNC_ARG) {
            cbcE = wc_AesCbcEncrypt(&aes, enc, NULL, sizeof(vector));
        }
        if (cbcE == BAD_FUNC_ARG) {
            cbcE = 0;
        } else {
            cbcE = SSL_FATAL_ERROR;
        }
    }
    printf(resultFmt, cbcE == 0 ? passed : failed);
    if (cbcE != 0) {
        return cbcE;
    }

    printf(testingFmt, "wc_AesCbcDecrypt()");
    if (cbcD == 0) {
        cbcD = wc_AesCbcDecrypt(NULL, dec, enc, AES_BLOCK_SIZE);
        if (cbcD == BAD_FUNC_ARG) {
            cbcD = wc_AesCbcDecrypt(&aes, NULL, enc, AES_BLOCK_SIZE);
        }
        if (cbcD == BAD_FUNC_ARG) {
            cbcD = wc_AesCbcDecrypt(&aes, dec, NULL, AES_BLOCK_SIZE);
        }
        if (cbcD == BAD_FUNC_ARG) {
            cbcD = wc_AesCbcDecrypt(&aes, dec, enc, AES_BLOCK_SIZE * 2 - 1);
        }
        if (cbcD == BAD_FUNC_ARG) {
            cbcD = 0;
        } else {
            cbcD = SSL_FATAL_ERROR;
        }
    }
    printf(resultFmt, cbcD == 0 ? passed : failed);
    if (cbcD != 0) {
        return cbcD;
    }

    printf(testingFmt, "wc_AesCbcDecryptWithKey()");
    if (cbcDWK == 0) {
        cbcDWK = wc_AesCbcDecryptWithKey(NULL, enc, AES_BLOCK_SIZE,
                                     key32, sizeof(key32)/sizeof(byte), iv);
        if (cbcDWK == BAD_FUNC_ARG) {
            cbcDWK = wc_AesCbcDecryptWithKey(dec2, NULL, AES_BLOCK_SIZE,
                                     key32, sizeof(key32)/sizeof(byte), iv);
        }
        if (cbcDWK == BAD_FUNC_ARG) {
            cbcDWK = wc_AesCbcDecryptWithKey(dec2, enc, AES_BLOCK_SIZE,
                                     NULL, sizeof(key32)/sizeof(byte), iv);
        }
        if (cbcDWK == BAD_FUNC_ARG) {
            cbcDWK = wc_AesCbcDecryptWithKey(dec2, enc, AES_BLOCK_SIZE,
                                     key32, sizeof(key32)/sizeof(byte), NULL);
        }
        if (cbcDWK == BAD_FUNC_ARG) {
            cbcDWK = 0;
        } else {
            cbcDWK = SSL_FATAL_ERROR;
        }
    }
    printf(resultFmt, cbcDWK == 0 ? passed : failed);
    if (cbcDWK != 0) {
        return cbcDWK;
    }
#endif
    return ret;
} /* END test_wc_AesCbcEncryptDecrypt */

/*
 * Testing wc_AesCtrEncrypt and wc_AesCtrDecrypt
 */
static int test_wc_AesCtrEncryptDecrypt (void)
{
    int     ret = 0;
#if !defined(NO_AES) && defined(WOLFSSL_AES_COUNTER)
    Aes     aesEnc, aesDec;
    byte    key32[] =
    {
        0x30, 0x31, 0x32, 0x33, 0x34, 0x35, 0x36, 0x37,
        0x38, 0x39, 0x61, 0x62, 0x63, 0x64, 0x65, 0x66,
        0x30, 0x31, 0x32, 0x33, 0x34, 0x35, 0x36, 0x37,
        0x38, 0x39, 0x61, 0x62, 0x63, 0x64, 0x65, 0x66
    };
    byte    vector[] = /* Now is the time for all w/o trailing 0 */
    {
        0x4e,0x6f,0x77,0x20,0x69,0x73,0x20,0x74,
        0x68,0x65,0x20,0x74,0x69,0x6d,0x65,0x20,
        0x66,0x6f,0x72,0x20,0x61,0x6c,0x6c,0x20
    };
    byte    iv[]    = "1234567890abcdef";
    byte    enc[AES_BLOCK_SIZE * 2];
    byte    dec[AES_BLOCK_SIZE * 2];

    /* Init stack variables. */
    XMEMSET(enc, 0, AES_BLOCK_SIZE * 2);
    XMEMSET(dec, 0, AES_BLOCK_SIZE * 2);

    printf(testingFmt, "wc_AesCtrEncrypt()");

    ret = wc_AesInit(&aesEnc, NULL, INVALID_DEVID);
    if (ret == 0) {
        ret = wc_AesInit(&aesDec, NULL, INVALID_DEVID);
    }
    if (ret == 0) {
        ret = wc_AesSetKey(&aesEnc, key32, AES_BLOCK_SIZE * 2,
                                                    iv, AES_ENCRYPTION);
    }
    if (ret == 0) {
        ret = wc_AesCtrEncrypt(&aesEnc, enc, vector,
                                            sizeof(vector)/sizeof(byte));
        if (ret == 0) {
            /* Decrypt with wc_AesCtrEncrypt() */
            ret = wc_AesSetKey(&aesDec, key32, AES_BLOCK_SIZE * 2,
                                                    iv, AES_ENCRYPTION);
        }
        if (ret == 0) {
            ret = wc_AesCtrEncrypt(&aesDec, dec, enc, sizeof(enc)/sizeof(byte));
            if (ret != 0 || XMEMCMP(vector, dec, sizeof(vector))) {
                ret = SSL_FATAL_ERROR;
            }
        }
    }

    /* Test bad args. */
    if (ret == 0) {
        ret = wc_AesCtrEncrypt(NULL, dec, enc, sizeof(enc)/sizeof(byte));
        if (ret == BAD_FUNC_ARG) {
            ret = wc_AesCtrEncrypt(&aesDec, NULL, enc, sizeof(enc)/sizeof(byte));
        }
        if (ret == BAD_FUNC_ARG) {
            ret = wc_AesCtrEncrypt(&aesDec, dec, NULL, sizeof(enc)/sizeof(byte));
        }
        if (ret == BAD_FUNC_ARG) {
            ret = 0;
        } else {
            ret = SSL_FATAL_ERROR;
        }
    }

    printf(resultFmt, ret == 0 ? passed : failed);

#endif
    return ret;

} /* END test_wc_AesCtrEncryptDecrypt */

/*
 * test function for wc_AesGcmSetKey()
 */
static int test_wc_AesGcmSetKey (void)
{
    int     ret = 0;
#if  !defined(NO_AES) && defined(HAVE_AESGCM)

    Aes     aes;
    byte    key16[] =
    {
        0x30, 0x31, 0x32, 0x33, 0x34, 0x35, 0x36, 0x37,
        0x38, 0x39, 0x61, 0x62, 0x63, 0x64, 0x65, 0x66
    };
    byte    key24[] =
    {
        0x30, 0x31, 0x32, 0x33, 0x34, 0x35, 0x36, 0x37,
        0x38, 0x39, 0x61, 0x62, 0x63, 0x64, 0x65, 0x66,
        0x30, 0x31, 0x32, 0x33, 0x34, 0x35, 0x36, 0x37
    };
    byte    key32[] =
    {
        0x30, 0x31, 0x32, 0x33, 0x34, 0x35, 0x36, 0x37,
        0x38, 0x39, 0x61, 0x62, 0x63, 0x64, 0x65, 0x66,
        0x30, 0x31, 0x32, 0x33, 0x34, 0x35, 0x36, 0x37,
        0x38, 0x39, 0x61, 0x62, 0x63, 0x64, 0x65, 0x66
    };
    byte    badKey16[] =
    {
        0x30, 0x31, 0x32, 0x33, 0x34, 0x35, 0x36, 0x37,
        0x38, 0x39, 0x61, 0x62, 0x63, 0x64, 0x65
    };
    byte    badKey24[] =
    {
        0x30, 0x31, 0x32, 0x33, 0x34, 0x35, 0x36, 0x37,
        0x38, 0x39, 0x61, 0x62, 0x63, 0x64, 0x65, 0x66,
        0x30, 0x31, 0x32, 0x33, 0x34, 0x35, 0x36
    };
    byte   badKey32[] =
    {
        0x30, 0x31, 0x32, 0x33, 0x34, 0x35, 0x37, 0x37,
        0x38, 0x39, 0x61, 0x62, 0x63, 0x64, 0x65, 0x66,
        0x30, 0x31, 0x32, 0x33, 0x34, 0x35, 0x36, 0x37,
        0x38, 0x39, 0x61, 0x62, 0x63, 0x64, 0x65
    };

    printf(testingFmt, "wc_AesGcmSetKey()");

    ret = wc_AesGcmSetKey(&aes, key16, sizeof(key16)/sizeof(byte));
    if (ret == 0) {
        ret = wc_AesGcmSetKey(&aes, key24, sizeof(key24)/sizeof(byte));
    }
    if (ret == 0) {
        ret = wc_AesGcmSetKey(&aes, key32, sizeof(key32)/sizeof(byte));
    }

    /* Pass in bad args. */
    if (ret == 0) {
        ret = wc_AesGcmSetKey(&aes, badKey16, sizeof(badKey16)/sizeof(byte));
        if (ret == BAD_FUNC_ARG) {
            ret = wc_AesGcmSetKey(&aes, badKey24, sizeof(badKey24)/sizeof(byte));
        }
        if (ret == BAD_FUNC_ARG) {
            ret = wc_AesGcmSetKey(&aes, badKey32, sizeof(badKey32)/sizeof(byte));
        }
        if (ret == BAD_FUNC_ARG) {
            ret = 0;
        } else {
            ret = SSL_FATAL_ERROR;
        }
    }

    printf(resultFmt, ret == 0 ? passed : failed);

#endif
    return ret;
} /* END test_wc_AesGcmSetKey */

/*
 * test function for wc_AesGcmEncrypt and wc_AesGcmDecrypt
 */
static int test_wc_AesGcmEncryptDecrypt (void)
{
    int     ret = 0;
#if !defined(NO_AES) && defined(HAVE_AESGCM)

    Aes     aes;
    byte    key32[] =
    {
        0x30, 0x31, 0x32, 0x33, 0x34, 0x35, 0x36, 0x37,
        0x38, 0x39, 0x61, 0x62, 0x63, 0x64, 0x65, 0x66,
        0x30, 0x31, 0x32, 0x33, 0x34, 0x35, 0x36, 0x37,
        0x38, 0x39, 0x61, 0x62, 0x63, 0x64, 0x65, 0x66
    };
    byte    vector[] = /* Now is the time for all w/o trailing 0 */
    {
        0x4e,0x6f,0x77,0x20,0x69,0x73,0x20,0x74,
        0x68,0x65,0x20,0x74,0x69,0x6d,0x65,0x20,
        0x66,0x6f,0x72,0x20,0x61,0x6c,0x6c,0x20
    };
    const byte a[] =
    {
        0xfe, 0xed, 0xfa, 0xce, 0xde, 0xad, 0xbe, 0xef,
        0xfe, 0xed, 0xfa, 0xce, 0xde, 0xad, 0xbe, 0xef,
        0xab, 0xad, 0xda, 0xd2
    };
    byte    iv[]   = "1234567890a";
    byte    longIV[]  = "1234567890abcdefghij";
    byte    enc[sizeof(vector)];
    byte    resultT[AES_BLOCK_SIZE];
    byte    dec[sizeof(vector)];
    int     gcmD     =   SSL_FATAL_ERROR;
    int     gcmE     =   SSL_FATAL_ERROR;

    /* Init stack variables. */
    XMEMSET(enc, 0, sizeof(vector));
    XMEMSET(dec, 0, sizeof(vector));
    XMEMSET(resultT, 0, AES_BLOCK_SIZE);

    ret = wc_AesGcmSetKey(&aes, key32, sizeof(key32)/sizeof(byte));
    if (ret == 0) {
        gcmE = wc_AesGcmEncrypt(&aes, enc, vector, sizeof(vector),
                                        iv, sizeof(iv)/sizeof(byte), resultT,
                                        sizeof(resultT), a, sizeof(a));
    }
    if (gcmE == 0) { /* If encrypt fails, no decrypt. */
        gcmD = wc_AesGcmDecrypt(&aes, dec, enc, sizeof(vector),
                                        iv, sizeof(iv)/sizeof(byte), resultT,
                                        sizeof(resultT), a, sizeof(a));
        if(gcmD == 0 && (XMEMCMP(vector, dec, sizeof(vector)) !=  0)) {
            gcmD = SSL_FATAL_ERROR;
        }
    }
    printf(testingFmt, "wc_AesGcmEncrypt()");
    /*Test bad args for wc_AesGcmEncrypt and wc_AesGcmDecrypt */
    if (gcmE == 0) {
        gcmE = wc_AesGcmEncrypt(NULL, enc, vector, sizeof(vector),
                        iv, sizeof(iv)/sizeof(byte), resultT, sizeof(resultT),
                        a, sizeof(a));
        if (gcmE == BAD_FUNC_ARG) {
            gcmE = wc_AesGcmEncrypt(&aes, enc, vector,
                    sizeof(vector), iv, sizeof(iv)/sizeof(byte),
                    resultT, sizeof(resultT) + 1, a, sizeof(a));
        }
        if (gcmE == BAD_FUNC_ARG) {
            gcmE = wc_AesGcmEncrypt(&aes, enc, vector,
                    sizeof(vector), iv, sizeof(iv)/sizeof(byte),
                    resultT, sizeof(resultT) - 5, a, sizeof(a));
        }
        if (gcmE == BAD_FUNC_ARG) {
            gcmE = wc_AesGcmEncrypt(&aes, enc, vector, sizeof(vector), longIV,
                            sizeof(longIV)/sizeof(byte), resultT, sizeof(resultT),
                            a, sizeof(a));
        }
        #ifdef HAVE_FIPS
            if (gcmE == BAD_FUNC_ARG) {
                gcmE = 0;
<<<<<<< HEAD
=======
            } else {
                gcmE = SSL_FATAL_ERROR;
            }
        #endif
    } /* END wc_AesGcmEncrypt */

    printf(resultFmt, gcmE == 0 ? passed : failed);
    if (gcmE != 0) {
        return gcmE;
    }

    #ifdef HAVE_AES_DECRYPT
        printf(testingFmt, "wc_AesGcmDecrypt()");

        if (gcmD == 0) {
            gcmD = wc_AesGcmDecrypt(NULL, dec, enc, sizeof(enc)/sizeof(byte),
                                   iv, sizeof(iv)/sizeof(byte), resultT,
                                   sizeof(resultT), a, sizeof(a));
            if (gcmD == BAD_FUNC_ARG) {
                gcmD = wc_AesGcmDecrypt(&aes, NULL, enc, sizeof(enc)/sizeof(byte),
                                   iv, sizeof(iv)/sizeof(byte), resultT,
                                   sizeof(resultT), a, sizeof(a));
            }
            if (gcmD == BAD_FUNC_ARG) {
                gcmD = wc_AesGcmDecrypt(&aes, dec, NULL, sizeof(enc)/sizeof(byte),
                                   iv, sizeof(iv)/sizeof(byte), resultT,
                                   sizeof(resultT), a, sizeof(a));
            }
            if (gcmD == BAD_FUNC_ARG) {
                gcmD = wc_AesGcmDecrypt(&aes, dec, enc, sizeof(enc)/sizeof(byte),
                                   NULL, sizeof(iv)/sizeof(byte), resultT,
                                   sizeof(resultT), a, sizeof(a));
            }
            if (gcmD == BAD_FUNC_ARG) {
                gcmD = wc_AesGcmDecrypt(&aes, dec, enc, sizeof(enc)/sizeof(byte),
                                   iv, sizeof(iv)/sizeof(byte), NULL,
                                   sizeof(resultT), a, sizeof(a));
            }
            if (gcmD == BAD_FUNC_ARG) {
                gcmD = wc_AesGcmDecrypt(&aes, dec, enc, sizeof(enc)/sizeof(byte),
                                   iv, sizeof(iv)/sizeof(byte), resultT,
                                   sizeof(resultT) + 1, a, sizeof(a));
            }
            if (gcmD == BAD_FUNC_ARG) {
                gcmD = 0;
>>>>>>> bc72d0c2
            } else {
                gcmE = SSL_FATAL_ERROR;
            }
<<<<<<< HEAD
        #endif
    } /* END wc_AesGcmEncrypt */

    printf(resultFmt, gcmE == 0 ? passed : failed);
    if (gcmE != 0) {
        return gcmE;
    }

    #ifdef HAVE_AES_DECRYPT
        printf(testingFmt, "wc_AesGcmDecrypt()");
=======
        } /* END wc_AesGcmDecrypt */

        printf(resultFmt, gcmD == 0 ? passed : failed);
    #endif /* HAVE_AES_DECRYPT */
#endif
    return ret;
>>>>>>> bc72d0c2

        if (gcmD == 0) {
            gcmD = wc_AesGcmDecrypt(NULL, dec, enc, sizeof(enc)/sizeof(byte),
                                   iv, sizeof(iv)/sizeof(byte), resultT,
                                   sizeof(resultT), a, sizeof(a));
            if (gcmD == BAD_FUNC_ARG) {
                gcmD = wc_AesGcmDecrypt(&aes, NULL, enc, sizeof(enc)/sizeof(byte),
                                   iv, sizeof(iv)/sizeof(byte), resultT,
                                   sizeof(resultT), a, sizeof(a));
            }
            if (gcmD == BAD_FUNC_ARG) {
                gcmD = wc_AesGcmDecrypt(&aes, dec, NULL, sizeof(enc)/sizeof(byte),
                                   iv, sizeof(iv)/sizeof(byte), resultT,
                                   sizeof(resultT), a, sizeof(a));
            }
            if (gcmD == BAD_FUNC_ARG) {
                gcmD = wc_AesGcmDecrypt(&aes, dec, enc, sizeof(enc)/sizeof(byte),
                                   NULL, sizeof(iv)/sizeof(byte), resultT,
                                   sizeof(resultT), a, sizeof(a));
            }
            if (gcmD == BAD_FUNC_ARG) {
                gcmD = wc_AesGcmDecrypt(&aes, dec, enc, sizeof(enc)/sizeof(byte),
                                   iv, sizeof(iv)/sizeof(byte), NULL,
                                   sizeof(resultT), a, sizeof(a));
            }
            if (gcmD == BAD_FUNC_ARG) {
                gcmD = wc_AesGcmDecrypt(&aes, dec, enc, sizeof(enc)/sizeof(byte),
                                   iv, sizeof(iv)/sizeof(byte), resultT,
                                   sizeof(resultT) + 1, a, sizeof(a));
            }
            if (gcmD == BAD_FUNC_ARG) {
                gcmD = 0;
            } else {
                gcmD = SSL_FATAL_ERROR;
            }
        } /* END wc_AesGcmDecrypt */

        printf(resultFmt, gcmD == 0 ? passed : failed);
    #endif /* HAVE_AES_DECRYPT */
#endif
    return ret;

} /* END test_wc_AesGcmEncryptDecrypt */

/*
 * unit test for wc_GmacSetKey()
 */
static int test_wc_GmacSetKey (void)
{
    int     ret = 0;
#if !defined(NO_AES) && defined(HAVE_AESGCM)
    Gmac    gmac;
    byte    key16[] =
    {
        0x30, 0x31, 0x32, 0x33, 0x34, 0x35, 0x36, 0x37,
        0x38, 0x39, 0x61, 0x62, 0x63, 0x64, 0x65, 0x66
    };
    byte    key24[] =
    {
        0x30, 0x31, 0x32, 0x33, 0x34, 0x35, 0x36, 0x37,
        0x38, 0x39, 0x61, 0x62, 0x63, 0x64, 0x65, 0x66,
        0x30, 0x31, 0x32, 0x33, 0x34, 0x35, 0x36, 0x37
    };
    byte    key32[] =
    {
        0x30, 0x31, 0x32, 0x33, 0x34, 0x35, 0x36, 0x37,
        0x38, 0x39, 0x61, 0x62, 0x63, 0x64, 0x65, 0x66,
        0x30, 0x31, 0x32, 0x33, 0x34, 0x35, 0x36, 0x37,
        0x38, 0x39, 0x61, 0x62, 0x63, 0x64, 0x65, 0x66
    };
    byte    badKey16[] =
    {
        0x30, 0x31, 0x32, 0x33, 0x34, 0x35, 0x36, 0x37,
        0x38, 0x39, 0x61, 0x62, 0x63, 0x64, 0x66
    };
    byte    badKey24[] =
    {
        0x30, 0x31, 0x32, 0x33, 0x34, 0x36, 0x37,
        0x38, 0x39, 0x61, 0x62, 0x63, 0x64, 0x65, 0x66,
        0x30, 0x31, 0x32, 0x33, 0x34, 0x35, 0x36, 0x37
    };
    byte    badKey32[] =
    {
        0x30, 0x31, 0x32, 0x33, 0x34, 0x35, 0x36, 0x37,
        0x38, 0x39, 0x61, 0x62, 0x64, 0x65, 0x66,
        0x30, 0x31, 0x32, 0x33, 0x34, 0x35, 0x36, 0x37,
        0x38, 0x39, 0x61, 0x62, 0x63, 0x64, 0x65, 0x66
    };

    printf(testingFmt, "wc_GmacSetKey()");

    ret = wc_GmacSetKey(&gmac, key16, sizeof(key16)/sizeof(byte));
    if (ret == 0) {
        ret = wc_GmacSetKey(&gmac, key24, sizeof(key24)/sizeof(byte));
    }
    if (ret == 0) {
        ret = wc_GmacSetKey(&gmac, key32, sizeof(key32)/sizeof(byte));
    }

    /* Pass in bad args. */
    if (ret == 0) {
        ret = wc_GmacSetKey(NULL, key16, sizeof(key16)/sizeof(byte));
        if (ret == BAD_FUNC_ARG) {
            ret = wc_GmacSetKey(&gmac, NULL, sizeof(key16)/sizeof(byte));
        }
        if (ret == BAD_FUNC_ARG) {
            ret = wc_GmacSetKey(&gmac, badKey16, sizeof(badKey16)/sizeof(byte));
        }
        if (ret == BAD_FUNC_ARG) {
            ret = wc_GmacSetKey(&gmac, badKey24, sizeof(badKey24)/sizeof(byte));
        }
        if (ret == BAD_FUNC_ARG) {
            ret = wc_GmacSetKey(&gmac, badKey32, sizeof(badKey32)/sizeof(byte));
        }
        if (ret == BAD_FUNC_ARG) {
            ret = 0;
        } else {
            ret = SSL_FATAL_ERROR;
        }
    }

    printf(resultFmt, ret == 0 ? passed : failed);

#endif
    return ret;

} /* END test_wc_GmacSetKey */

/*
 * unit test for wc_GmacUpdate
 */
static int test_wc_GmacUpdate (void)
{
    int     ret = 0;
#if !defined(NO_AES) && defined(HAVE_AESGCM)
    Gmac    gmac;
    const byte key16[] =
    {
        0x89, 0xc9, 0x49, 0xe9, 0xc8, 0x04, 0xaf, 0x01,
        0x4d, 0x56, 0x04, 0xb3, 0x94, 0x59, 0xf2, 0xc8
    };
    byte    key24[] =
    {
        0x41, 0xc5, 0xda, 0x86, 0x67, 0xef, 0x72, 0x52,
        0x20, 0xff, 0xe3, 0x9a, 0xe0, 0xac, 0x59, 0x0a,
        0xc9, 0xfc, 0xa7, 0x29, 0xab, 0x60, 0xad, 0xa0
    };
   byte    key32[] =
    {
        0x78, 0xdc, 0x4e, 0x0a, 0xaf, 0x52, 0xd9, 0x35,
        0xc3, 0xc0, 0x1e, 0xea, 0x57, 0x42, 0x8f, 0x00,
        0xca, 0x1f, 0xd4, 0x75, 0xf5, 0xda, 0x86, 0xa4,
        0x9c, 0x8d, 0xd7, 0x3d, 0x68, 0xc8, 0xe2, 0x23
    };
    const byte authIn[] =
    {
        0x82, 0xad, 0xcd, 0x63, 0x8d, 0x3f, 0xa9, 0xd9,
        0xf3, 0xe8, 0x41, 0x00, 0xd6, 0x1e, 0x07, 0x77
    };
    const byte authIn2[] =
    {
       0x8b, 0x5c, 0x12, 0x4b, 0xef, 0x6e, 0x2f, 0x0f,
       0xe4, 0xd8, 0xc9, 0x5c, 0xd5, 0xfa, 0x4c, 0xf1
    };
    const byte authIn3[] =
    {
        0xb9, 0x6b, 0xaa, 0x8c, 0x1c, 0x75, 0xa6, 0x71,
        0xbf, 0xb2, 0xd0, 0x8d, 0x06, 0xbe, 0x5f, 0x36
    };
    const byte tag1[] = /* Known. */
    {
        0x88, 0xdb, 0x9d, 0x62, 0x17, 0x2e, 0xd0, 0x43,
        0xaa, 0x10, 0xf1, 0x6d, 0x22, 0x7d, 0xc4, 0x1b
    };
    const byte tag2[] = /* Known */
    {
        0x20, 0x4b, 0xdb, 0x1b, 0xd6, 0x21, 0x54, 0xbf,
        0x08, 0x92, 0x2a, 0xaa, 0x54, 0xee, 0xd7, 0x05
    };
    const byte tag3[] = /* Known */
    {
        0x3e, 0x5d, 0x48, 0x6a, 0xa2, 0xe3, 0x0b, 0x22,
        0xe0, 0x40, 0xb8, 0x57, 0x23, 0xa0, 0x6e, 0x76
    };
    const byte iv[] =
    {
        0xd1, 0xb1, 0x04, 0xc8, 0x15, 0xbf, 0x1e, 0x94,
        0xe2, 0x8c, 0x8f, 0x16
    };
    const byte iv2[] =
    {
        0x05, 0xad, 0x13, 0xa5, 0xe2, 0xc2, 0xab, 0x66,
        0x7e, 0x1a, 0x6f, 0xbc
    };
    const byte iv3[] =
    {
        0xd7, 0x9c, 0xf2, 0x2d, 0x50, 0x4c, 0xc7, 0x93,
        0xc3, 0xfb, 0x6c, 0x8a
    };
    byte    tagOut[16];
    byte    tagOut2[24];
    byte    tagOut3[32];

    /* Init stack varaibles. */
    XMEMSET(tagOut, 0, sizeof(tagOut));
    XMEMSET(tagOut2, 0, sizeof(tagOut2));
    XMEMSET(tagOut3, 0, sizeof(tagOut3));

    printf(testingFmt, "wc_GmacUpdate()");

    ret = wc_GmacSetKey(&gmac, key16, sizeof(key16));
    if (ret == 0) {
        ret = wc_GmacUpdate(&gmac, iv, sizeof(iv), authIn, sizeof(authIn),
                                                    tagOut, sizeof(tag1));
        if (ret == 0) {
            ret = XMEMCMP(tag1, tagOut, sizeof(tag1));
        }
        if (ret == 0) {
            XMEMSET(&gmac, 0, sizeof(Gmac));
            ret = wc_GmacSetKey(&gmac, key24, sizeof(key24)/sizeof(byte));
        }
        if (ret == 0) {
            ret = wc_GmacUpdate(&gmac, iv2, sizeof(iv2), authIn2,
                                sizeof(authIn2), tagOut2, sizeof(tag2));
        }
        if (ret == 0) {
            ret = XMEMCMP(tagOut2, tag2, sizeof(tag2));
        }
        if (ret == 0) {
            XMEMSET(&gmac, 0, sizeof(Gmac));
            ret = wc_GmacSetKey(&gmac, key32, sizeof(key32)/sizeof(byte));
        }
        if (ret == 0) {
            ret = wc_GmacUpdate(&gmac, iv3, sizeof(iv3), authIn3,
                                sizeof(authIn3), tagOut3, sizeof(tag3));
        }
        if (ret == 0) {
            ret = XMEMCMP(tag3, tagOut3, sizeof(tag3));
        }
    }

    /*Pass bad args. */
    if (ret == 0) {
        ret = wc_GmacUpdate(NULL, iv3, sizeof(iv3), authIn3,
                                sizeof(authIn3), tagOut3, sizeof(tag3));
        if (ret == BAD_FUNC_ARG) {
            ret = wc_GmacUpdate(&gmac, iv3, sizeof(iv3), authIn3,
                                sizeof(authIn3), tagOut3, sizeof(tag3) - 5);
        }
        if (ret == BAD_FUNC_ARG) {
            ret = wc_GmacUpdate(&gmac, iv3, sizeof(iv3), authIn3,
                                sizeof(authIn3), tagOut3, sizeof(tag3) + 1);
        }
        if (ret == BAD_FUNC_ARG) {
            ret = 0;
        } else {
            ret = SSL_FATAL_ERROR;
        }
    }

    printf(resultFmt, ret == 0 ? passed : failed);

#endif
    return ret;

} /* END test_wc_GmacUpdate */


/*
 * testing wc_CamelliaSetKey
 */
static int test_wc_CamelliaSetKey (void)
{
    int ret = 0;
#ifdef HAVE_CAMELLIA
    Camellia camellia;
    /*128-bit key*/
    static const byte key16[] =
    {
        0x01, 0x23, 0x45, 0x67, 0x89, 0xab, 0xcd, 0xef,
        0xfe, 0xdc, 0xba, 0x98, 0x76, 0x54, 0x32, 0x10
    };
    /* 192-bit key */
    static const byte key24[] =
    {
        0x01, 0x23, 0x45, 0x67, 0x89, 0xab, 0xcd, 0xef,
        0xfe, 0xdc, 0xba, 0x98, 0x76, 0x54, 0x32, 0x10,
        0x00, 0x11, 0x22, 0x33, 0x44, 0x55, 0x66, 0x77
    };
    /* 256-bit key */
    static const byte key32[] =
    {
        0x01, 0x23, 0x45, 0x67, 0x89, 0xab, 0xcd, 0xef,
        0xfe, 0xdc, 0xba, 0x98, 0x76, 0x54, 0x32, 0x10,
        0x00, 0x11, 0x22, 0x33, 0x44, 0x55, 0x66, 0x77,
        0x88, 0x99, 0xaa, 0xbb, 0xcc, 0xdd, 0xee, 0xff
    };
    static const byte iv[] =
    {
        0x00, 0x01, 0x02, 0x03, 0x04, 0x05, 0x06, 0x07,
        0x08, 0x09, 0x0A, 0x0B, 0x0C, 0x0D, 0x0E, 0x0F
    };

    printf(testingFmt, "wc_CamelliaSetKey()");

    ret = wc_CamelliaSetKey(&camellia, key16, (word32)sizeof(key16), iv);
    if (ret == 0) {
        ret = wc_CamelliaSetKey(&camellia, key16,
                                        (word32)sizeof(key16), NULL);
        if (ret == 0) {
            ret = wc_CamelliaSetKey(&camellia, key24,
                                        (word32)sizeof(key24), iv);
        }
        if (ret == 0) {
            ret = wc_CamelliaSetKey(&camellia, key24,
                                        (word32)sizeof(key24), NULL);
        }
        if (ret == 0) {
            ret = wc_CamelliaSetKey(&camellia, key32,
                                        (word32)sizeof(key32), iv);
        }
        if (ret == 0) {
            ret = wc_CamelliaSetKey(&camellia, key32,
                                        (word32)sizeof(key32), NULL);
        }
    }
    /* Bad args. */
    if (ret == 0) {
        ret = wc_CamelliaSetKey(NULL, key32, (word32)sizeof(key32), iv);
        if (ret != BAD_FUNC_ARG) {
            ret = SSL_FATAL_ERROR;
        } else {
            ret = 0;
        }
    } /* END bad args. */

    printf(resultFmt, ret == 0 ? passed : failed);

#endif
    return ret;

} /* END test_wc_CammeliaSetKey */

/*
 * Testing wc_CamelliaSetIV()
 */
static int test_wc_CamelliaSetIV (void)
{
    int ret = 0;
#ifdef HAVE_CAMELLIA
    Camellia    camellia;
    static const byte iv[] =
    {
        0x00, 0x01, 0x02, 0x03, 0x04, 0x05, 0x06, 0x07,
        0x08, 0x09, 0x0A, 0x0B, 0x0C, 0x0D, 0x0E, 0x0F
    };

    printf(testingFmt, "wc_CamelliaSetIV()");

    ret = wc_CamelliaSetIV(&camellia, iv);
    if (ret == 0) {
        ret = wc_CamelliaSetIV(&camellia, NULL);
    }
    /* Bad args. */
    if (ret == 0) {
        ret = wc_CamelliaSetIV(NULL, NULL);
        if (ret != BAD_FUNC_ARG) {
            ret = SSL_FATAL_ERROR;
        } else {
            ret = 0;
        }
    }

    printf(resultFmt, ret == 0 ? passed : failed);

#endif
    return ret;
} /*END test_wc_CamelliaSetIV*/

/*
 * Test wc_CamelliaEncryptDirect and wc_CamelliaDecryptDirect
 */
static int test_wc_CamelliaEncryptDecryptDirect (void)
{
    int     ret = 0;
#ifdef HAVE_CAMELLIA
    Camellia camellia;
    static const byte key24[] =
    {
        0x01, 0x23, 0x45, 0x67, 0x89, 0xab, 0xcd, 0xef,
        0xfe, 0xdc, 0xba, 0x98, 0x76, 0x54, 0x32, 0x10,
        0x00, 0x11, 0x22, 0x33, 0x44, 0x55, 0x66, 0x77
    };
    static const byte iv[] =
    {
        0x00, 0x01, 0x02, 0x03, 0x04, 0x05, 0x06, 0x07,
        0x08, 0x09, 0x0A, 0x0B, 0x0C, 0x0D, 0x0E, 0x0F
    };
    static const byte plainT[] =
    {
        0x6B, 0xC1, 0xBE, 0xE2, 0x2E, 0x40, 0x9F, 0x96,
        0xE9, 0x3D, 0x7E, 0x11, 0x73, 0x93, 0x17, 0x2A
    };
    byte    enc[sizeof(plainT)];
    byte    dec[sizeof(enc)];
    int     camE = SSL_FATAL_ERROR;
    int     camD = SSL_FATAL_ERROR;

    /*Init stack variables.*/
    XMEMSET(enc, 0, 16);
    XMEMSET(enc, 0, 16);

    ret = wc_CamelliaSetKey(&camellia, key24, (word32)sizeof(key24), iv);
    if (ret == 0) {
        ret = wc_CamelliaEncryptDirect(&camellia, enc, plainT);
        if (ret == 0) {
            ret = wc_CamelliaDecryptDirect(&camellia, dec, enc);
            if (XMEMCMP(plainT, dec, CAMELLIA_BLOCK_SIZE)) {
                ret = SSL_FATAL_ERROR;
            }
        }
    }
    printf(testingFmt, "wc_CamelliaEncryptDirect()");
    /* Pass bad args. */
    if (ret == 0) {
        camE = wc_CamelliaEncryptDirect(NULL, enc, plainT);
        if (camE == BAD_FUNC_ARG) {
            camE = wc_CamelliaEncryptDirect(&camellia, NULL, plainT);
        }
        if (camE == BAD_FUNC_ARG) {
            camE = wc_CamelliaEncryptDirect(&camellia, enc, NULL);
        }
        if (camE == BAD_FUNC_ARG) {
            camE = 0;
        } else {
            camE = SSL_FATAL_ERROR;
        }
    }

    printf(resultFmt, camE == 0 ? passed : failed);
    if (camE != 0) {
        return camE;
    }

    printf(testingFmt, "wc_CamelliaDecryptDirect()");

    if (ret == 0) {
        camD = wc_CamelliaDecryptDirect(NULL, dec, enc);
        if (camD == BAD_FUNC_ARG) {
            camD = wc_CamelliaDecryptDirect(&camellia, NULL, enc);
        }
        if (camD == BAD_FUNC_ARG) {
            camD = wc_CamelliaDecryptDirect(&camellia, dec, NULL);
        }
        if (camD == BAD_FUNC_ARG) {
            camD = 0;
        } else {
            camD = SSL_FATAL_ERROR;
        }
    }

    printf(resultFmt, camD == 0 ? passed : failed);
    if (camD != 0) {
        return camD;
    }

#endif
    return ret;

} /* END test-wc_CamelliaEncryptDecryptDirect */

/*
 * Testing wc_CamelliaCbcEncrypt and wc_CamelliaCbcDecrypt
 */
static int test_wc_CamelliaCbcEncryptDecrypt (void)
{
    int     ret = 0;
#ifdef HAVE_CAMELLIA
    Camellia camellia;
    static const byte key24[] =
    {
        0x01, 0x23, 0x45, 0x67, 0x89, 0xab, 0xcd, 0xef,
        0xfe, 0xdc, 0xba, 0x98, 0x76, 0x54, 0x32, 0x10,
        0x00, 0x11, 0x22, 0x33, 0x44, 0x55, 0x66, 0x77
    };
    static const byte plainT[] =
    {
        0x6B, 0xC1, 0xBE, 0xE2, 0x2E, 0x40, 0x9F, 0x96,
        0xE9, 0x3D, 0x7E, 0x11, 0x73, 0x93, 0x17, 0x2A
    };
    byte    enc[CAMELLIA_BLOCK_SIZE];
    byte    dec[CAMELLIA_BLOCK_SIZE];
    int     camCbcE = SSL_FATAL_ERROR;
    int     camCbcD = SSL_FATAL_ERROR;

    /* Init stack variables. */
    XMEMSET(enc, 0, CAMELLIA_BLOCK_SIZE);
    XMEMSET(enc, 0, CAMELLIA_BLOCK_SIZE);

    ret = wc_CamelliaSetKey(&camellia, key24, (word32)sizeof(key24), NULL);
    if (ret == 0) {
        ret = wc_CamelliaCbcEncrypt(&camellia, enc, plainT, CAMELLIA_BLOCK_SIZE);
        if (ret != 0) {
            ret = SSL_FATAL_ERROR;
        }
    }
    if (ret == 0) {
        ret = wc_CamelliaSetKey(&camellia, key24, (word32)sizeof(key24), NULL);
        if (ret == 0) {
            ret = wc_CamelliaCbcDecrypt(&camellia, dec, enc, CAMELLIA_BLOCK_SIZE);
            if (XMEMCMP(plainT, dec, CAMELLIA_BLOCK_SIZE)) {
                ret = SSL_FATAL_ERROR;
            }
        }
    }

    printf(testingFmt, "wc_CamelliaCbcEncrypt");
    /* Pass in bad args. */
    if (ret == 0) {
        camCbcE = wc_CamelliaCbcEncrypt(NULL, enc, plainT, CAMELLIA_BLOCK_SIZE);
        if (camCbcE == BAD_FUNC_ARG) {
            camCbcE = wc_CamelliaCbcEncrypt(&camellia, NULL, plainT,
                                                    CAMELLIA_BLOCK_SIZE);
        }
        if (camCbcE == BAD_FUNC_ARG) {
            camCbcE = wc_CamelliaCbcEncrypt(&camellia, enc, NULL,
                                                    CAMELLIA_BLOCK_SIZE);
        }
        if (camCbcE == BAD_FUNC_ARG) {
            camCbcE = 0;
        } else {
            camCbcE = SSL_FATAL_ERROR;
        }
    }

    printf(resultFmt, camCbcE == 0 ? passed : failed);
    if (camCbcE != 0) {
        return camCbcE;
    }

    printf(testingFmt, "wc_CamelliaCbcDecrypt()");

    if (ret == 0) {
        camCbcD = wc_CamelliaCbcDecrypt(NULL, dec, enc, CAMELLIA_BLOCK_SIZE);
        if (camCbcD == BAD_FUNC_ARG) {
            camCbcD = wc_CamelliaCbcDecrypt(&camellia, NULL, enc,
                                                    CAMELLIA_BLOCK_SIZE);
        }
        if (camCbcD == BAD_FUNC_ARG) {
            camCbcD = wc_CamelliaCbcDecrypt(&camellia, dec, NULL,
                                                    CAMELLIA_BLOCK_SIZE);
        }
        if (camCbcD == BAD_FUNC_ARG) {
            camCbcD = 0;
        } else {
            camCbcD = SSL_FATAL_ERROR;
        }
    } /* END bad args. */

    printf(resultFmt, camCbcD == 0 ? passed : failed);
    if (camCbcD != 0) {
        return camCbcD;
    }

#endif
    return ret;

} /* END test_wc_CamelliaCbcEncryptDecrypt */

/*
 * Testing wc_RabbitSetKey()
 */
static int test_wc_RabbitSetKey (void)
{
    int     ret = 0;
#ifndef NO_RABBIT
    Rabbit  rabbit;
    const char* key =  "\xAC\xC3\x51\xDC\xF1\x62\xFC\x3B"
                        "\xFE\x36\x3D\x2E\x29\x13\x28\x91";
    const char* iv =   "\x59\x7E\x26\xC1\x75\xF5\x73\xC3";

    printf(testingFmt, "wc_RabbitSetKey()");

    ret = wc_RabbitSetKey(&rabbit, (byte*)key, (byte*)iv);

    /* Test bad args. */
    if (ret == 0) {
        ret = wc_RabbitSetKey(NULL, (byte*)key, (byte*)iv);
        if (ret == BAD_FUNC_ARG) {
            ret = wc_RabbitSetKey(&rabbit, NULL, (byte*)iv);
        }
        if (ret == BAD_FUNC_ARG) {
            ret = wc_RabbitSetKey(&rabbit, (byte*)key, NULL);
        }
    }

    printf(resultFmt, ret == 0 ? passed : failed);

#endif
    return ret;

} /* END test_wc_RabbitSetKey */

/*
 * Test wc_RabbitProcess()
 */
static int test_wc_RabbitProcess (void)
{
    int     ret = 0;
#ifndef NO_RABBIT
    Rabbit  enc, dec;
    byte    cipher[25];
    byte    plain[25];
    const char* key     =  "\xAC\xC3\x51\xDC\xF1\x62\xFC\x3B"
                            "\xFE\x36\x3D\x2E\x29\x13\x28\x91";
    const char* iv      =   "\x59\x7E\x26\xC1\x75\xF5\x73\xC3";
    const char* input   =   "Everyone gets Friday off.";
    unsigned long int inlen = XSTRLEN(input);

    /* Initialize stack variables. */
    XMEMSET(cipher, 0, sizeof(cipher));
    XMEMSET(plain, 0, sizeof(plain));

    printf(testingFmt, "wc_RabbitProcess()");

    ret = wc_RabbitSetKey(&enc, (byte*)key, (byte*)iv);
    if (ret == 0) {
        ret = wc_RabbitSetKey(&dec, (byte*)key, (byte*)iv);
    }
    if (ret == 0) {
       ret = wc_RabbitProcess(&enc, cipher, (byte*)input, (word32)inlen);
    }
    if (ret == 0) {
        ret = wc_RabbitProcess(&dec, plain, cipher, (word32)inlen);
        if (ret != 0 || XMEMCMP(input, plain, inlen)) {
            ret = SSL_FATAL_ERROR;
        } else {
            ret = 0;
        }
    }
    /* Test bad args. */
    if (ret == 0) {
        ret = wc_RabbitProcess(NULL, plain, cipher, (word32)inlen);
        if (ret == BAD_FUNC_ARG) {
            ret = wc_RabbitProcess(&dec, NULL, cipher, (word32)inlen);
        }
        if (ret == BAD_FUNC_ARG) {
            ret = wc_RabbitProcess(&dec, plain, NULL, (word32)inlen);
        }
        if (ret == BAD_FUNC_ARG) {
            ret = 0;
        } else {
            ret = SSL_FATAL_ERROR;
        }
    }

    printf(resultFmt, ret == 0 ? passed : failed);

#endif
    return ret;

} /* END test_wc_RabbitProcess */





/*
 * Testing wc_Arc4SetKey()
 */
static int test_wc_Arc4SetKey (void)
{
    int ret = 0;
#ifndef NO_RC4
    Arc4 arc;
    const char* key[] =
    {
        "\x01\x23\x45\x67\x89\xab\xcd\xef"
    };
    int keyLen = 8;

    printf(testingFmt, "wc_Arch4SetKey()");

    ret = wc_Arc4SetKey(&arc, (byte*)key, keyLen);
    /* Test bad args. */
    if (ret == 0) {
        ret = wc_Arc4SetKey(NULL, (byte*)key, keyLen);
        if (ret == BAD_FUNC_ARG) {
            ret = wc_Arc4SetKey(&arc, NULL, keyLen);
        }
        if (ret == BAD_FUNC_ARG) {
            /* Exits normally if keyLen is incorrect. */
            ret = wc_Arc4SetKey(&arc, (byte*)key, 0);
        } else {
            ret = SSL_FATAL_ERROR;
        }
    } /* END test bad args. */

    printf(resultFmt, ret == 0 ? passed : failed);

#endif
    return ret;

} /* END test_wc_Arc4SetKey */

/*
 * Testing wc_Arc4Process for ENC/DEC.
 */
static int test_wc_Arc4Process (void)
{
    int ret = 0;
#ifndef NO_RC4
    Arc4 enc, dec;
    const char* key = "\x01\x23\x45\x67\x89\xab\xcd\xef";
    const char* input = "\x01\x23\x45\x67\x89\xab\xcd\xef";
    byte cipher[8];
    byte plain[8];

    /* Init stack variables */
    XMEMSET(cipher, 0, sizeof(cipher));
    XMEMSET(plain, 0, sizeof(plain));

    /* Use for async. */
    ret = wc_Arc4Init(&enc, NULL, INVALID_DEVID);
    if (ret == 0) {
        ret = wc_Arc4Init(&dec, NULL, INVALID_DEVID);
    }

    printf(testingFmt, "wc_Arc4Process()");

    if (ret == 0) {
        ret = wc_Arc4SetKey(&enc, (byte*)key, sizeof(key)/sizeof(char));
    }
    if (ret == 0) {
        ret = wc_Arc4SetKey(&dec, (byte*)key, sizeof(key)/sizeof(char));
    }
    if (ret == 0) {
        ret = wc_Arc4Process(&enc, cipher, (byte*)input,
                                    (word32)(sizeof(input)/sizeof(char)));
    }
    if (ret == 0) {
        ret = wc_Arc4Process(&dec, plain, cipher,
                                    (word32)(sizeof(input)/sizeof(char)));
        if (ret != 0 || XMEMCMP(plain, input,
                            (unsigned int)(sizeof(input)/sizeof(char)))) {
            ret = SSL_FATAL_ERROR;
        } else {
            ret = 0;
        }
    }

    /* Bad args. */
    if (ret == 0) {
        ret = wc_Arc4Process(NULL, plain, cipher,
                                (word32)(sizeof(input)/sizeof(char)));
        if (ret == BAD_FUNC_ARG) {
            ret = wc_Arc4Process(&dec, NULL, cipher,
                                (word32)(sizeof(input)/sizeof(char)));
        }
        if (ret == BAD_FUNC_ARG) {
            ret = wc_Arc4Process(&dec, plain, NULL,
                                (word32)(sizeof(input)/sizeof(char)));
        }
        if (ret == BAD_FUNC_ARG) {
            ret = 0;
        } else {
            ret = SSL_FATAL_ERROR;
        }
    }

    printf(resultFmt, ret == 0 ? passed : failed);

    wc_Arc4Free(&enc);
    wc_Arc4Free(&dec);

#endif
    return ret;

}/* END test_wc_Arc4Process */


/*
 * Testing wc_Init RsaKey()
 */
static int test_wc_InitRsaKey (void)
{
    int     ret = 0;
#ifndef NO_RSA
    RsaKey  key;

    printf(testingFmt, "wc_InitRsaKey()");

    ret = wc_InitRsaKey(&key, NULL);

    /* Test bad args. */
    if (ret == 0) {
        ret = wc_InitRsaKey(NULL, NULL);
        #ifndef HAVE_USER_RSA
            if (ret == BAD_FUNC_ARG) {
                ret = 0;
            } else {
        #else
            if (ret == USER_CRYPTO_ERROR) {
                ret = 0;
            } else {
        #endif
            ret = SSL_FATAL_ERROR;
        }
    } /* end if */

    if (wc_FreeRsaKey(&key) || ret != 0) {
        ret = SSL_FATAL_ERROR;
    }

    printf(resultFmt, ret == 0 ? passed : failed);

#endif
    return ret;
} /* END test_wc_InitRsaKey */


/*
 * Testing wc_RsaPrivateKeyDecode()
 */
static int test_wc_RsaPrivateKeyDecode (void)
{
    int     ret = 0;
#if !defined(NO_RSA) && (defined(USE_CERT_BUFFERS_1024)\
        || defined(USE_CERT_BUFFERS_2048)) && !defined(HAVE_FIPS)
    RsaKey  key;
    byte*   tmp;
    word32  idx = 0;
    int     bytes = 0;

    printf(testingFmt, "wc_RsaPrivateKeyDecode()");

    tmp = (byte*)XMALLOC(FOURK_BUF, NULL, DYNAMIC_TYPE_TMP_BUFFER);
    if (tmp == NULL) {
        ret = SSL_FATAL_ERROR;
    }
    if (ret == 0) {
        ret = wc_InitRsaKey(&key, NULL);
    }
    if (ret == 0) {
        #ifdef USE_CERT_BUFFERS_1024
            XMEMCPY(tmp, client_key_der_1024, sizeof_client_key_der_1024);
            bytes = sizeof_client_key_der_1024;
        #else
            XMEMCPY(tmp, client_key_der_2048, sizeof_client_key_der_2048);
            bytes = sizeof_client_key_der_2048;
        #endif /* Use cert buffers. */

        ret = wc_RsaPrivateKeyDecode(tmp, &idx, &key, (word32)bytes);
    }
    #ifndef HAVE_USER_RSA
        /* Test bad args. */
        if (ret == 0) {
            ret = wc_RsaPrivateKeyDecode(NULL, &idx, &key, (word32)bytes);
            if (ret == ASN_PARSE_E) {
                ret = wc_RsaPrivateKeyDecode(tmp, NULL, &key, (word32)bytes);
            }
            if (ret == BAD_FUNC_ARG) {
                ret = wc_RsaPrivateKeyDecode(tmp, &idx, NULL, (word32)bytes);
            }
            if (ret == ASN_PARSE_E) {
                ret = 0;
            } else {
                ret = SSL_FATAL_ERROR;
            }
        }
    #else
        /* Test bad args. User RSA. */
        if (ret == 0) {
            ret = wc_RsaPrivateKeyDecode(NULL, &idx, &key, (word32)bytes);
            if (ret == USER_CRYPTO_ERROR) {
                ret = wc_RsaPrivateKeyDecode(tmp, NULL, &key, (word32)bytes);
            }
            if (ret == USER_CRYPTO_ERROR) {
                ret = wc_RsaPrivateKeyDecode(tmp, &idx, NULL, (word32)bytes);
            }
            if (ret == USER_CRYPTO_ERROR) {
                ret = 0;
            } else {
                ret = SSL_FATAL_ERROR;
            }
        }
    #endif

    if (tmp != NULL) {
        XFREE(tmp, NULL, DYNAMIC_TYPE_TMP_BUFFER);
    }
    if (wc_FreeRsaKey(&key) || ret != 0) {
        ret = SSL_FATAL_ERROR;
    }

    printf(resultFmt, ret == 0 ? passed : failed);

#endif
    return ret;

} /* END test_wc_RsaPrivateKeyDecode */

/*
 * Testing wc_RsaPublicKeyDecode()
 */
static int test_wc_RsaPublicKeyDecode (void)
{
    int     ret = 0;
#if !defined(NO_RSA) && (defined(USE_CERT_BUFFERS_1024)\
        || defined(USE_CERT_BUFFERS_2048)) && !defined(HAVE_FIPS)
    RsaKey  keyPub;
    byte*   tmp;
    word32  idx = 0;
    int     bytes = 0;

    tmp = (byte*)XMALLOC(GEN_BUF, NULL, DYNAMIC_TYPE_TMP_BUFFER);
    if (tmp == NULL) {
        ret = SSL_FATAL_ERROR;
    }
    if (ret == 0) {
        ret = wc_InitRsaKey(&keyPub, NULL);
    }
    if (ret == 0) {
        #ifdef USE_CERT_BUFFERS_1024
            XMEMCPY(tmp, client_keypub_der_1024, sizeof_client_keypub_der_1024);
            bytes = sizeof_client_keypub_der_1024;
        #else
            XMEMCPY(tmp, client_keypub_der_2048, sizeof_client_keypub_der_2048);
            bytes = sizeof_client_keypub_der_2048;
        #endif

        printf(testingFmt, "wc_RsaPublicKeyDecode()");

        ret = wc_RsaPublicKeyDecode(tmp, &idx, &keyPub, (word32)bytes);
    }
    #ifndef HAVE_USER_RSA
        /* Pass in bad args. */
        if (ret == 0) {
            ret = wc_RsaPublicKeyDecode(NULL, &idx, &keyPub, (word32)bytes);
            if (ret == BAD_FUNC_ARG) {
                ret = wc_RsaPublicKeyDecode(tmp, NULL, &keyPub, (word32)bytes);
            }
            if (ret == BAD_FUNC_ARG) {
                ret = wc_RsaPublicKeyDecode(tmp, &idx, NULL, (word32)bytes);
            }
            if (ret == BAD_FUNC_ARG) {
                ret = 0;
            } else {
                ret = SSL_FATAL_ERROR;
            }
        }
    #else
        /* Pass in bad args. */
        if (ret == 0) {
            ret = wc_RsaPublicKeyDecode(NULL, &idx, &keyPub, (word32)bytes);
            if (ret == USER_CRYPTO_ERROR) {
                ret = wc_RsaPublicKeyDecode(tmp, NULL, &keyPub, (word32)bytes);
            }
            if (ret == USER_CRYPTO_ERROR) {
                ret = wc_RsaPublicKeyDecode(tmp, &idx, NULL, (word32)bytes);
            }
            if (ret == USER_CRYPTO_ERROR) {
                ret = 0;
            } else {
                ret = SSL_FATAL_ERROR;
            }
        }
    #endif

    if (tmp != NULL) {
        XFREE(tmp, NULL, DYNAMIC_TYPE_TMP_BUFFER);
    }
    if (wc_FreeRsaKey(&keyPub) || ret != 0) {
        ret = SSL_FATAL_ERROR;
    }

    printf(resultFmt, ret == 0 ? passed : failed);


#endif
    return ret;

}  /* END test_wc_RsaPublicKeyDecode */

/*
 * Testing wc_RsaPublicKeyDecodeRaw()
 */
static int test_wc_RsaPublicKeyDecodeRaw (void)
{
    int         ret = 0;
#if !defined(NO_RSA)
    RsaKey      key;
    const byte  n = 0x23;
    const byte  e = 0x03;
    int         nSz = sizeof(n);
    int         eSz = sizeof(e);

    printf(testingFmt, "wc_RsaPublicKeyDecodeRaw()");

    ret = wc_InitRsaKey(&key, NULL);
    if (ret == 0) {
        ret = wc_RsaPublicKeyDecodeRaw(&n, nSz, &e, eSz, &key);
    }
#ifndef HAVE_USER_RSA
    /* Pass in bad args. */
    if (ret == 0) {
        ret = wc_RsaPublicKeyDecodeRaw(NULL, nSz, &e, eSz, &key);
        if (ret == BAD_FUNC_ARG) {
            ret = wc_RsaPublicKeyDecodeRaw(&n, nSz, NULL, eSz, &key);
        }
        if (ret == BAD_FUNC_ARG) {
            ret = wc_RsaPublicKeyDecodeRaw(&n, nSz, &e, eSz, NULL);
        }
        if (ret == BAD_FUNC_ARG) {
            ret = 0;
        } else {
            ret = SSL_FATAL_ERROR;
        }
    }
#else
    /* Pass in bad args. User RSA. */
    if (ret == 0) {
        ret = wc_RsaPublicKeyDecodeRaw(NULL, nSz, &e, eSz, &key);
        if (ret == USER_CRYPTO_ERROR) {
            ret = wc_RsaPublicKeyDecodeRaw(&n, nSz, NULL, eSz, &key);
        }
        if (ret == USER_CRYPTO_ERROR) {
            ret = wc_RsaPublicKeyDecodeRaw(&n, nSz, &e, eSz, NULL);
        }
        if (ret == USER_CRYPTO_ERROR) {
            ret = 0;
        } else {
            ret = SSL_FATAL_ERROR;
        }
    }
#endif

    if (wc_FreeRsaKey(&key) || ret != 0) {
        ret = SSL_FATAL_ERROR;
    }

    printf(resultFmt, ret == 0 ? passed : failed);

#endif
    return ret;

} /* END test_wc_RsaPublicKeyDecodeRaw */

/*
 * Testing wc_MakeRsaKey()
 */
static int test_wc_MakeRsaKey (void)
{
    int     ret = 0;
#if !defined(NO_RSA) && defined(WOLFSSL_KEY_GEN)

    RsaKey  genKey;
    WC_RNG  rng;

    printf(testingFmt, "wc_MakeRsaKey()");

    ret = wc_InitRsaKey(&genKey, NULL);
    if (ret == 0) {
        ret = wc_InitRng(&rng);
        if (ret == 0) {
            ret = wc_MakeRsaKey(&genKey, 1024, 65537, &rng);
            if (ret == 0 && wc_FreeRsaKey(&genKey) != 0) {
                ret = SSL_FATAL_ERROR;
            }
        }
    }
    #ifndef HAVE_USER_RSA
        /* Test bad args. */
        if (ret == 0) {
            ret = wc_MakeRsaKey(NULL, 1024, 65537, &rng);
            if (ret == BAD_FUNC_ARG) {
                ret = wc_MakeRsaKey(&genKey, 1024, 65537, NULL);
            }
            if (ret == BAD_FUNC_ARG) {
                /* e < 3 */
                ret = wc_MakeRsaKey(&genKey, 1024, 2, &rng);
            }
            if (ret == BAD_FUNC_ARG) {
                /* e & 1 == 0 */
                ret = wc_MakeRsaKey(&genKey, 1024, 6, &rng);
            }
            if (ret == BAD_FUNC_ARG) {
                ret = 0;
            } else {
                ret = SSL_FATAL_ERROR;
            }
        }
    #else
        /* Test bad args. */
        if (ret == 0) {
            ret = wc_MakeRsaKey(NULL, 1024, 65537, &rng);
            if (ret == USER_CRYPTO_ERROR) {
                ret = wc_MakeRsaKey(&genKey, 1024, 65537, NULL);
            }
            if (ret == USER_CRYPTO_ERROR) {
                /* e < 3 */
                ret = wc_MakeRsaKey(&genKey, 1024, 2, &rng);
            }
            if (ret == USER_CRYPTO_ERROR) {
                /* e & 1 == 0 */
                ret = wc_MakeRsaKey(&genKey, 1024, 6, &rng);
            }
            if (ret == USER_CRYPTO_ERROR) {
                ret = 0;
            } else {
                ret = SSL_FATAL_ERROR;
            }
        }
    #endif

    if (wc_FreeRng(&rng) || ret != 0) {
        ret = SSL_FATAL_ERROR;
    }

    printf(resultFmt, ret == 0 ? passed : failed);

#endif
    return ret;

} /* END test_wc_MakeRsaKey */

/*
 * Testing wc_SetKeyUsage()
 */
static int test_wc_SetKeyUsage (void)
{
    int     ret = 0;
#if !defined(NO_RSA) && defined(WOLFSSL_CERT_EXT) && !defined(HAVE_FIPS)
    Cert    myCert;

    ret = wc_InitCert(&myCert);

    printf(testingFmt, "wc_SetKeyUsage()");
    if (ret == 0) {
        ret = wc_SetKeyUsage(&myCert, "keyEncipherment,keyAgreement");
        if (ret == 0) {
            ret = wc_SetKeyUsage(&myCert, "digitalSignature,nonRepudiation");
        }
        if (ret == 0) {
            ret = wc_SetKeyUsage(&myCert, "contentCommitment,encipherOnly");
        }
        if (ret == 0) {
            ret = wc_SetKeyUsage(&myCert, "decipherOnly");
        }
        if (ret == 0) {
            ret = wc_SetKeyUsage(&myCert, "cRLSign,keyCertSign");
        }
    }
    /* Test bad args. */
    if (ret == 0) {
        ret = wc_SetKeyUsage(NULL, "decipherOnly");
        if (ret == BAD_FUNC_ARG) {
            ret = wc_SetKeyUsage(&myCert, NULL);
        }
        if (ret == BAD_FUNC_ARG) {
            ret = wc_SetKeyUsage(&myCert, "");
        }
        if (ret == KEYUSAGE_E) {
            ret = wc_SetKeyUsage(&myCert, ",");
        }
        if (ret == KEYUSAGE_E) {
            ret = wc_SetKeyUsage(&myCert, "digitalSignature, cRLSign");
        }
        if (ret == KEYUSAGE_E) {
            ret = 0;
        } else {
            ret = SSL_FATAL_ERROR;
        }
    }

    printf(resultFmt, ret == 0 ? passed : failed);

#endif
    return ret;

} /* END  test_wc_SetKeyUsage */

/*
 * Testing wc_RsaKeyToDer()
 */
static int test_wc_RsaKeyToDer (void)
{
    int     ret = 0;
#if !defined(NO_RSA) && defined(WOLFSSL_KEY_GEN)
    RsaKey  genKey;
    WC_RNG  rng;
    byte*   der;

    der = (byte*)XMALLOC(610, NULL, DYNAMIC_TYPE_TMP_BUFFER);
    if (der == NULL) {
        ret = SSL_FATAL_ERROR;
    }
    /* Init structures. */
    if (ret == 0) {
        ret = wc_InitRsaKey(&genKey, NULL);
    }
        if (ret == 0) {
        ret = wc_InitRng(&rng);
    }
    /* Make key. */
    if (ret == 0) {
        ret = wc_MakeRsaKey(&genKey, 1024, 65537, &rng);
        if (ret != 0) {
            ret = SSL_FATAL_ERROR;
        }
    }

    printf(testingFmt, "wc_RsaKeyToDer()");

    if (ret == 0) {
        ret = wc_RsaKeyToDer(&genKey, der, 610);
        if (ret > 0) {
            ret = 0;
        } else {
            ret = SSL_FATAL_ERROR;
        }
    }
    #ifndef HAVE_USER_RSA
        /* Pass bad args. */
        if (ret == 0) {
            ret = wc_RsaKeyToDer(NULL, der, FOURK_BUF);
            if (ret == BAD_FUNC_ARG) {
                ret = wc_RsaKeyToDer(&genKey, NULL, FOURK_BUF);
            }
            if (ret == BAD_FUNC_ARG) {
                /* Try Public Key. */
                genKey.type = 0;
                ret = wc_RsaKeyToDer(&genKey, der, FOURK_BUF);
            }
            if (ret == BAD_FUNC_ARG) {
                ret = 0;
            } else {
                ret = SSL_FATAL_ERROR;
            }
        }
    #else
        /* Pass bad args. */
        if (ret == 0) {
            ret = wc_RsaKeyToDer(NULL, der, FOURK_BUF);
            if (ret == USER_CRYPTO_ERROR) {
                ret = wc_RsaKeyToDer(&genKey, NULL, FOURK_BUF);
            }
            if (ret == USER_CRYPTO_ERROR) {
                /* Try Public Key. */
                genKey.type = 0;
                ret = wc_RsaKeyToDer(&genKey, der, FOURK_BUF);
            }
            if (ret == USER_CRYPTO_ERROR) {
                ret = 0;
            } else {
                ret = SSL_FATAL_ERROR;
            }
        }
    #endif

    if (der != NULL) {
        XFREE(der, NULL, DYNAMIC_TYPE_TMP_BUFFER);
    }
    if (wc_FreeRsaKey(&genKey) || ret != 0) {
        ret = SSL_FATAL_ERROR;
    }
    if (wc_FreeRng(&rng) || ret != 0) {
        ret = SSL_FATAL_ERROR;
    }

    printf(resultFmt, ret == 0 ? passed : failed);

#endif
    return ret;
} /* END test_wc_RsaKeyToDer */

/*
 *  Testing wc_RsaKeyToPublicDer()
 */
static int test_wc_RsaKeyToPublicDer (void)
{
    int         ret = 0;
#if !defined(NO_RSA) && defined(WOLFSSL_KEY_GEN)
    RsaKey      key;
    WC_RNG      rng;
    byte*       der;
    word32      derLen = 162;

    der = (byte*)XMALLOC(derLen, NULL, DYNAMIC_TYPE_TMP_BUFFER);
    if (der == NULL) {
        ret = SSL_FATAL_ERROR;
    }
    if (ret == 0) {
        ret = wc_InitRsaKey(&key, NULL);
    }
    if (ret == 0) {
        ret = wc_InitRng(&rng);
    }
    if (ret == 0) {
        ret = wc_MakeRsaKey(&key, 1024, 65537, &rng);
    }

    printf(testingFmt, "wc_RsaKeyToPublicDer()");

    if (ret == 0) {
        ret = wc_RsaKeyToPublicDer(&key, der, derLen);
        if (ret >= 0) {
            ret = 0;
        } else {
            ret = SSL_FATAL_ERROR;
        }
    }

    #ifndef HAVE_USER_RSA
        /* Pass in bad args. */
        if (ret == 0) {
            ret = wc_RsaKeyToPublicDer(NULL, der, derLen);
            if (ret == BAD_FUNC_ARG) {
                ret = wc_RsaKeyToPublicDer(&key, NULL, derLen);
            }
            if (ret == BAD_FUNC_ARG) {
                ret = wc_RsaKeyToPublicDer(&key, der, -1);
            }
            if (ret == BAD_FUNC_ARG) {
                ret = 0;
            } else {
                ret = SSL_FATAL_ERROR;
            }
        }
    #else
        /* Pass in bad args. */
        if (ret == 0) {
            ret = wc_RsaKeyToPublicDer(NULL, der, derLen);
            if (ret == USER_CRYPTO_ERROR) {
                ret = wc_RsaKeyToPublicDer(&key, NULL, derLen);
            }
            if (ret == USER_CRYPTO_ERROR) {
                ret = wc_RsaKeyToPublicDer(&key, der, -1);
            }
            if (ret == USER_CRYPTO_ERROR) {
                ret = 0;
            } else {
                ret = SSL_FATAL_ERROR;
            }
        }
    #endif

    if (der != NULL) {
        XFREE(der, NULL, DYNAMIC_TYPE_TMP_BUFFER);
    }
    if (wc_FreeRsaKey(&key) || ret != 0) {
        ret = SSL_FATAL_ERROR;
    }
    if (wc_FreeRng(&rng) || ret != 0) {
        ret = SSL_FATAL_ERROR;
    }

    printf(resultFmt, ret == 0 ? passed : failed);

#endif
    return ret;

} /* END test_wc_RsaKeyToPublicDer */

/*
 *  Testing wc_RsaPublicEncrypt() and wc_RsaPrivateDecrypt()
 */
static int test_wc_RsaPublicEncryptDecrypt (void)
{
    int     ret = 0;
#if !defined(NO_RSA) && defined(WOLFSSL_KEY_GEN)
    RsaKey  key;
    WC_RNG  rng;
    const char* inStr = "Everyone gets Friday off.";
    word32  cipherLen = 128;
    word32  plainLen = 25;
    word32  inLen = (word32)XSTRLEN(inStr);

    DECLARE_VAR_INIT(in, byte, inLen, inStr, NULL);
    DECLARE_VAR(plain, byte, plainLen, NULL);
    DECLARE_VAR(cipher, byte, cipherLen, NULL);

    ret = wc_InitRsaKey(&key, NULL);
    if (ret == 0) {
        ret = wc_InitRng(&rng);
    }
    if (ret == 0) {
        ret = wc_MakeRsaKey(&key, 1024, 65537, &rng);
    }
    /* Encrypt. */
    printf(testingFmt, "wc_RsaPublicEncrypt()");

    if (ret == 0) {
        ret = wc_RsaPublicEncrypt(in, inLen, cipher, cipherLen, &key, &rng);
        if (ret >= 0) {
            cipherLen = ret;
            ret = 0;
        } else {
            ret = SSL_FATAL_ERROR;
        }
    }

    /* Pass bad args. */
   /* Tests PsaPublicEncryptEx() which, is tested by another fn. No need dup.*/
    printf(resultFmt, ret == 0 ? passed : failed);
    if (ret != 0) {
        return ret;
    }

    /* Decrypt */
    printf(testingFmt, "wc_RsaPrivateDecrypt()");
    #if defined(WC_RSA_BLINDING)
        /* Bind rng */
        if (ret == 0) {
            ret = wc_RsaSetRNG(&key, &rng);
        }
    #endif
    if (ret == 0) {
        ret = wc_RsaPrivateDecrypt(cipher, cipherLen, plain, plainLen, &key);
    }
    if (ret >= 0) {
        ret = XMEMCMP(plain, inStr, plainLen);
    }

    /* Pass in bad args. */
   /* Tests RsaPrivateDecryptEx() which, is tested by another fn. No need dup.*/

    FREE_VAR(in, NULL);
    FREE_VAR(plain, NULL);
    FREE_VAR(cipher, NULL);
    if (wc_FreeRsaKey(&key) || ret != 0) {
        ret = SSL_FATAL_ERROR;
    }
    if (wc_FreeRng(&rng) || ret != 0) {
        ret = SSL_FATAL_ERROR;
    }

    printf(resultFmt, ret == 0 ? passed : failed);

#endif
    return ret;

} /* END test_wc_RsaPublicEncryptDecrypt */

/*
 * Testing wc_RsaPrivateDecrypt_ex() and wc_RsaPrivateDecryptInline_ex()
 */
static int test_wc_RsaPublicEncryptDecrypt_ex (void)
{
    int     ret = 0;
#if !defined(NO_RSA) && defined(WOLFSSL_KEY_GEN) && !defined(HAVE_FIPS)\
        && !defined(WC_NO_RSA_OAEP) && !defined(HAVE_USER_RSA)
    RsaKey  key;
    WC_RNG  rng;
    const char* inStr = "Everyone gets Friday off.";
    word32  inLen = (word32)XSTRLEN(inStr);
    const word32 cipherSz = 128;
    const word32 plainSz = 25;
    byte*   res = NULL;
    int     idx = 0;

    DECLARE_VAR_INIT(in, byte, inLen, inStr, NULL);
    DECLARE_VAR(plain, byte, plainSz, NULL);
    DECLARE_VAR(cipher, byte, cipherSz, NULL);

    /* Initialize stack structures. */
    XMEMSET(&rng, 0, sizeof(rng));
    XMEMSET(&key, 0, sizeof(key));

    ret = wc_InitRsaKey_ex(&key, NULL, INVALID_DEVID);
    if (ret == 0) {
        ret = wc_InitRng(&rng);
    }
    if (ret == 0) {
        ret = wc_MakeRsaKey(&key, 1024, 65537, &rng);
    }
    /* Encrypt */
    printf(testingFmt, "wc_RsaPublicEncrypt_ex()");
    if (ret == 0) {
        ret = wc_RsaPublicEncrypt_ex(in, inLen, cipher, cipherSz, &key, &rng,
                WC_RSA_OAEP_PAD, WC_HASH_TYPE_SHA, WC_MGF1SHA1, NULL, 0);
        if (ret >= 0) {
            idx = ret;
            ret = 0;
        } else {
            ret = SSL_FATAL_ERROR;
        }
    }

    /*Pass bad args.*/
   /* Tests RsaPublicEncryptEx again. No need duplicate. */
    printf(resultFmt, ret == 0 ? passed : failed);
    if (ret != 0) {
        return ret;
    }

    /* Decrypt */
    printf(testingFmt, "wc_RsaPrivateDecrypt_ex()");
    #if defined(WC_RSA_BLINDING)
        if (ret == 0) {
            ret = wc_RsaSetRNG(&key, &rng);
        }
    #endif
    if (ret == 0) {
        ret = wc_RsaPrivateDecrypt_ex(cipher, (word32)idx,
                plain, plainSz, &key, WC_RSA_OAEP_PAD, WC_HASH_TYPE_SHA,
                WC_MGF1SHA1, NULL, 0);
    }
   if (ret >= 0) {
        if (!XMEMCMP(plain, inStr, plainSz)) {
            ret = 0;
        } else {
            ret = SSL_FATAL_ERROR;
        }
    }

    /*Pass bad args.*/
   /* Tests RsaPrivateDecryptEx() again. No need duplicate. */
    printf(resultFmt, ret == 0 ? passed : failed);
    if (ret != 0) {
        return ret;
    }

    printf(testingFmt, "wc_RsaPrivateDecryptInline_ex()");
    if (ret == 0) {
        ret = wc_RsaPrivateDecryptInline_ex(cipher, (word32)idx,
                &res, &key, WC_RSA_OAEP_PAD, WC_HASH_TYPE_SHA,
                WC_MGF1SHA1, NULL, 0);

        if (ret >= 0) {
            if (!XMEMCMP(inStr, res, plainSz)) {
                ret = 0;
            } else {
                ret = SSL_FATAL_ERROR;
            }
        }
    }

    FREE_VAR(in, NULL);
    FREE_VAR(plain, NULL);
    FREE_VAR(cipher, NULL);
    if (wc_FreeRsaKey(&key) || ret != 0) {
        ret = SSL_FATAL_ERROR;
    }
    if (wc_FreeRng(&rng) || ret != 0) {
        ret = SSL_FATAL_ERROR;
    }

    printf(resultFmt, ret == 0 ? passed : failed);

#endif
    return ret;

} /* END test_wc_RsaPublicEncryptDecrypt_ex */

/*
 * Tesing wc_RsaSSL_Sign() and wc_RsaSSL_Verify()
 */
static int test_wc_RsaSSL_SignVerify (void)
{
    int     ret = 0;
#if !defined(NO_RSA) && defined(WOLFSSL_KEY_GEN)
    RsaKey  key;
    WC_RNG  rng;
    const char* inStr = "Everyone gets Friday off.";
    const word32 outSz = 128;
    const word32 plainSz = 25;
    word32  inLen = (word32)XSTRLEN(inStr);
    word32  idx = 0;

    DECLARE_VAR_INIT(in, byte, inLen, inStr, NULL);
    DECLARE_VAR(out, byte, outSz, NULL);
    DECLARE_VAR(plain, byte, plainSz, NULL);

    ret = wc_InitRsaKey(&key, NULL);

    if (ret == 0) {
        ret = wc_InitRng(&rng);
    }

    if (ret == 0) {
        ret = wc_MakeRsaKey(&key, 1024, 65537, &rng);
    }
    /* Sign. */
    printf(testingFmt, "wc_RsaSSL_Sign()");

    if (ret == 0) {
        ret = wc_RsaSSL_Sign(in, inLen, out, outSz, &key, &rng);
        if (ret == (int)outSz) {
            idx = ret;
            ret = 0;
        } else {
            ret = SSL_FATAL_ERROR;
        }
    }
#ifndef HAVE_USER_RSA
    /* Test bad args. */
    if (ret == 0) {
        ret = wc_RsaSSL_Sign(NULL, inLen, out, outSz, &key, &rng);
        if (ret == BAD_FUNC_ARG) {
            ret = wc_RsaSSL_Sign(in, 0, out, outSz, &key, &rng);
        }
        if (ret == BAD_FUNC_ARG) {
            ret = wc_RsaSSL_Sign(in, inLen, NULL, outSz, &key, &rng);
        }
        if (ret == BAD_FUNC_ARG) {
            ret = wc_RsaSSL_Sign(in, inLen, out, outSz, NULL, &rng);
        }
        if (ret == BAD_FUNC_ARG) {
            ret = 0;
        } else {
            ret = SSL_FATAL_ERROR;
        }
    }
#else
    /* Test bad args. */
    if (ret == 0) {
        ret = wc_RsaSSL_Sign(NULL, inLen, out, outSz, &key, &rng);
        if (ret == USER_CRYPTO_ERROR) {
            ret = wc_RsaSSL_Sign(in, 0, out, outSz, &key, &rng);
        }
        if (ret == USER_CRYPTO_ERROR) {
            ret = wc_RsaSSL_Sign(in, inLen, NULL, outSz, &key, &rng);
        }
        if (ret == USER_CRYPTO_ERROR) {
           ret = wc_RsaSSL_Sign(in, inLen, out, outSz, NULL, &rng);
        }
        if (ret == USER_CRYPTO_ERROR) {
            ret = 0;
        } else {
            ret = SSL_FATAL_ERROR;
        }
    }
#endif
    printf(resultFmt, ret == 0 ? passed : failed);
    if (ret != 0) {
        return ret;
    }

    /* Verify. */
    printf(testingFmt, "wc_RsaSSL_Verify()");

    if (ret == 0) {
        ret = wc_RsaSSL_Verify(out, idx, plain, plainSz, &key);
        if (ret == (int)inLen) {
            ret = 0;
        } else {
            ret = SSL_FATAL_ERROR;
        }
    }
    #ifndef HAVE_USER_RSA
        /* Pass bad args. */
         if (ret == 0) {
                ret = wc_RsaSSL_Verify(NULL, idx, plain, plainSz, &key);
            if (ret == BAD_FUNC_ARG) {
                ret = wc_RsaSSL_Verify(out, 0, plain, plainSz, &key);
            }
            if (ret == BAD_FUNC_ARG) {
                ret = wc_RsaSSL_Verify(out, idx, NULL, plainSz, &key);
            }
            if (ret == BAD_FUNC_ARG) {
               ret = wc_RsaSSL_Verify(out, idx, plain, plainSz, NULL);
            }
            if (ret == BAD_FUNC_ARG) {
                ret = 0;
            } else {
                ret = SSL_FATAL_ERROR;
            }
        }
    #else
        /* Pass bad args. */
         if (ret == 0) {
                ret = wc_RsaSSL_Verify(NULL, idx, plain, plainSz, &key);
            if (ret == USER_CRYPTO_ERROR) {
                ret = wc_RsaSSL_Verify(out, 0, plain, plainSz, &key);
            }
            if (ret == USER_CRYPTO_ERROR) {
                ret = wc_RsaSSL_Verify(out, idx, NULL, plainSz, &key);
            }
            if (ret == USER_CRYPTO_ERROR) {
               ret = wc_RsaSSL_Verify(out, idx, plain, plainSz, NULL);
            }
            if (ret == USER_CRYPTO_ERROR) {
                ret = 0;
            } else {
                ret = SSL_FATAL_ERROR;
            }
        }
    #endif

    FREE_VAR(in, NULL);
    FREE_VAR(out, NULL);
    FREE_VAR(plain, NULL);
    if (wc_FreeRsaKey(&key) || ret != 0) {
        ret = SSL_FATAL_ERROR;
    }
    if (wc_FreeRng(&rng) || ret != 0) {
        ret = SSL_FATAL_ERROR;
    }

    printf(resultFmt, ret == 0 ? passed : failed);

#endif
    return ret;

} /* END test_wc_RsaSSL_SignVerify */

/*
 * Testing wc_RsaEncryptSize()
 */
static int test_wc_RsaEncryptSize (void)
{
    int     ret = 0;
#if !defined(NO_RSA) && defined(WOLFSSL_KEY_GEN)
    RsaKey  key;
    WC_RNG  rng;
    int     enc128 = 128;
    int     enc512 = 512;

    ret = wc_InitRsaKey(&key, NULL);

    if (ret == 0) {
        ret = wc_InitRng(&rng);
    }

    printf(testingFmt, "wc_RsaEncryptSize()");
    if (ret == 0) {
        ret = wc_MakeRsaKey(&key, 1024, 65537, &rng);
        if (ret == 0) {
            ret = wc_RsaEncryptSize(&key);
        }
        if (ret == enc128) {
            ret = 0;
        } else {
            ret = SSL_FATAL_ERROR;
        }
    }
    if (wc_FreeRsaKey(&key) || ret != 0) {
        ret = SSL_FATAL_ERROR;
    } else {
        ret = 0;
    }

    if (ret == 0) {
        ret = wc_MakeRsaKey(&key, FOURK_BUF, 65537, &rng);
        if (ret == 0) {
            ret = wc_RsaEncryptSize(&key);
        }
        if (ret == enc512) {
            ret = 0;
        } else {
            ret = SSL_FATAL_ERROR;
        }
    }

    /* Pass in bad arg. */
    if (ret == 0) {
        ret = wc_RsaEncryptSize(NULL);
        #ifndef HAVE_USER_RSA
            if (ret == BAD_FUNC_ARG) {
                ret = 0;
            } else {
                ret = SSL_FATAL_ERROR;
            }
        #endif
    }

    if (wc_FreeRsaKey(&key) || ret != 0) {
        ret = SSL_FATAL_ERROR;
    }
    if (wc_FreeRng(&rng) || ret != 0) {
        ret = SSL_FATAL_ERROR;
    }

    printf(resultFmt, ret == 0 ? passed : failed);

#endif
    return ret;

} /* END test_wc_RsaEncryptSize*/

/*
 * Testing wc_RsaFlattenPublicKey()
 */
static int test_wc_RsaFlattenPublicKey (void)
{
    int     ret = 0;
#if !defined(NO_RSA) && defined(WOLFSSL_KEY_GEN)
    RsaKey  key;
    WC_RNG  rng;
    byte    e[256];
    byte    n[256];
    word32  eSz = sizeof(e);
    word32  nSz = sizeof(n);

    ret = wc_InitRsaKey(&key, NULL);
    if (ret == 0) {
        ret = wc_InitRng(&rng);
    }

    if (ret == 0) {
        ret = wc_MakeRsaKey(&key, 1024, 65537, &rng);
        if (ret >= 0) {
            ret = 0;
        } else {
            ret = SSL_FATAL_ERROR;
        }
    }

    printf(testingFmt, "wc_RsaFlattenPublicKey()");

    if (ret == 0) {
        ret = wc_RsaFlattenPublicKey(&key, e, &eSz, n, &nSz);
    }
    #ifndef HAVE_USER_RSA
        /* Pass bad args. */
        if (ret == 0) {
            ret = wc_RsaFlattenPublicKey(NULL, e, &eSz, n, &nSz);
            if (ret == BAD_FUNC_ARG) {
                ret = wc_RsaFlattenPublicKey(&key, NULL, &eSz, n, &nSz);
            }
            if (ret == BAD_FUNC_ARG) {
                ret = wc_RsaFlattenPublicKey(&key, e, NULL, n, &nSz);
            }
            if (ret == BAD_FUNC_ARG) {
                ret = wc_RsaFlattenPublicKey(&key, e, &eSz, NULL, &nSz);
            }
            if (ret == BAD_FUNC_ARG) {
                ret = wc_RsaFlattenPublicKey(&key, e, &eSz, n, NULL);
            }
            if (ret == BAD_FUNC_ARG) {
                ret = 0;
            } else {
                ret = SSL_FATAL_ERROR;
            }
        }
    #else
        /* Pass bad args. */
        if (ret == 0) {
            ret = wc_RsaFlattenPublicKey(NULL, e, &eSz, n, &nSz);
            if (ret == USER_CRYPTO_ERROR) {
                ret = wc_RsaFlattenPublicKey(&key, NULL, &eSz, n, &nSz);
            }
            if (ret == USER_CRYPTO_ERROR) {
                ret = wc_RsaFlattenPublicKey(&key, e, NULL, n, &nSz);
            }
            if (ret == USER_CRYPTO_ERROR) {
                ret = wc_RsaFlattenPublicKey(&key, e, &eSz, NULL, &nSz);
            }
            if (ret == USER_CRYPTO_ERROR) {
                ret = wc_RsaFlattenPublicKey(&key, e, &eSz, n, NULL);
            }
            if (ret == USER_CRYPTO_ERROR) {
                ret = 0;
            } else {
                ret = SSL_FATAL_ERROR;
            }
        }
    #endif
    if (wc_FreeRsaKey(&key) || ret != 0) {
        ret = SSL_FATAL_ERROR;
    }
    if (wc_FreeRng(&rng) || ret != 0) {
        ret = SSL_FATAL_ERROR;
    }

    printf(resultFmt, ret == 0 ? passed : failed);

#endif
    return ret;

} /* END test_wc_RsaFlattenPublicKey */



/*
 * unit test for wc_AesCcmSetKey
 */
static int test_wc_AesCcmSetKey (void)
{
    int ret = 0;
#ifdef HAVE_AESCCM
    Aes aes;
    const byte  key16[] =
    {
        0xc0, 0xc1, 0xc2, 0xc3, 0xc4, 0xc5, 0xc6, 0xc7,
        0xc8, 0xc9, 0xca, 0xcb, 0xcc, 0xcd, 0xce, 0xcf
    };
    const byte  key24[] =
    {
        0x30, 0x31, 0x32, 0x33, 0x34, 0x35, 0x36, 0x37,
        0x38, 0x39, 0x61, 0x62, 0x63, 0x64, 0x65, 0x66,
        0x30, 0x31, 0x32, 0x33, 0x34, 0x35, 0x36, 0x37
    };
    const byte  key32[] =
    {
        0x30, 0x31, 0x32, 0x33, 0x34, 0x35, 0x36, 0x37,
        0x38, 0x39, 0x61, 0x62, 0x63, 0x64, 0x65, 0x66,
        0x30, 0x31, 0x32, 0x33, 0x34, 0x35, 0x36, 0x37,
        0x38, 0x39, 0x61, 0x62, 0x63, 0x64, 0x65, 0x66
    };

    printf(testingFmt, "wc_AesCcmSetKey()");

    ret = wc_AesCcmSetKey(&aes, key16, sizeof(key16));
    if (ret == 0) {
        ret = wc_AesCcmSetKey(&aes, key24, sizeof(key24));
        if (ret == 0) {
            ret = wc_AesCcmSetKey(&aes, key32, sizeof(key32));
        }
    }

    /* Test bad args. */
    if (ret == 0) {
        ret = wc_AesCcmSetKey(&aes, key16, sizeof(key16) - 1);
        if (ret == BAD_FUNC_ARG) {
            ret = wc_AesCcmSetKey(&aes, key24, sizeof(key24) - 1);
        }
        if (ret == BAD_FUNC_ARG) {
            ret = wc_AesCcmSetKey(&aes, key32, sizeof(key32) - 1);
        }
        if (ret != BAD_FUNC_ARG) {
            ret = SSL_FATAL_ERROR;
        } else {
            ret = 0;
        }
    }

    printf(resultFmt, ret == 0 ? passed : failed);

#endif
    return ret;

} /* END test_wc_AesCcmSetKey */

/*
 * Unit test function for wc_AesCcmEncrypt and wc_AesCcmDecrypt
 */
static int test_wc_AesCcmEncryptDecrypt (void)
{
    int ret = 0;
#ifdef HAVE_AESCCM
    Aes aes;
    const byte  key16[] =
    {
        0xc0, 0xc1, 0xc2, 0xc3, 0xc4, 0xc5, 0xc6, 0xc7,
        0xc8, 0xc9, 0xca, 0xcb, 0xcc, 0xcd, 0xce, 0xcf
    };
    /* plaintext */
    const byte plainT[] =
    {
        0x08, 0x09, 0x0a, 0x0b, 0x0c, 0x0d, 0x0e, 0x0f,
        0x10, 0x11, 0x12, 0x13, 0x14, 0x15, 0x16, 0x17,
        0x18, 0x19, 0x1a, 0x1b, 0x1c, 0x1d, 0x1e
    };
    /* nonce */
    const byte iv[] =
    {
        0x00, 0x00, 0x00, 0x03, 0x02, 0x01, 0x00, 0xa0,
        0xa1, 0xa2, 0xa3, 0xa4, 0xa5
    };
    const byte c[] =  /* cipher text. */
    {
        0x58, 0x8c, 0x97, 0x9a, 0x61, 0xc6, 0x63, 0xd2,
        0xf0, 0x66, 0xd0, 0xc2, 0xc0, 0xf9, 0x89, 0x80,
        0x6d, 0x5f, 0x6b, 0x61, 0xda, 0xc3, 0x84
    };
    const byte t[] =  /* Auth tag */
    {
        0x17, 0xe8, 0xd1, 0x2c, 0xfd, 0xf9, 0x26, 0xe0
    };
    const byte authIn[] =
    {
        0x00, 0x01, 0x02, 0x03, 0x04, 0x05, 0x06, 0x07
    };
    byte cipherOut[sizeof(plainT)];
    byte authTag[sizeof(t)];
    int ccmE = SSL_FATAL_ERROR;
    #ifdef HAVE_AES_DECRYPT
        int ccmD = SSL_FATAL_ERROR;
        byte plainOut[sizeof(cipherOut)];
    #endif

    ret = wc_AesCcmSetKey(&aes, key16, sizeof(key16));
    if (ret == 0) {
        ccmE = wc_AesCcmEncrypt(&aes, cipherOut, plainT, sizeof(cipherOut),
                                    iv, sizeof(iv), authTag, sizeof(authTag),
                                    authIn , sizeof(authIn));
        if ((XMEMCMP(cipherOut, c, sizeof(c)) && ccmE == 0) ||
                XMEMCMP(t, authTag, sizeof(t))) {
            ccmE = SSL_FATAL_ERROR;
            ret = SSL_FATAL_ERROR;
        }
        #ifdef HAVE_AES_DECRYPT
            if (ret == 0) {
                ccmD = wc_AesCcmDecrypt(&aes, plainOut, cipherOut,
                                        sizeof(plainOut), iv, sizeof(iv),
                                        authTag, sizeof(authTag),
                                        authIn, sizeof(authIn));
             }
            if (XMEMCMP(plainOut, plainT, sizeof(plainT)) && ccmD == 0) {
                ccmD = SSL_FATAL_ERROR;
            }
        #endif
    }

    printf(testingFmt, "wc_AesCcmEncrypt()");

    /* Pass in bad args. Encrypt*/
    if (ret == 0 && ccmE == 0) {
        ccmE = wc_AesCcmEncrypt(NULL, cipherOut, plainT, sizeof(cipherOut),
                                    iv, sizeof(iv), authTag, sizeof(authTag),
                                    authIn , sizeof(authIn));
        if (ccmE == BAD_FUNC_ARG) {
            ccmE = wc_AesCcmEncrypt(&aes, NULL, plainT, sizeof(cipherOut),
                                    iv, sizeof(iv), authTag, sizeof(authTag),
                                    authIn , sizeof(authIn));
        }
        if (ccmE == BAD_FUNC_ARG) {
            ccmE = wc_AesCcmEncrypt(&aes, cipherOut, NULL, sizeof(cipherOut),
                                    iv, sizeof(iv), authTag, sizeof(authTag),
                                    authIn , sizeof(authIn));
        }
        if (ccmE == BAD_FUNC_ARG) {
            ccmE = wc_AesCcmEncrypt(&aes, cipherOut, plainT, sizeof(cipherOut),
                                    NULL, sizeof(iv), authTag, sizeof(authTag),
                                    authIn , sizeof(authIn));
        }
        if (ccmE == BAD_FUNC_ARG) {
            ccmE = wc_AesCcmEncrypt(&aes, cipherOut, plainT, sizeof(cipherOut),
                                    iv, sizeof(iv), NULL, sizeof(authTag),
                                    authIn , sizeof(authIn));
        }
        if (ccmE == BAD_FUNC_ARG) {
            ccmE = wc_AesCcmEncrypt(&aes, cipherOut, plainT, sizeof(cipherOut),
                                    iv, sizeof(iv) + 1, authTag, sizeof(authTag),
                                    authIn , sizeof(authIn));
        }
        if (ccmE == BAD_FUNC_ARG) {
            ccmE = wc_AesCcmEncrypt(&aes, cipherOut, plainT, sizeof(cipherOut),
                                    iv, sizeof(iv) - 7, authTag, sizeof(authTag),
                                    authIn , sizeof(authIn));
        }

        if (ccmE != BAD_FUNC_ARG) {
            ccmE = SSL_FATAL_ERROR;
        } else {
            ccmE = 0;
        }
    } /* End Encrypt */

    printf(resultFmt, ccmE == 0 ? passed : failed);
    if (ccmE != 0) {
        return ccmE;
    }
    #ifdef HAVE_AES_DECRYPT
        printf(testingFmt, "wc_AesCcmDecrypt()");

        /* Pass in bad args. Decrypt*/
        if (ret == 0 && ccmD == 0) {
            ccmD = wc_AesCcmDecrypt(NULL, plainOut, cipherOut, sizeof(plainOut),
                                        iv, sizeof(iv), authTag, sizeof(authTag),
                                        authIn, sizeof(authIn));
            if (ccmD == BAD_FUNC_ARG) {
                ccmD = wc_AesCcmDecrypt(&aes, NULL, cipherOut, sizeof(plainOut),
                                        iv, sizeof(iv), authTag, sizeof(authTag),
                                        authIn, sizeof(authIn));
            }
            if (ccmD == BAD_FUNC_ARG) {
                ccmD = wc_AesCcmDecrypt(&aes, plainOut, NULL, sizeof(plainOut),
                                        iv, sizeof(iv), authTag, sizeof(authTag),
                                        authIn, sizeof(authIn));
            }
            if (ccmD == BAD_FUNC_ARG) {
                ccmD = wc_AesCcmDecrypt(&aes, plainOut, cipherOut,
                                        sizeof(plainOut), NULL, sizeof(iv),
                                        authTag, sizeof(authTag),
                                        authIn, sizeof(authIn));
            }
            if (ccmD == BAD_FUNC_ARG) {
                ccmD = wc_AesCcmDecrypt(&aes, plainOut, cipherOut,
                                        sizeof(plainOut), iv, sizeof(iv), NULL,
                                        sizeof(authTag), authIn, sizeof(authIn));
            }
            if (ccmD == BAD_FUNC_ARG) {
                ccmD = wc_AesCcmDecrypt(&aes, plainOut, cipherOut,
                                        sizeof(plainOut), iv, sizeof(iv) + 1,
                                        authTag, sizeof(authTag),
                                        authIn, sizeof(authIn));
            }
            if (ccmD == BAD_FUNC_ARG) {
                ccmD = wc_AesCcmDecrypt(&aes, plainOut, cipherOut,
                                        sizeof(plainOut), iv, sizeof(iv) - 7,
                                        authTag, sizeof(authTag),
                                        authIn, sizeof(authIn));
            }
            if (ccmD != BAD_FUNC_ARG) {
                ccmD = SSL_FATAL_ERROR;
            } else {
                ccmD = 0;
            }
        } /* END Decrypt */

        printf(resultFmt, ccmD == 0 ? passed : failed);
        if (ccmD != 0) {
            return ccmD;
        }
    #endif

#endif  /* HAVE_AESCCM */

    return ret;

} /* END test_wc_AesCcmEncryptDecrypt */



/*
 * Test wc_Hc128_SetKey()
 */
static int test_wc_Hc128_SetKey (void)
{
    int ret = 0;
#ifdef HAVE_HC128
    HC128 ctx;
    const char* key = "\x80\x00\x00\x00\x00\x00\x00\x00"
                      "\x00\x00\x00\x00\x00\x00\x00\x00";
    const char* iv =  "\x0D\x74\xDB\x42\xA9\x10\x77\xDE"
                      "\x45\xAC\x13\x7A\xE1\x48\xAF\x16";

    printf(testingFmt, "wc_Hc128_SetKey()");
        ret = wc_Hc128_SetKey(&ctx, (byte*)key, (byte*)iv);
        /* Test bad args. */
        if (ret == 0) {
            ret = wc_Hc128_SetKey(NULL, (byte*)key, (byte*)iv);
            if (ret == BAD_FUNC_ARG) {
                ret = wc_Hc128_SetKey(&ctx, NULL, (byte*)iv);
            }
            if (ret == BAD_FUNC_ARG) {
                ret = wc_Hc128_SetKey(&ctx, (byte*)key, NULL);
            }
        }

    printf(resultFmt, ret == 0 ? passed : failed);


#endif
    return ret;

} /* END test_wc_Hc128_SetKey */

/*
 * Testing wc_Hc128_Process()
 */
static int test_wc_Hc128_Process (void)
{
    int ret = 0;
#ifdef HAVE_HC128
    HC128 enc;
    HC128 dec;
    const char* key =  "\x0F\x62\xB5\x08\x5B\xAE\x01\x54"
                       "\xA7\xFA\x4D\xA0\xF3\x46\x99\xEC";
    const char* input = "Encrypt Hc128, and then Decrypt.";
    size_t inlen = XSTRLEN(input);
    byte cipher[inlen];
    byte plain[inlen];

    printf(testingFmt, "wc_Hc128_Process()");
    ret = wc_Hc128_SetKey(&enc, (byte*)key, NULL);
    if (ret == 0) {
        ret = wc_Hc128_SetKey(&dec, (byte*)key, NULL);
    }
    if (ret == 0) {
        ret = wc_Hc128_Process(&enc, cipher, (byte*)input, (word32)inlen);
        if (ret == 0) {
            ret = wc_Hc128_Process(&dec, plain, cipher, (word32)inlen);
        }
    }

    /* Bad args. */
    if (ret == 0) {
        ret = wc_Hc128_Process(NULL, plain, cipher, (word32)inlen);
        if (ret == BAD_FUNC_ARG) {
            ret = wc_Hc128_Process(&dec, NULL, cipher, (word32)inlen);
        }
        if (ret == BAD_FUNC_ARG) {
            ret = wc_Hc128_Process(&dec, plain, NULL, (word32)inlen);
        }
        if (ret == BAD_FUNC_ARG) {
            ret = 0;
        } else {
            ret = SSL_FATAL_ERROR;
        }
    }

    printf(resultFmt, ret == 0 ? passed : failed);

   #endif
    return ret;

} /* END test_wc_Hc128_Process */





/*----------------------------------------------------------------------------*
 | Compatibility Tests
 *----------------------------------------------------------------------------*/


static void test_wolfSSL_DES(void)
{
    #if defined(OPENSSL_EXTRA) && !defined(NO_DES3)
    const_DES_cblock myDes;
    DES_key_schedule key;
    word32 i;

    printf(testingFmt, "wolfSSL_DES()");

    DES_check_key(1);
    DES_set_key(&myDes, &key);

    /* check, check of odd parity */
    XMEMSET(key, 4, sizeof(DES_key_schedule));  key[0] = 3; /*set even parity*/
    XMEMSET(myDes, 5, sizeof(const_DES_cblock));
    AssertIntEQ(DES_set_key_checked(&myDes, &key), -1);
    AssertIntNE(key[0], myDes[0]); /* should not have copied over key */

    /* set odd parity for success case */
    key[0] = 4;
    AssertIntEQ(DES_set_key_checked(&myDes, &key), 0);
    for (i = 0; i < sizeof(DES_key_schedule); i++) {
        AssertIntEQ(key[i], myDes[i]);
    }

    /* check weak key */
    XMEMSET(key, 1, sizeof(DES_key_schedule));
    XMEMSET(myDes, 5, sizeof(const_DES_cblock));
    AssertIntEQ(DES_set_key_checked(&myDes, &key), -2);
    AssertIntNE(key[0], myDes[0]); /* should not have copied over key */

    /* now do unchecked copy of a weak key over */
    DES_set_key_unchecked(&myDes, &key);
    /* compare arrays, should be the same */
    for (i = 0; i < sizeof(DES_key_schedule); i++) {
        AssertIntEQ(key[i], myDes[i]);
    }

    printf(resultFmt, passed);
    #endif /* defined(OPENSSL_EXTRA) && !defined(NO_DES3) */
}


static void test_wolfSSL_certs(void)
{
    #if defined(OPENSSL_EXTRA) && !defined(NO_CERTS) && \
       !defined(NO_FILESYSTEM) && !defined(NO_RSA)
    X509*  x509;
    WOLFSSL*     ssl;
    WOLFSSL_CTX* ctx;
    STACK_OF(ASN1_OBJECT)* sk;
    int crit;

    printf(testingFmt, "wolfSSL_certs()");

    AssertNotNull(ctx = SSL_CTX_new(wolfSSLv23_server_method()));
    AssertTrue(SSL_CTX_use_certificate_file(ctx, svrCertFile, SSL_FILETYPE_PEM));
    AssertTrue(SSL_CTX_use_PrivateKey_file(ctx, svrKeyFile, SSL_FILETYPE_PEM));
    AssertNotNull(ssl = SSL_new(ctx));

    AssertIntEQ(wolfSSL_check_private_key(ssl), SSL_SUCCESS);

    #ifdef HAVE_PK_CALLBACKS
    AssertIntEQ((int)SSL_set_tlsext_debug_arg(ssl, NULL), SSL_SUCCESS);
    #endif /* HAVE_PK_CALLBACKS */

    /* create and use x509 */
    x509 = wolfSSL_X509_load_certificate_file(cliCertFile, SSL_FILETYPE_PEM);
    AssertNotNull(x509);
    AssertIntEQ(SSL_use_certificate(ssl, x509), SSL_SUCCESS);

    #ifndef HAVE_USER_RSA
    /* with loading in a new cert the check on private key should now fail */
    AssertIntNE(wolfSSL_check_private_key(ssl), SSL_SUCCESS);
    #endif


    #if defined(USE_CERT_BUFFERS_2048)
        AssertIntEQ(SSL_use_certificate_ASN1(ssl,
                                  (unsigned char*)server_cert_der_2048,
                                  sizeof_server_cert_der_2048), SSL_SUCCESS);
    #endif

    #if !defined(NO_SHA) && !defined(NO_SHA256)
    /************* Get Digest of Certificate ******************/
    {
        byte   digest[64]; /* max digest size */
        word32 digestSz;

        XMEMSET(digest, 0, sizeof(digest));
        AssertIntEQ(X509_digest(x509, wolfSSL_EVP_sha1(), digest, &digestSz),
                    SSL_SUCCESS);
        AssertIntEQ(X509_digest(x509, wolfSSL_EVP_sha256(), digest, &digestSz),
                    SSL_SUCCESS);

        AssertIntEQ(X509_digest(NULL, wolfSSL_EVP_sha1(), digest, &digestSz),
                    SSL_FAILURE);
    }
    #endif /* !NO_SHA && !NO_SHA256*/

    /* test and checkout X509 extensions */
    sk = (STACK_OF(ASN1_OBJECT)*)X509_get_ext_d2i(x509, NID_basic_constraints,
            &crit, NULL);
    AssertNotNull(sk);
    AssertIntEQ(crit, 0);
    wolfSSL_sk_ASN1_OBJECT_free(sk);

    sk = (STACK_OF(ASN1_OBJECT)*)X509_get_ext_d2i(x509, NID_key_usage,
            &crit, NULL);
    /* AssertNotNull(sk); NID not yet supported */
    AssertIntEQ(crit, -1);
    wolfSSL_sk_ASN1_OBJECT_free(sk);

    sk = (STACK_OF(ASN1_OBJECT)*)X509_get_ext_d2i(x509, NID_ext_key_usage,
            &crit, NULL);
    /* AssertNotNull(sk); no extension set */
    wolfSSL_sk_ASN1_OBJECT_free(sk);

    sk = (STACK_OF(ASN1_OBJECT)*)X509_get_ext_d2i(x509,
            NID_authority_key_identifier, &crit, NULL);
    AssertNotNull(sk);
    wolfSSL_sk_ASN1_OBJECT_free(sk);

    sk = (STACK_OF(ASN1_OBJECT)*)X509_get_ext_d2i(x509,
            NID_private_key_usage_period, &crit, NULL);
    /* AssertNotNull(sk); NID not yet supported */
    AssertIntEQ(crit, -1);
    wolfSSL_sk_ASN1_OBJECT_free(sk);

    sk = (STACK_OF(ASN1_OBJECT)*)X509_get_ext_d2i(x509, NID_subject_alt_name,
            &crit, NULL);
    /* AssertNotNull(sk); no alt names set */
    wolfSSL_sk_ASN1_OBJECT_free(sk);

    sk = (STACK_OF(ASN1_OBJECT)*)X509_get_ext_d2i(x509, NID_issuer_alt_name,
            &crit, NULL);
    /* AssertNotNull(sk); NID not yet supported */
    AssertIntEQ(crit, -1);
    wolfSSL_sk_ASN1_OBJECT_free(sk);

    sk = (STACK_OF(ASN1_OBJECT)*)X509_get_ext_d2i(x509, NID_info_access, &crit,
            NULL);
    /* AssertNotNull(sk); no auth info set */
    wolfSSL_sk_ASN1_OBJECT_free(sk);

    sk = (STACK_OF(ASN1_OBJECT)*)X509_get_ext_d2i(x509, NID_sinfo_access,
            &crit, NULL);
    /* AssertNotNull(sk); NID not yet supported */
    AssertIntEQ(crit, -1);
    wolfSSL_sk_ASN1_OBJECT_free(sk);

    sk = (STACK_OF(ASN1_OBJECT)*)X509_get_ext_d2i(x509, NID_name_constraints,
            &crit, NULL);
    /* AssertNotNull(sk); NID not yet supported */
    AssertIntEQ(crit, -1);
    wolfSSL_sk_ASN1_OBJECT_free(sk);

    sk = (STACK_OF(ASN1_OBJECT)*)X509_get_ext_d2i(x509,
            NID_certificate_policies, &crit, NULL);
    #if !defined(WOLFSSL_SEP) && !defined(WOLFSSL_CERT_EXT)
        AssertNull(sk);
    #else
        /* AssertNotNull(sk); no cert policy set */
    #endif
    wolfSSL_sk_ASN1_OBJECT_free(sk);

    sk = (STACK_OF(ASN1_OBJECT)*)X509_get_ext_d2i(x509, NID_policy_mappings,
            &crit, NULL);
    /* AssertNotNull(sk); NID not yet supported */
    AssertIntEQ(crit, -1);
    wolfSSL_sk_ASN1_OBJECT_free(sk);

    sk = (STACK_OF(ASN1_OBJECT)*)X509_get_ext_d2i(x509, NID_policy_constraints,
            &crit, NULL);
    /* AssertNotNull(sk); NID not yet supported */
    AssertIntEQ(crit, -1);
    wolfSSL_sk_ASN1_OBJECT_free(sk);

    sk = (STACK_OF(ASN1_OBJECT)*)X509_get_ext_d2i(x509, NID_inhibit_any_policy,
            &crit, NULL);
    /* AssertNotNull(sk); NID not yet supported */
    AssertIntEQ(crit, -1);
    wolfSSL_sk_ASN1_OBJECT_free(sk);

    sk = (STACK_OF(ASN1_OBJECT)*)X509_get_ext_d2i(x509, NID_tlsfeature, &crit,
            NULL);
    /* AssertNotNull(sk); NID not yet supported */
    AssertIntEQ(crit, -1);
    wolfSSL_sk_ASN1_OBJECT_free(sk);

    /* test invalid cases */
    crit = 0;
    sk = (STACK_OF(ASN1_OBJECT)*)X509_get_ext_d2i(x509, -1, &crit, NULL);
    AssertNull(sk);
    AssertIntEQ(crit, -1);
    sk = (STACK_OF(ASN1_OBJECT)*)X509_get_ext_d2i(NULL, NID_tlsfeature,
            NULL, NULL);
    AssertNull(sk);

    AssertIntEQ(SSL_get_hit(ssl), 0);
    X509_free(x509);
    SSL_free(ssl);
    SSL_CTX_free(ctx);

    printf(resultFmt, passed);
    #endif /* defined(OPENSSL_EXTRA) && !defined(NO_CERTS) */
}


static void test_wolfSSL_private_keys(void)
{
    #if defined(OPENSSL_EXTRA) && !defined(NO_CERTS) && \
       !defined(NO_FILESYSTEM) && !defined(NO_RSA)
    WOLFSSL*     ssl;
    WOLFSSL_CTX* ctx;
    EVP_PKEY* pkey = NULL;

    printf(testingFmt, "wolfSSL_private_keys()");

    OpenSSL_add_all_digests();
    OpenSSL_add_all_algorithms();

    AssertNotNull(ctx = SSL_CTX_new(wolfSSLv23_server_method()));
    AssertTrue(SSL_CTX_use_certificate_file(ctx, svrCertFile, SSL_FILETYPE_PEM));
    AssertTrue(SSL_CTX_use_PrivateKey_file(ctx, svrKeyFile, SSL_FILETYPE_PEM));
    AssertNotNull(ssl = SSL_new(ctx));

    AssertIntEQ(wolfSSL_check_private_key(ssl), SSL_SUCCESS);

#ifdef USE_CERT_BUFFERS_2048
    {
    const unsigned char* server_key = (const unsigned char*)server_key_der_2048;

    AssertIntEQ(SSL_use_RSAPrivateKey_ASN1(ssl,
                (unsigned char*)client_key_der_2048,
                sizeof_client_key_der_2048), SSL_SUCCESS);
#ifndef HAVE_USER_RSA
    /* Should missmatch now that a different private key loaded */
    AssertIntNE(wolfSSL_check_private_key(ssl), SSL_SUCCESS);
#endif

    AssertIntEQ(SSL_use_PrivateKey_ASN1(0, ssl,
                (unsigned char*)server_key,
                sizeof_server_key_der_2048), SSL_SUCCESS);
    /* After loading back in DER format of original key, should match */
    AssertIntEQ(wolfSSL_check_private_key(ssl), SSL_SUCCESS);

    /* pkey not set yet, expecting to fail */
    AssertIntEQ(SSL_use_PrivateKey(ssl, pkey), SSL_FAILURE);

    /* set PKEY and test again */
    AssertNotNull(wolfSSL_d2i_PrivateKey(EVP_PKEY_RSA, &pkey,
                &server_key, (long)sizeof_server_key_der_2048));
    AssertIntEQ(SSL_use_PrivateKey(ssl, pkey), SSL_SUCCESS);
    }
#endif


    EVP_PKEY_free(pkey);
    SSL_free(ssl); /* frees x509 also since loaded into ssl */
    SSL_CTX_free(ctx);

    /* test existence of no-op macros in wolfssl/openssl/ssl.h */
    CONF_modules_free();
    ENGINE_cleanup();
    CONF_modules_unload();

    printf(resultFmt, passed);
    #endif /* defined(OPENSSL_EXTRA) && !defined(NO_CERTS) */
}


static void test_wolfSSL_PEM_PrivateKey(void)
{
    #if defined(OPENSSL_EXTRA) && !defined(NO_CERTS) && \
       !defined(NO_FILESYSTEM) && !defined(NO_RSA)   && \
       (defined(WOLFSSL_KEY_GEN) || defined(WOLFSSL_CERT_GEN)) && \
       defined(USE_CERT_BUFFERS_2048)
    const unsigned char* server_key = (const unsigned char*)server_key_der_2048;
    EVP_PKEY* pkey = NULL;
    BIO*      bio;

    printf(testingFmt, "wolfSSL_PEM_PrivateKey()");

    bio = wolfSSL_BIO_new(wolfSSL_BIO_s_mem());
    AssertNotNull(bio);

    AssertNotNull(wolfSSL_d2i_PrivateKey(EVP_PKEY_RSA, &pkey,
            &server_key, (long)sizeof_server_key_der_2048));
    AssertIntEQ(PEM_write_bio_PrivateKey(bio, pkey, NULL, NULL, 0, NULL, NULL),
            SSL_SUCCESS);

    BIO_free(bio);
    EVP_PKEY_free(pkey);

    printf(resultFmt, passed);
    #endif /* defined(OPENSSL_EXTRA) && !defined(NO_CERTS) */
}


static void test_wolfSSL_tmp_dh(void)
{
    #if defined(OPENSSL_EXTRA) && !defined(NO_CERTS) && \
       !defined(NO_FILESYSTEM) && !defined(NO_DSA) && !defined(NO_RSA) && \
       !defined(NO_DH)
    byte buffer[5300];
    char file[] = "./certs/dsaparams.pem";
    FILE *f;
    int  bytes;
    DSA* dsa;
    DH*  dh;
    BIO*     bio;
    SSL*     ssl;
    SSL_CTX* ctx;

    printf(testingFmt, "wolfSSL_tmp_dh()");

    AssertNotNull(ctx = SSL_CTX_new(wolfSSLv23_server_method()));
    AssertTrue(SSL_CTX_use_certificate_file(ctx, svrCertFile, SSL_FILETYPE_PEM));
    AssertTrue(SSL_CTX_use_PrivateKey_file(ctx, svrKeyFile, SSL_FILETYPE_PEM));
    AssertNotNull(ssl = SSL_new(ctx));

    f = fopen(file, "rb");
    AssertNotNull(f);
    bytes = (int)fread(buffer, 1, sizeof(buffer), f);
    fclose(f);

    bio = BIO_new_mem_buf((void*)buffer, bytes);
    AssertNotNull(bio);

    dsa = wolfSSL_PEM_read_bio_DSAparams(bio, NULL, NULL, NULL);
    AssertNotNull(dsa);

    dh = wolfSSL_DSA_dup_DH(dsa);
    AssertNotNull(dh);

    AssertIntEQ((int)SSL_CTX_set_tmp_dh(ctx, dh), SSL_SUCCESS);
    AssertIntEQ((int)SSL_set_tmp_dh(ssl, dh), SSL_SUCCESS);

    BIO_free(bio);
    DSA_free(dsa);
    DH_free(dh);
    SSL_free(ssl);
    SSL_CTX_free(ctx);

    printf(resultFmt, passed);
    #endif /* defined(OPENSSL_EXTRA) && !defined(NO_CERTS) */
}

static void test_wolfSSL_ctrl(void)
{
    #if defined(OPENSSL_EXTRA)
    byte buffer[5300];
    BIO* bio;
    int  bytes;
    BUF_MEM* ptr = NULL;

    printf(testingFmt, "wolfSSL_crtl()");

    bytes = sizeof(buffer);
    bio = BIO_new_mem_buf((void*)buffer, bytes);
    AssertNotNull(bio);
    AssertNotNull(BIO_s_socket());

    AssertIntEQ((int)wolfSSL_BIO_get_mem_ptr(bio, &ptr), SSL_SUCCESS);

    /* needs tested after stubs filled out @TODO
        SSL_ctrl
        SSL_CTX_ctrl
    */

    BIO_free(bio);
    printf(resultFmt, passed);
    #endif /* defined(OPENSSL_EXTRA) */
}


static void test_wolfSSL_CTX_add_extra_chain_cert(void)
{
    #if defined(OPENSSL_EXTRA) && !defined(NO_CERTS) && \
       !defined(NO_FILESYSTEM) && !defined(NO_RSA)
    char caFile[] = "./certs/client-ca.pem";
    char clientFile[] = "./certs/client-cert.pem";
    SSL_CTX* ctx;
    X509* x509 = NULL;

    printf(testingFmt, "wolfSSL_CTX_add_extra_chain_cert()");

    AssertNotNull(ctx = SSL_CTX_new(wolfSSLv23_server_method()));

    x509 = wolfSSL_X509_load_certificate_file(caFile, SSL_FILETYPE_PEM);
    AssertNotNull(x509);
    AssertIntEQ((int)SSL_CTX_add_extra_chain_cert(ctx, x509), SSL_SUCCESS);

    x509 = wolfSSL_X509_load_certificate_file(clientFile, SSL_FILETYPE_PEM);
    AssertNotNull(x509);
    AssertIntEQ((int)SSL_CTX_add_extra_chain_cert(ctx, x509), SSL_SUCCESS);

    AssertNull(SSL_CTX_get_default_passwd_cb(ctx));
    AssertNull(SSL_CTX_get_default_passwd_cb_userdata(ctx));

    SSL_CTX_free(ctx);
    printf(resultFmt, passed);
    #endif /* defined(OPENSSL_EXTRA) && !defined(NO_CERTS) && \
             !defined(NO_FILESYSTEM) && !defined(NO_RSA) */
}


static void test_wolfSSL_ERR_peek_last_error_line(void)
{
    #if defined(OPENSSL_EXTRA) && !defined(NO_CERTS) && \
       !defined(NO_FILESYSTEM) && defined(DEBUG_WOLFSSL) && \
       !defined(NO_OLD_TLS) && defined(HAVE_IO_TESTS_DEPENDENCIES)
    tcp_ready ready;
    func_args client_args;
    func_args server_args;
#ifndef SINGLE_THREADED
    THREAD_TYPE serverThread;
#endif
    callback_functions client_cb;
    callback_functions server_cb;
    int         line = 0;
    const char* file = NULL;

    printf(testingFmt, "wolfSSL_ERR_peek_last_error_line()");

    /* create a failed connection and inspect the error */
#ifdef WOLFSSL_TIRTOS
    fdOpenSession(Task_self());
#endif
    XMEMSET(&client_args, 0, sizeof(func_args));
    XMEMSET(&server_args, 0, sizeof(func_args));

    StartTCP();
    InitTcpReady(&ready);

    client_cb.method  = wolfTLSv1_1_client_method;
    server_cb.method  = wolfTLSv1_2_server_method;

    server_args.signal    = &ready;
    server_args.callbacks = &server_cb;
    client_args.signal    = &ready;
    client_args.callbacks = &client_cb;

#ifndef SINGLE_THREADED
    start_thread(test_server_nofail, &server_args, &serverThread);
    wait_tcp_ready(&server_args);
    test_client_nofail(&client_args, NULL);
    join_thread(serverThread);
#endif

    FreeTcpReady(&ready);

    /* check that error code was stored */
    AssertIntNE((int)ERR_peek_last_error_line(NULL, NULL), 0);
    ERR_peek_last_error_line(NULL, &line);
    AssertIntNE(line, 0);
    ERR_peek_last_error_line(&file, NULL);
    AssertNotNull(file);

#ifdef WOLFSSL_TIRTOS
    fdOpenSession(Task_self());
#endif

    printf(resultFmt, passed);

    printf("\nTesting error print out\n");
    ERR_print_errors_fp(stdout);
    printf("Done testing print out\n\n");
    fflush(stdout);
    #endif /* defined(OPENSSL_EXTRA) && !defined(NO_CERTS) && \
             !defined(NO_FILESYSTEM) && !defined(DEBUG_WOLFSSL) */
}


static void test_wolfSSL_X509_STORE_set_flags(void)
{
    #if defined(OPENSSL_EXTRA) && !defined(NO_CERTS) && \
       !defined(NO_FILESYSTEM) && !defined(NO_RSA)

    X509_STORE* store;
    X509* x509;

    printf(testingFmt, "wolfSSL_ERR_peek_last_error_line()");
    AssertNotNull((store = wolfSSL_X509_STORE_new()));
    AssertNotNull((x509 =
                wolfSSL_X509_load_certificate_file(svrCertFile, SSL_FILETYPE_PEM)));
    AssertIntEQ(X509_STORE_add_cert(store, x509), SSL_SUCCESS);

#ifdef HAVE_CRL
    AssertIntEQ(X509_STORE_set_flags(store, WOLFSSL_CRL_CHECKALL), SSL_SUCCESS);
#else
    AssertIntEQ(X509_STORE_set_flags(store, WOLFSSL_CRL_CHECKALL),
        NOT_COMPILED_IN);
#endif

    wolfSSL_X509_free(x509);
    wolfSSL_X509_STORE_free(store);

    printf(resultFmt, passed);
    #endif /* defined(OPENSSL_EXTRA) && !defined(NO_CERTS) && \
             !defined(NO_FILESYSTEM) && !defined(NO_RSA) */
}

static void test_wolfSSL_X509_LOOKUP_load_file(void)
{
    #if defined(OPENSSL_EXTRA) && defined(HAVE_CRL) && \
       !defined(NO_FILESYSTEM) && !defined(NO_RSA)
    WOLFSSL_X509_STORE*  store;
    WOLFSSL_X509_LOOKUP* lookup;

    printf(testingFmt, "wolfSSL_X509_LOOKUP_load_file()");

    AssertNotNull(store = wolfSSL_X509_STORE_new());
    AssertNotNull(lookup = X509_STORE_add_lookup(store, X509_LOOKUP_file()));
    AssertIntEQ(wolfSSL_X509_LOOKUP_load_file(lookup, "certs/client-ca.pem",
                                              X509_FILETYPE_PEM), 1);
    AssertIntEQ(wolfSSL_X509_LOOKUP_load_file(lookup, "certs/crl/crl2.pem",
                                                         X509_FILETYPE_PEM), 1);

    AssertIntEQ(wolfSSL_CertManagerVerify(store->cm, cliCertFile,
                SSL_FILETYPE_PEM), 1);
    AssertIntEQ(wolfSSL_CertManagerVerify(store->cm, svrCertFile,
                SSL_FILETYPE_PEM), ASN_NO_SIGNER_E);
    AssertIntEQ(wolfSSL_X509_LOOKUP_load_file(lookup, "certs/ca-cert.pem",
                                              X509_FILETYPE_PEM), 1);
    AssertIntEQ(wolfSSL_CertManagerVerify(store->cm, svrCertFile,
                SSL_FILETYPE_PEM), 1);

    wolfSSL_X509_STORE_free(store);

    printf(resultFmt, passed);
    #endif /* defined(OPENSSL_EXTRA) && defined(HAVE_CRL) && \
             !defined(NO_FILESYSTEM) && !defined(NO_RSA) */
}


static void test_wolfSSL_BN(void)
{
    #if defined(OPENSSL_EXTRA) && !defined(NO_ASN)
    BIGNUM* a;
    BIGNUM* b;
    BIGNUM* c;
    BIGNUM* d;
    ASN1_INTEGER ai;
    unsigned char value[1];

    printf(testingFmt, "wolfSSL_BN()");

    AssertNotNull(b = BN_new());
    AssertNotNull(c = BN_new());
    AssertNotNull(d = BN_new());

    value[0] = 0x03;

    /* at the moment hard setting since no set function */
    ai.data[0] = 0x02; /* tag for ASN_INTEGER */
    ai.data[1] = 0x01; /* length of integer */
    ai.data[2] = value[0];

    AssertNotNull(a = ASN1_INTEGER_to_BN(&ai, NULL));

    value[0] = 0x02;
    AssertNotNull(BN_bin2bn(value, sizeof(value), b));

    value[0] = 0x05;
    AssertNotNull(BN_bin2bn(value, sizeof(value), c));

    /* a^b mod c = */
    AssertIntEQ(BN_mod_exp(d, NULL, b, c, NULL), SSL_FAILURE);
    AssertIntEQ(BN_mod_exp(d, a, b, c, NULL), SSL_SUCCESS);

    /* check result  3^2 mod 5 */
    value[0] = 0;
    AssertIntEQ(BN_bn2bin(d, value), SSL_SUCCESS);
    AssertIntEQ((int)(value[0]), 4);

    /* a*b mod c = */
    AssertIntEQ(BN_mod_mul(d, NULL, b, c, NULL), SSL_FAILURE);
    AssertIntEQ(BN_mod_mul(d, a, b, c, NULL), SSL_SUCCESS);

    /* check result  3*2 mod 5 */
    value[0] = 0;
    AssertIntEQ(BN_bn2bin(d, value), SSL_SUCCESS);
    AssertIntEQ((int)(value[0]), 1);

    BN_free(a);
    BN_free(b);
    BN_free(c);
    BN_clear_free(d);

    printf(resultFmt, passed);
    #endif /* defined(OPENSSL_EXTRA) && !defined(NO_ASN) */
}

#if defined(OPENSSL_EXTRA) && !defined(NO_CERTS) && \
   !defined(NO_FILESYSTEM) && !defined(NO_RSA)
#define TEST_ARG 0x1234
static void msg_cb(int write_p, int version, int content_type,
                   const void *buf, size_t len, SSL *ssl, void *arg)
{
    (void)write_p;
		(void)version;
		(void)content_type;
		(void)buf;
		(void)len;
		(void)ssl;
		AssertTrue(arg == (void*)TEST_ARG);
}
#endif

#if defined(OPENSSL_EXTRA) && !defined(NO_CERTS) && \
   !defined(NO_FILESYSTEM) && defined(DEBUG_WOLFSSL) && \
   !defined(NO_OLD_TLS) && defined(HAVE_IO_TESTS_DEPENDENCIES)
#ifndef SINGLE_THREADED
static int msgCb(SSL_CTX *ctx, SSL *ssl)
{
    (void) ctx;
    (void) ssl;
    printf("===== msgcb called ====\n");
    #if defined(SESSION_CERTS)
    AssertTrue(SSL_get_peer_cert_chain(ssl) != NULL);
    #endif
    return SSL_SUCCESS;
}
#endif
#endif

static void test_wolfSSL_msgCb(void)
{
  #if defined(OPENSSL_EXTRA) && !defined(NO_CERTS) && \
     !defined(NO_FILESYSTEM) && defined(DEBUG_WOLFSSL) && \
     !defined(NO_OLD_TLS) && defined(HAVE_IO_TESTS_DEPENDENCIES)

    tcp_ready ready;
    func_args client_args;
    func_args server_args;
    #ifndef SINGLE_THREADED
    THREAD_TYPE serverThread;
    #endif
    callback_functions client_cb;
    callback_functions server_cb;

    printf(testingFmt, "test_wolfSSL_msgCb");

/* create a failed connection and inspect the error */
#ifdef WOLFSSL_TIRTOS
    fdOpenSession(Task_self());
#endif
    XMEMSET(&client_args, 0, sizeof(func_args));
    XMEMSET(&server_args, 0, sizeof(func_args));

    StartTCP();
    InitTcpReady(&ready);

    client_cb.method  = wolfTLSv1_1_client_method;
    server_cb.method  = wolfTLSv1_2_server_method;

    server_args.signal    = &ready;
    server_args.callbacks = &server_cb;
    client_args.signal    = &ready;
    client_args.callbacks = &client_cb;
    client_args.return_code = TEST_FAIL;

    #ifndef SINGLE_THREADED
    start_thread(test_server_nofail, &server_args, &serverThread);
    wait_tcp_ready(&server_args);
    test_client_nofail(&client_args, (void *)msgCb);
    join_thread(serverThread);
    AssertTrue(client_args.return_code);
    AssertTrue(server_args.return_code);
    #endif

    FreeTcpReady(&ready);

#ifdef WOLFSSL_TIRTOS
    fdOpenSession(Task_self());
#endif

    printf(resultFmt, passed);

		#endif
}

static void test_wolfSSL_set_options(void)
{
    #if defined(OPENSSL_EXTRA) && !defined(NO_CERTS) && \
       !defined(NO_FILESYSTEM) && !defined(NO_RSA)
    SSL*     ssl;
    SSL_CTX* ctx;

		unsigned char protos[] = {
				7, 't', 'l', 's', '/', '1', '.', '2',
				8, 'h', 't', 't', 'p', '/', '1', '.', '1'
		};
		unsigned int len = sizeof(protos);

    void *arg = (void *)TEST_ARG;

    printf(testingFmt, "wolfSSL_set_options()");

    AssertNotNull(ctx = SSL_CTX_new(wolfSSLv23_server_method()));
    AssertTrue(SSL_CTX_use_certificate_file(ctx, svrCertFile, SSL_FILETYPE_PEM));
    AssertTrue(SSL_CTX_use_PrivateKey_file(ctx, svrKeyFile, SSL_FILETYPE_PEM));

    AssertTrue(SSL_CTX_set_options(ctx, SSL_OP_NO_TLSv1) == SSL_OP_NO_TLSv1);
    AssertTrue(SSL_CTX_get_options(ctx) == SSL_OP_NO_TLSv1);

    AssertIntGT((int)SSL_CTX_set_options(ctx, (SSL_OP_COOKIE_EXCHANGE |
                                                          SSL_OP_NO_SSLv2)), 0);
    AssertTrue((SSL_CTX_set_options(ctx, SSL_OP_COOKIE_EXCHANGE) &
                             SSL_OP_COOKIE_EXCHANGE) == SSL_OP_COOKIE_EXCHANGE);
    AssertTrue((SSL_CTX_set_options(ctx, SSL_OP_NO_TLSv1_2) &
                                       SSL_OP_NO_TLSv1_2) == SSL_OP_NO_TLSv1_2);
    AssertTrue((SSL_CTX_set_options(ctx, SSL_OP_NO_COMPRESSION) &
                               SSL_OP_NO_COMPRESSION) == SSL_OP_NO_COMPRESSION);
    AssertNull((SSL_CTX_clear_options(ctx, SSL_OP_NO_COMPRESSION) &
                                           SSL_OP_NO_COMPRESSION));

    SSL_CTX_free(ctx);

    AssertNotNull(ctx = SSL_CTX_new(wolfSSLv23_server_method()));
    AssertTrue(SSL_CTX_use_certificate_file(ctx, svrCertFile, SSL_FILETYPE_PEM));
    AssertTrue(SSL_CTX_use_PrivateKey_file(ctx, svrKeyFile, SSL_FILETYPE_PEM));
    AssertNotNull(ssl = SSL_new(ctx));

    AssertTrue(SSL_set_options(ssl, SSL_OP_NO_TLSv1) == SSL_OP_NO_TLSv1);
    AssertTrue(SSL_get_options(ssl) == SSL_OP_NO_TLSv1);

    AssertIntGT((int)SSL_set_options(ssl, (SSL_OP_COOKIE_EXCHANGE |
                                                          SSL_OP_NO_SSLv2)), 0);
    AssertTrue((SSL_set_options(ssl, SSL_OP_COOKIE_EXCHANGE) &
                             SSL_OP_COOKIE_EXCHANGE) == SSL_OP_COOKIE_EXCHANGE);
    AssertTrue((SSL_set_options(ssl, SSL_OP_NO_TLSv1_2) &
                                       SSL_OP_NO_TLSv1_2) == SSL_OP_NO_TLSv1_2);
    AssertTrue((SSL_set_options(ssl, SSL_OP_NO_COMPRESSION) &
                               SSL_OP_NO_COMPRESSION) == SSL_OP_NO_COMPRESSION);
    AssertNull((SSL_clear_options(ssl, SSL_OP_NO_COMPRESSION) &
                                       SSL_OP_NO_COMPRESSION));


		AssertTrue(SSL_set_msg_callback(ssl, msg_cb) == SSL_SUCCESS);
		SSL_set_msg_callback_arg(ssl, arg);

		AssertTrue(SSL_CTX_set_alpn_protos(ctx, protos, len) == SSL_SUCCESS);

    SSL_free(ssl);
    SSL_CTX_free(ctx);

    printf(resultFmt, passed);
    #endif /* defined(OPENSSL_EXTRA) && !defined(NO_CERTS) && \
             !defined(NO_FILESYSTEM) && !defined(NO_RSA) */
}
	  #if defined(OPENSSL_EXTRA) && !defined(NO_CERTS)
static int verify_cb(int ok, X509_STORE_CTX *ctx)
{
	  (void) ok;
		(void) ctx;
		printf("ENTER verify_cb\n");
		return SSL_SUCCESS;
}
#endif

static void test_wolfSSL_X509_STORE_CTX(void)
{
	  #if defined(OPENSSL_EXTRA) && !defined(NO_CERTS)
	  X509_STORE_CTX *ctx   = NULL ;

    printf(testingFmt, "test_wolfSSL_X509_STORE_CTX(()");
		AssertNotNull(ctx = X509_STORE_CTX_new());
		X509_STORE_CTX_set_verify_cb(ctx, (void *)verify_cb);
    X509_STORE_CTX_free(ctx);
    printf(resultFmt, passed);
    #endif
}

static void test_wolfSSL_PEM_read_bio(void)
{
    #if defined(OPENSSL_EXTRA) && !defined(NO_CERTS) && \
       !defined(NO_FILESYSTEM) && !defined(NO_RSA)
    byte buffer[5300];
    FILE *f;
    int  bytes;
    X509* x509;
    BIO*  bio = NULL;

    printf(testingFmt, "wolfSSL_PEM_read_bio()");

    AssertNotNull(f = fopen(cliCertFile, "rb"));
    bytes = (int)fread(buffer, 1, sizeof(buffer), f);
    fclose(f);

    AssertNull(x509 = PEM_read_bio_X509_AUX(bio, NULL, NULL, NULL));
    AssertNotNull(bio = BIO_new_mem_buf((void*)buffer, bytes));
    AssertNotNull(x509 = PEM_read_bio_X509_AUX(bio, NULL, NULL, NULL));
    AssertIntEQ((int)BIO_set_fd(bio, 0, BIO_NOCLOSE), 1);

    BIO_free(bio);
    X509_free(x509);

    printf(resultFmt, passed);
    #endif /* defined(OPENSSL_EXTRA) && !defined(NO_CERTS) && \
             !defined(NO_FILESYSTEM) && !defined(NO_RSA) */
}


static void test_wolfSSL_BIO(void)
{
    #if defined(OPENSSL_EXTRA)
    byte buffer[20];
    BIO* bio1;
    BIO* bio2;
    BIO* bio3;
    char* bufPt;
    int i;

    printf(testingFmt, "wolfSSL_BIO()");

    for (i = 0; i < 20; i++) {
        buffer[i] = i;
    }

    /* Creating and testing type BIO_s_bio */
    AssertNotNull(bio1 = BIO_new(BIO_s_bio()));
    AssertNotNull(bio2 = BIO_new(BIO_s_bio()));
    AssertNotNull(bio3 = BIO_new(BIO_s_bio()));

    /* read/write before set up */
    AssertIntEQ(BIO_read(bio1, buffer, 2),  WOLFSSL_BIO_UNSET);
    AssertIntEQ(BIO_write(bio1, buffer, 2), WOLFSSL_BIO_UNSET);

    AssertIntEQ(BIO_set_write_buf_size(bio1, 20), SSL_SUCCESS);
    AssertIntEQ(BIO_set_write_buf_size(bio2, 8),  SSL_SUCCESS);
    AssertIntEQ(BIO_make_bio_pair(bio1, bio2),    SSL_SUCCESS);

    AssertIntEQ(BIO_nwrite(bio1, &bufPt, 10), 10);
    XMEMCPY(bufPt, buffer, 10);
    AssertIntEQ(BIO_write(bio1, buffer + 10, 10), 10);
    /* write buffer full */
    AssertIntEQ(BIO_write(bio1, buffer, 10), WOLFSSL_BIO_ERROR);
    AssertIntEQ(BIO_flush(bio1), SSL_SUCCESS);
    AssertIntEQ((int)BIO_ctrl_pending(bio1), 0);

    /* write the other direction with pair */
    AssertIntEQ((int)BIO_nwrite(bio2, &bufPt, 10), 8);
    XMEMCPY(bufPt, buffer, 8);
    AssertIntEQ(BIO_write(bio2, buffer, 10), WOLFSSL_BIO_ERROR);

    /* try read */
    AssertIntEQ((int)BIO_ctrl_pending(bio1), 8);
    AssertIntEQ((int)BIO_ctrl_pending(bio2), 20);

    AssertIntEQ(BIO_nread(bio2, &bufPt, (int)BIO_ctrl_pending(bio2)), 20);
    for (i = 0; i < 20; i++) {
        AssertIntEQ((int)bufPt[i], i);
    }
    AssertIntEQ(BIO_nread(bio2, &bufPt, 1), WOLFSSL_BIO_ERROR);
    AssertIntEQ(BIO_nread(bio1, &bufPt, (int)BIO_ctrl_pending(bio1)), 8);
    for (i = 0; i < 8; i++) {
        AssertIntEQ((int)bufPt[i], i);
    }
    AssertIntEQ(BIO_nread(bio1, &bufPt, 1), WOLFSSL_BIO_ERROR);
    AssertIntEQ(BIO_ctrl_reset_read_request(bio1), 1);

    /* new pair */
    AssertIntEQ(BIO_make_bio_pair(bio1, bio3), SSL_FAILURE);
    BIO_free(bio2); /* free bio2 and automaticly remove from pair */
    AssertIntEQ(BIO_make_bio_pair(bio1, bio3), SSL_SUCCESS);
    AssertIntEQ((int)BIO_ctrl_pending(bio3), 0);
    AssertIntEQ(BIO_nread(bio3, &bufPt, 10), WOLFSSL_BIO_ERROR);

    /* test wrap around... */
    AssertIntEQ(BIO_reset(bio1), 0);
    AssertIntEQ(BIO_reset(bio3), 0);

    /* fill write buffer, read only small amount then write again */
    AssertIntEQ(BIO_nwrite(bio1, &bufPt, 20), 20);
    XMEMCPY(bufPt, buffer, 20);
    AssertIntEQ(BIO_nread(bio3, &bufPt, 4), 4);
    for (i = 0; i < 4; i++) {
        AssertIntEQ(bufPt[i], i);
    }

    /* try writing over read index */
    AssertIntEQ(BIO_nwrite(bio1, &bufPt, 5), 4);
    XMEMSET(bufPt, 0, 4);
    AssertIntEQ((int)BIO_ctrl_pending(bio3), 20);

    /* read and write 0 bytes */
    AssertIntEQ(BIO_nread(bio3, &bufPt, 0), 0);
    AssertIntEQ(BIO_nwrite(bio1, &bufPt, 0), 0);

    /* should read only to end of write buffer then need to read again */
    AssertIntEQ(BIO_nread(bio3, &bufPt, 20), 16);
    for (i = 0; i < 16; i++) {
        AssertIntEQ(bufPt[i], buffer[4 + i]);
    }

    AssertIntEQ(BIO_nread(bio3, NULL, 0), SSL_FAILURE);
    AssertIntEQ(BIO_nread0(bio3, &bufPt), 4);
    for (i = 0; i < 4; i++) {
        AssertIntEQ(bufPt[i], 0);
    }

    /* read index should not have advanced with nread0 */
    AssertIntEQ(BIO_nread(bio3, &bufPt, 5), 4);
    for (i = 0; i < 4; i++) {
        AssertIntEQ(bufPt[i], 0);
    }

    /* write and fill up buffer checking reset of index state */
    AssertIntEQ(BIO_nwrite(bio1, &bufPt, 20), 20);
    XMEMCPY(bufPt, buffer, 20);

    /* test reset on data in bio1 write buffer */
    AssertIntEQ(BIO_reset(bio1), 0);
    AssertIntEQ((int)BIO_ctrl_pending(bio3), 0);
    AssertIntEQ(BIO_nread(bio3, &bufPt, 3), WOLFSSL_BIO_ERROR);
    AssertIntEQ(BIO_nwrite(bio1, &bufPt, 20), 20);
    XMEMCPY(bufPt, buffer, 20);
    AssertIntEQ(BIO_nread(bio3, &bufPt, 6), 6);
    for (i = 0; i < 6; i++) {
        AssertIntEQ(bufPt[i], i);
    }

    /* test case of writing twice with offset read index */
    AssertIntEQ(BIO_nwrite(bio1, &bufPt, 3), 3);
    AssertIntEQ(BIO_nwrite(bio1, &bufPt, 4), 3); /* try overwriting */
    AssertIntEQ(BIO_nwrite(bio1, &bufPt, 4), WOLFSSL_BIO_ERROR);
    AssertIntEQ(BIO_nread(bio3, &bufPt, 0), 0);
    AssertIntEQ(BIO_nwrite(bio1, &bufPt, 4), WOLFSSL_BIO_ERROR);
    AssertIntEQ(BIO_nread(bio3, &bufPt, 1), 1);
    AssertIntEQ(BIO_nwrite(bio1, &bufPt, 4), 1);
    AssertIntEQ(BIO_nwrite(bio1, &bufPt, 4), WOLFSSL_BIO_ERROR);

    BIO_free(bio1);
    BIO_free(bio3);

    /* BIOs with file pointers */
    #if !defined(NO_FILESYSTEM)
    {
        XFILE f1;
        XFILE f2;
        BIO*  f_bio1;
        BIO*  f_bio2;
        unsigned char cert[300];
        char testFile[] = "tests/bio_write_test.txt";
        char msg[]      = "bio_write_test.txt contains the first 300 bytes of certs/server-cert.pem\ncreated by tests/unit.test\n\n";

        AssertNotNull(f_bio1 = BIO_new(BIO_s_file()));
        AssertNotNull(f_bio2 = BIO_new(BIO_s_file()));

        AssertIntEQ((int)BIO_set_mem_eof_return(f_bio1, -1), 0);
        AssertIntEQ((int)BIO_set_mem_eof_return(NULL, -1),   0);

        f1 = XFOPEN(svrCertFile, "rwb");
        AssertIntEQ((int)BIO_set_fp(f_bio1, f1, BIO_CLOSE), SSL_SUCCESS);
        AssertIntEQ(BIO_write_filename(f_bio2, testFile),
                SSL_SUCCESS);

        AssertIntEQ(BIO_read(f_bio1, cert, sizeof(cert)), sizeof(cert));
        AssertIntEQ(BIO_write(f_bio2, msg, sizeof(msg)), sizeof(msg));
        AssertIntEQ(BIO_write(f_bio2, cert, sizeof(cert)), sizeof(cert));

        AssertIntEQ((int)BIO_get_fp(f_bio2, &f2), SSL_SUCCESS);
        AssertIntEQ(BIO_reset(f_bio2), 0);
        AssertIntEQ(BIO_seek(f_bio2, 4), 0);

        BIO_free(f_bio1);
        BIO_free(f_bio2);
    }
    #endif /* !defined(NO_FILESYSTEM) */

    printf(resultFmt, passed);
    #endif
}

static void test_wolfSSL_DES_ecb_encrypt(void)
{
    #if defined(OPENSSL_EXTRA) && !defined(NO_DES3) && defined(WOLFSSL_DES_ECB)
    WOLFSSL_DES_cblock input1,input2,output1,output2,back1,back2;
    WOLFSSL_DES_key_schedule key;

    printf(testingFmt, "wolfSSL_DES_ecb_encrypt()");

    XMEMCPY(key,"12345678",sizeof(WOLFSSL_DES_key_schedule));
    XMEMCPY(input1, "Iamhuman",sizeof(WOLFSSL_DES_cblock));
    XMEMCPY(input2, "Whoisit?",sizeof(WOLFSSL_DES_cblock));
    XMEMSET(output1, 0, sizeof(WOLFSSL_DES_cblock));
    XMEMSET(output2, 0, sizeof(WOLFSSL_DES_cblock));
    XMEMSET(back1, 0, sizeof(WOLFSSL_DES_cblock));
    XMEMSET(back2, 0, sizeof(WOLFSSL_DES_cblock));

    /* Encrypt messages */
    wolfSSL_DES_ecb_encrypt(&input1,&output1,&key,DES_ENCRYPT);
    wolfSSL_DES_ecb_encrypt(&input2,&output2,&key,DES_ENCRYPT);

    /* Decrypt messages */
    int ret1 = 0;
    int ret2 = 0;
    wolfSSL_DES_ecb_encrypt(&output1,&back1,&key,DES_DECRYPT);
    ret1 = memcmp((unsigned char *) back1,(unsigned char *) input1,sizeof(WOLFSSL_DES_cblock));
    AssertIntEQ(ret1,0);
    wolfSSL_DES_ecb_encrypt(&output2,&back2,&key,DES_DECRYPT);
    ret2 = memcmp((unsigned char *) back2,(unsigned char *) input2,sizeof(WOLFSSL_DES_cblock));
    AssertIntEQ(ret2,0);

    printf(resultFmt, passed);
    #endif
}
/*----------------------------------------------------------------------------*
 | wolfCrypt ASN
 *----------------------------------------------------------------------------*/

static void test_wc_GetPkcs8TraditionalOffset(void)
{
#if !defined(NO_ASN) && !defined(NO_FILESYSTEM)
    int length, derSz;
    word32 inOutIdx;
    const char* path = "./certs/server-keyPkcs8.der";
    FILE* file;
    byte der[2048];

    printf(testingFmt, "wc_GetPkcs8TraditionalOffset");

    file = fopen(path, "rb");
    AssertNotNull(file);
    derSz = (int)fread(der, 1, sizeof(der), file);
    fclose(file);

    /* valid case */
    inOutIdx = 0;
    length = wc_GetPkcs8TraditionalOffset(der, &inOutIdx, derSz);
    AssertIntGT(length, 0);

    /* inOutIdx > sz */
    inOutIdx = 4000;
    length = wc_GetPkcs8TraditionalOffset(der, &inOutIdx, derSz);
    AssertIntEQ(length, BAD_FUNC_ARG);

    /* null input */
    inOutIdx = 0;
    length = wc_GetPkcs8TraditionalOffset(NULL, &inOutIdx, 0);
    AssertIntEQ(length, BAD_FUNC_ARG);

    /* invalid input, fill buffer with 1's */
    XMEMSET(der, 1, sizeof(der));
    inOutIdx = 0;
    length = wc_GetPkcs8TraditionalOffset(der, &inOutIdx, derSz);
    AssertIntEQ(length, ASN_PARSE_E);

    printf(resultFmt, passed);
#endif /* NO_ASN */
}


/*----------------------------------------------------------------------------*
 | wolfCrypt ECC
 *----------------------------------------------------------------------------*/

static void test_wc_ecc_get_curve_size_from_name(void)
{
#ifdef HAVE_ECC
    int ret;

    printf(testingFmt, "wc_ecc_get_curve_size_from_name");

    #if !defined(NO_ECC256) && !defined(NO_ECC_SECP)
        ret = wc_ecc_get_curve_size_from_name("SECP256R1");
        AssertIntEQ(ret, 32);
    #endif

    /* invalid case */
    ret = wc_ecc_get_curve_size_from_name("BADCURVE");
    AssertIntEQ(ret, -1);

    /* NULL input */
    ret = wc_ecc_get_curve_size_from_name(NULL);
    AssertIntEQ(ret, BAD_FUNC_ARG);

    printf(resultFmt, passed);
#endif /* HAVE_ECC */
}

static void test_wc_ecc_get_curve_id_from_name(void)
{
#ifdef HAVE_ECC
    int id;

    printf(testingFmt, "wc_ecc_get_curve_id_from_name");

    #if !defined(NO_ECC256) && !defined(NO_ECC_SECP)
        id = wc_ecc_get_curve_id_from_name("SECP256R1");
        AssertIntEQ(id, ECC_SECP256R1);
    #endif

    /* invalid case */
    id = wc_ecc_get_curve_id_from_name("BADCURVE");
    AssertIntEQ(id, -1);

    /* NULL input */
    id = wc_ecc_get_curve_id_from_name(NULL);
    AssertIntEQ(id, BAD_FUNC_ARG);

    printf(resultFmt, passed);
#endif /* HAVE_ECC */
}

static void test_wc_ecc_get_curve_id_from_params(void)
{
#ifdef HAVE_ECC
    int id;

    const byte prime[] =
    {
        0xFF,0xFF,0xFF,0xFF,0x00,0x00,0x00,0x01,
        0x00,0x00,0x00,0x00,0x00,0x00,0x00,0x00,
        0x00,0x00,0x00,0x00,0xFF,0xFF,0xFF,0xFF,
        0xFF,0xFF,0xFF,0xFF,0xFF,0xFF,0xFF,0xFF
    };

    const byte primeInvalid[] =
    {
        0xFF,0xFF,0xFF,0xFF,0x00,0x00,0x00,0x01,
        0x00,0x00,0x00,0x00,0x00,0x00,0x00,0x00,
        0x00,0x00,0x00,0x00,0xFF,0xFF,0xFF,0xFF,
        0xFF,0xFF,0xFF,0xFF,0xFF,0xFF,0x01,0x01
    };

    const byte Af[] =
    {
        0xFF,0xFF,0xFF,0xFF,0x00,0x00,0x00,0x01,
        0x00,0x00,0x00,0x00,0x00,0x00,0x00,0x00,
        0x00,0x00,0x00,0x00,0xFF,0xFF,0xFF,0xFF,
        0xFF,0xFF,0xFF,0xFF,0xFF,0xFF,0xFF,0xFC
    };

    const byte Bf[] =
    {
        0x5A,0xC6,0x35,0xD8,0xAA,0x3A,0x93,0xE7,
        0xB3,0xEB,0xBD,0x55,0x76,0x98,0x86,0xBC,
        0x65,0x1D,0x06,0xB0,0xCC,0x53,0xB0,0xF6,
        0x3B,0xCE,0x3C,0x3E,0x27,0xD2,0x60,0x4B
    };

    const byte order[] =
    {
        0xFF,0xFF,0xFF,0xFF,0x00,0x00,0x00,0x00,
        0xFF,0xFF,0xFF,0xFF,0xFF,0xFF,0xFF,0xFF,
        0xBC,0xE6,0xFA,0xAD,0xA7,0x17,0x9E,0x84,
        0xF3,0xB9,0xCA,0xC2,0xFC,0x63,0x25,0x51
    };

    const byte Gx[] =
    {
        0x6B,0x17,0xD1,0xF2,0xE1,0x2C,0x42,0x47,
        0xF8,0xBC,0xE6,0xE5,0x63,0xA4,0x40,0xF2,
        0x77,0x03,0x7D,0x81,0x2D,0xEB,0x33,0xA0,
        0xF4,0xA1,0x39,0x45,0xD8,0x98,0xC2,0x96
    };

    const byte Gy[] =
    {
        0x4F,0xE3,0x42,0xE2,0xFE,0x1A,0x7F,0x9B,
        0x8E,0xE7,0xEB,0x4A,0x7C,0x0F,0x9E,0x16,
        0x2B,0xCE,0x33,0x57,0x6B,0x31,0x5E,0xCE,
        0xCB,0xB6,0x40,0x68,0x37,0xBF,0x51,0xF5
    };

    int cofactor = 1;
    int fieldSize = 256;

    printf(testingFmt, "wc_ecc_get_curve_id_from_params");

    #if !defined(NO_ECC256) && !defined(NO_ECC_SECP)
        id = wc_ecc_get_curve_id_from_params(fieldSize, prime, sizeof(prime),
                Af, sizeof(Af), Bf, sizeof(Bf), order, sizeof(order),
                Gx, sizeof(Gx), Gy, sizeof(Gy), cofactor);
        AssertIntEQ(id, ECC_SECP256R1);
    #endif

    /* invalid case, fieldSize = 0 */
    id = wc_ecc_get_curve_id_from_params(0, prime, sizeof(prime),
            Af, sizeof(Af), Bf, sizeof(Bf), order, sizeof(order),
            Gx, sizeof(Gx), Gy, sizeof(Gy), cofactor);
    AssertIntEQ(id, ECC_CURVE_INVALID);

    /* invalid case, NULL prime */
    id = wc_ecc_get_curve_id_from_params(fieldSize, NULL, sizeof(prime),
            Af, sizeof(Af), Bf, sizeof(Bf), order, sizeof(order),
            Gx, sizeof(Gx), Gy, sizeof(Gy), cofactor);
    AssertIntEQ(id, BAD_FUNC_ARG);

    /* invalid case, invalid prime */
    id = wc_ecc_get_curve_id_from_params(fieldSize,
            primeInvalid, sizeof(primeInvalid),
            Af, sizeof(Af), Bf, sizeof(Bf), order, sizeof(order),
            Gx, sizeof(Gx), Gy, sizeof(Gy), cofactor);
    AssertIntEQ(id, ECC_CURVE_INVALID);

    printf(resultFmt, passed);
#endif
}


/*----------------------------------------------------------------------------*
 | Certficate Failure Checks
 *----------------------------------------------------------------------------*/
#ifndef NO_CERTS
    /* Use the Cert Manager(CM) API to generate the error ASN_SIG_CONFIRM_E */
    static int verify_sig_cm(const char* ca, byte* cert_buf, size_t cert_sz,
        int type)
    {
        int ret;
        WOLFSSL_CERT_MANAGER* cm = NULL;

        switch (type) {
            case TESTING_RSA:
            #ifdef NO_RSA
                printf("RSA disabled, skipping test\n");
                return ASN_SIG_CONFIRM_E;
            #else
                break;
            #endif
            case TESTING_ECC:
            #ifndef HAVE_ECC
                printf("ECC disabled, skipping test\n");
                return ASN_SIG_CONFIRM_E;
            #else
                break;
            #endif
            default:
                printf("Bad function argument\n");
                return BAD_FUNC_ARG;
        }
        cm = wolfSSL_CertManagerNew();
        if (cm == NULL) {
            printf("wolfSSL_CertManagerNew failed\n");
            return -1;
        }

        ret = wolfSSL_CertManagerLoadCA(cm, ca, 0);
        if (ret != SSL_SUCCESS) {
            printf("wolfSSL_CertManagerLoadCA failed\n");
            wolfSSL_CertManagerFree(cm);
            return ret;
        }

        ret = wolfSSL_CertManagerVerifyBuffer(cm, cert_buf, cert_sz, SSL_FILETYPE_ASN1);
        /* Let AssertIntEQ handle return code */

        wolfSSL_CertManagerFree(cm);

        return ret;
    }

    static int test_RsaSigFailure_cm(void)
    {
        int ret = 0;
        const char* ca_cert = "./certs/ca-cert.pem";
        const char* server_cert = "./certs/server-cert.der";
        byte* cert_buf = NULL;
        size_t cert_sz = 0;

        ret = load_file(server_cert, &cert_buf, &cert_sz);
        if (ret == 0) {
            /* corrupt DER - invert last byte, which is signature */
            cert_buf[cert_sz-1] = ~cert_buf[cert_sz-1];

            /* test bad cert */
            ret = verify_sig_cm(ca_cert, cert_buf, cert_sz, TESTING_RSA);
        }

        printf("Signature failure test: RSA: Ret %d\n", ret);

        if (cert_buf)
            free(cert_buf);

        return ret;
    }

    static int test_EccSigFailure_cm(void)
    {
        int ret = 0;
        /* self-signed ECC cert, so use server cert as CA */
        const char* ca_cert = "./certs/server-ecc.pem";
        const char* server_cert = "./certs/server-ecc.der";
        byte* cert_buf = NULL;
        size_t cert_sz = 0;

        ret = load_file(server_cert, &cert_buf, &cert_sz);
        if (ret == 0) {
            /* corrupt DER - invert last byte, which is signature */
            cert_buf[cert_sz-1] = ~cert_buf[cert_sz-1];

            /* test bad cert */
            ret = verify_sig_cm(ca_cert, cert_buf, cert_sz, TESTING_ECC);
        }

        printf("Signature failure test: ECC: Ret %d\n", ret);

        if (cert_buf)
            free(cert_buf);

        return ret;
    }

#endif /* NO_CERTS */

#ifdef WOLFSSL_TLS13
#ifdef WOLFSSL_SEND_HRR_COOKIE
static byte fixedKey[SHA384_DIGEST_SIZE] = { 0, };
#endif
#ifdef WOLFSSL_EARLY_DATA
static const char earlyData[] = "Early Data";
static       char earlyDataBuffer[1];
#endif

static int test_tls13_apis(void)
{
    int          ret = 0;
    WOLFSSL_CTX* clientTls12Ctx;
    WOLFSSL*     clientTls12Ssl;
    WOLFSSL_CTX* serverTls12Ctx;
    WOLFSSL*     serverTls12Ssl;
    WOLFSSL_CTX* clientCtx;
    WOLFSSL*     clientSsl;
    WOLFSSL_CTX* serverCtx;
    WOLFSSL*     serverSsl;
#ifndef NO_CERTS
    const char*  ourCert = svrCertFile;
    const char*  ourKey  = svrKeyFile;
#endif
#ifdef WOLFSSL_EARLY_DATA
    int          outSz;
#endif

    clientTls12Ctx = wolfSSL_CTX_new(wolfTLSv1_2_client_method());
    clientTls12Ssl = wolfSSL_new(clientTls12Ctx);
    serverTls12Ctx = wolfSSL_CTX_new(wolfTLSv1_2_server_method());
#ifndef NO_CERTS
    wolfSSL_CTX_use_certificate_chain_file(serverTls12Ctx, ourCert);
    wolfSSL_CTX_use_PrivateKey_file(serverTls12Ctx, ourKey, SSL_FILETYPE_PEM);
#endif
    serverTls12Ssl = wolfSSL_new(serverTls12Ctx);

    clientCtx = wolfSSL_CTX_new(wolfTLSv1_3_client_method());
    clientSsl = wolfSSL_new(clientCtx);
    serverCtx = wolfSSL_CTX_new(wolfTLSv1_3_server_method());
#ifndef NO_CERTS
    wolfSSL_CTX_use_certificate_chain_file(serverCtx, ourCert);
    wolfSSL_CTX_use_PrivateKey_file(serverCtx, ourKey, SSL_FILETYPE_PEM);
#endif
    serverSsl = wolfSSL_new(serverCtx);

#ifdef WOLFSSL_SEND_HRR_COOKIE
    AssertIntEQ(wolfSSL_send_hrr_cookie(NULL, NULL, 0), BAD_FUNC_ARG);
    AssertIntEQ(wolfSSL_send_hrr_cookie(clientSsl, NULL, 0), SIDE_ERROR);
    AssertIntEQ(wolfSSL_send_hrr_cookie(serverTls12Ssl, NULL, 0), BAD_FUNC_ARG);

    AssertIntEQ(wolfSSL_send_hrr_cookie(serverSsl, NULL, 0), SSL_SUCCESS);
    AssertIntEQ(wolfSSL_send_hrr_cookie(serverSsl, fixedKey, sizeof(fixedKey)),
                SSL_SUCCESS);
#endif

    AssertIntEQ(wolfSSL_UseKeyShare(NULL, WOLFSSL_ECC_SECP256R1), BAD_FUNC_ARG);
    AssertIntEQ(wolfSSL_UseKeyShare(serverSsl, WOLFSSL_ECC_SECP256R1),
                SIDE_ERROR);
    AssertIntEQ(wolfSSL_UseKeyShare(clientTls12Ssl, WOLFSSL_ECC_SECP256R1),
                SSL_SUCCESS);
    AssertIntEQ(wolfSSL_UseKeyShare(clientSsl, WOLFSSL_ECC_SECP256R1),
                SSL_SUCCESS);

    AssertIntEQ(wolfSSL_NoKeyShares(NULL), BAD_FUNC_ARG);
    AssertIntEQ(wolfSSL_NoKeyShares(serverSsl), SIDE_ERROR);
    AssertIntEQ(wolfSSL_NoKeyShares(clientTls12Ssl), SSL_SUCCESS);
    AssertIntEQ(wolfSSL_NoKeyShares(clientSsl), SSL_SUCCESS);

    AssertIntEQ(wolfSSL_CTX_no_ticket_TLSv13(NULL), BAD_FUNC_ARG);
    AssertIntEQ(wolfSSL_CTX_no_ticket_TLSv13(clientCtx), SIDE_ERROR);
    AssertIntEQ(wolfSSL_CTX_no_ticket_TLSv13(serverTls12Ctx), BAD_FUNC_ARG);
    AssertIntEQ(wolfSSL_CTX_no_ticket_TLSv13(serverCtx), 0);

    AssertIntEQ(wolfSSL_no_ticket_TLSv13(NULL), BAD_FUNC_ARG);
    AssertIntEQ(wolfSSL_no_ticket_TLSv13(clientSsl), SIDE_ERROR);
    AssertIntEQ(wolfSSL_no_ticket_TLSv13(serverTls12Ssl), BAD_FUNC_ARG);
    AssertIntEQ(wolfSSL_no_ticket_TLSv13(serverSsl), 0);

    AssertIntEQ(wolfSSL_CTX_no_dhe_psk(NULL), BAD_FUNC_ARG);
    AssertIntEQ(wolfSSL_CTX_no_dhe_psk(clientTls12Ctx), BAD_FUNC_ARG);
    AssertIntEQ(wolfSSL_CTX_no_dhe_psk(serverCtx), 0);
    AssertIntEQ(wolfSSL_CTX_no_dhe_psk(clientCtx), 0);

    AssertIntEQ(wolfSSL_no_dhe_psk(NULL), BAD_FUNC_ARG);
    AssertIntEQ(wolfSSL_no_dhe_psk(clientTls12Ssl), BAD_FUNC_ARG);
    AssertIntEQ(wolfSSL_no_dhe_psk(serverSsl), 0);
    AssertIntEQ(wolfSSL_no_dhe_psk(clientSsl), 0);

    AssertIntEQ(wolfSSL_update_keys(NULL), BAD_FUNC_ARG);
    AssertIntEQ(wolfSSL_update_keys(clientTls12Ssl), BAD_FUNC_ARG);
    AssertIntEQ(wolfSSL_update_keys(serverSsl), BUILD_MSG_ERROR);
    AssertIntEQ(wolfSSL_update_keys(clientSsl), BUILD_MSG_ERROR);

#if !defined(NO_CERTS) && defined(WOLFSSL_POST_HANDSHAKE_AUTH)
    AssertIntEQ(wolfSSL_CTX_allow_post_handshake_auth(NULL), BAD_FUNC_ARG);
    AssertIntEQ(wolfSSL_CTX_allow_post_handshake_auth(serverCtx), SIDE_ERROR);
    AssertIntEQ(wolfSSL_CTX_allow_post_handshake_auth(clientTls12Ctx),
                BAD_FUNC_ARG);
    AssertIntEQ(wolfSSL_CTX_allow_post_handshake_auth(clientCtx), 0);

    AssertIntEQ(wolfSSL_allow_post_handshake_auth(NULL), BAD_FUNC_ARG);
    AssertIntEQ(wolfSSL_allow_post_handshake_auth(serverSsl), SIDE_ERROR);
    AssertIntEQ(wolfSSL_allow_post_handshake_auth(clientTls12Ssl),
                BAD_FUNC_ARG);
    AssertIntEQ(wolfSSL_allow_post_handshake_auth(clientSsl), 0);

    AssertIntEQ(wolfSSL_request_certificate(NULL), BAD_FUNC_ARG);
    AssertIntEQ(wolfSSL_request_certificate(clientSsl), SIDE_ERROR);
    AssertIntEQ(wolfSSL_request_certificate(serverTls12Ssl),
                BAD_FUNC_ARG);
    AssertIntEQ(wolfSSL_request_certificate(serverSsl), NOT_READY_ERROR);
#endif

#ifdef WOLFSSL_EARLY_DATA
    AssertIntEQ(wolfSSL_CTX_set_max_early_data(NULL, 0), BAD_FUNC_ARG);
    AssertIntEQ(wolfSSL_CTX_set_max_early_data(clientCtx, 0), SIDE_ERROR);
    AssertIntEQ(wolfSSL_CTX_set_max_early_data(serverTls12Ctx, 0),
                BAD_FUNC_ARG);
    AssertIntEQ(wolfSSL_CTX_set_max_early_data(serverCtx, 0), 0);

    AssertIntEQ(wolfSSL_set_max_early_data(NULL, 0), BAD_FUNC_ARG);
    AssertIntEQ(wolfSSL_set_max_early_data(clientSsl, 0), SIDE_ERROR);
    AssertIntEQ(wolfSSL_set_max_early_data(serverTls12Ssl, 0), BAD_FUNC_ARG);
    AssertIntEQ(wolfSSL_set_max_early_data(serverSsl, 0), 0);

    AssertIntEQ(wolfSSL_write_early_data(NULL, earlyData, sizeof(earlyData),
                                         &outSz), BAD_FUNC_ARG);
    AssertIntEQ(wolfSSL_write_early_data(clientSsl, NULL, sizeof(earlyData),
                                         &outSz), BAD_FUNC_ARG);
    AssertIntEQ(wolfSSL_write_early_data(clientSsl, earlyData, -1, &outSz),
                BAD_FUNC_ARG);
    AssertIntEQ(wolfSSL_write_early_data(clientSsl, earlyData,
                                         sizeof(earlyData), NULL),
                BAD_FUNC_ARG);
    AssertIntEQ(wolfSSL_write_early_data(serverSsl, earlyData,
                                         sizeof(earlyData), &outSz),
                SIDE_ERROR);
    AssertIntEQ(wolfSSL_write_early_data(clientTls12Ssl, earlyData,
                                         sizeof(earlyData), &outSz),
                BAD_FUNC_ARG);
    AssertIntEQ(wolfSSL_write_early_data(clientSsl, earlyData,
                                         sizeof(earlyData), &outSz),
                SSL_FATAL_ERROR);

    AssertIntEQ(wolfSSL_read_early_data(NULL, earlyDataBuffer,
                                        sizeof(earlyDataBuffer), &outSz),
                BAD_FUNC_ARG);
    AssertIntEQ(wolfSSL_read_early_data(serverSsl, NULL,
                                        sizeof(earlyDataBuffer), &outSz),
                BAD_FUNC_ARG);
    AssertIntEQ(wolfSSL_read_early_data(serverSsl, earlyDataBuffer, -1, &outSz),
                BAD_FUNC_ARG);
    AssertIntEQ(wolfSSL_read_early_data(serverSsl, earlyDataBuffer,
                                        sizeof(earlyDataBuffer), NULL),
                BAD_FUNC_ARG);
    AssertIntEQ(wolfSSL_read_early_data(clientSsl, earlyDataBuffer,
                                        sizeof(earlyDataBuffer), &outSz),
                SIDE_ERROR);
    AssertIntEQ(wolfSSL_read_early_data(serverTls12Ssl, earlyDataBuffer,
                                        sizeof(earlyDataBuffer), &outSz),
                BAD_FUNC_ARG);
    AssertIntEQ(wolfSSL_read_early_data(serverSsl, earlyDataBuffer,
                                        sizeof(earlyDataBuffer), &outSz),
                SSL_FATAL_ERROR);
#endif

    wolfSSL_free(serverSsl);
    wolfSSL_CTX_free(serverCtx);
    wolfSSL_free(clientSsl);
    wolfSSL_CTX_free(clientCtx);

    wolfSSL_free(serverTls12Ssl);
    wolfSSL_CTX_free(serverTls12Ctx);
    wolfSSL_free(clientTls12Ssl);
    wolfSSL_CTX_free(clientTls12Ctx);

    return ret;
}

#endif


/*----------------------------------------------------------------------------*
 | Main
 *----------------------------------------------------------------------------*/

void ApiTest(void)
{
    printf(" Begin API Tests\n");
    AssertIntEQ(test_wolfSSL_Init(), SSL_SUCCESS);
    /* wolfcrypt initialization tests */
    test_wolfSSL_Method_Allocators();
#ifndef NO_WOLFSSL_SERVER
    test_wolfSSL_CTX_new(wolfSSLv23_server_method());
#endif
    test_wolfSSL_CTX_use_certificate_file();
    AssertIntEQ(test_wolfSSL_CTX_use_certificate_buffer(), SSL_SUCCESS);
    test_wolfSSL_CTX_use_PrivateKey_file();
    test_wolfSSL_CTX_load_verify_locations();
    test_wolfSSL_CTX_trust_peer_cert();
    test_wolfSSL_CTX_SetTmpDH_file();
    test_wolfSSL_CTX_SetTmpDH_buffer();
    test_server_wolfSSL_new();
    test_client_wolfSSL_new();
    test_wolfSSL_SetTmpDH_file();
    test_wolfSSL_SetTmpDH_buffer();
    test_wolfSSL_read_write();
    test_wolfSSL_dtls_export();
    AssertIntEQ(test_wolfSSL_SetMinVersion(), SSL_SUCCESS);
    AssertIntEQ(test_wolfSSL_CTX_SetMinVersion(), SSL_SUCCESS);

    /* TLS extensions tests */
    test_wolfSSL_UseSNI();
    test_wolfSSL_UseMaxFragment();
    test_wolfSSL_UseTruncatedHMAC();
    test_wolfSSL_UseSupportedCurve();
    test_wolfSSL_UseALPN();
    test_wolfSSL_DisableExtendedMasterSecret();

    /* X509 tests */
    test_wolfSSL_X509_NAME_get_entry();
    test_wolfSSL_PKCS12();

    /*OCSP Stapling. */
    AssertIntEQ(test_wolfSSL_UseOCSPStapling(), SSL_SUCCESS);
    AssertIntEQ(test_wolfSSL_UseOCSPStaplingV2(), SSL_SUCCESS);

    /* Multicast */
    test_wolfSSL_mcast();

    /* compatibility tests */
    test_wolfSSL_DES();
    test_wolfSSL_certs();
    test_wolfSSL_private_keys();
    test_wolfSSL_PEM_PrivateKey();
    test_wolfSSL_tmp_dh();
    test_wolfSSL_ctrl();
    test_wolfSSL_CTX_add_extra_chain_cert();
    test_wolfSSL_ERR_peek_last_error_line();
    test_wolfSSL_set_options();
    test_wolfSSL_X509_STORE_CTX();
    test_wolfSSL_msgCb();
    test_wolfSSL_X509_STORE_set_flags();
    test_wolfSSL_X509_LOOKUP_load_file();
    test_wolfSSL_BN();
    test_wolfSSL_set_options();
    test_wolfSSL_X509_STORE_CTX();
    test_wolfSSL_PEM_read_bio();
    test_wolfSSL_BIO();
    test_wolfSSL_DES_ecb_encrypt();
    AssertIntEQ(test_wolfSSL_Cleanup(), SSL_SUCCESS);

    /* wolfCrypt ASN tests */
    test_wc_GetPkcs8TraditionalOffset();

    /* wolfCrypt ECC tests */
    test_wc_ecc_get_curve_size_from_name();
    test_wc_ecc_get_curve_id_from_name();
    test_wc_ecc_get_curve_id_from_params();

#ifdef WOLFSSL_TLS13
    /* TLS v1.3 API tests */
    test_tls13_apis();
#endif

#ifndef NO_CERTS
    /* Bad certificate signature tests */
    AssertIntEQ(test_EccSigFailure_cm(), ASN_SIG_CONFIRM_E);
    AssertIntEQ(test_RsaSigFailure_cm(), ASN_SIG_CONFIRM_E);
#endif /* NO_CERTS */

    /*wolfcrypt */
    printf("\n-----------------wolfcrypt unit tests------------------\n");
    AssertFalse(test_wolfCrypt_Init());
    AssertFalse(test_wc_InitMd5());
    AssertFalse(test_wc_Md5Update());
    AssertFalse(test_wc_Md5Final());
    AssertFalse(test_wc_InitSha());
    AssertFalse(test_wc_ShaUpdate());
    AssertFalse(test_wc_ShaFinal());
    AssertFalse(test_wc_InitSha256());
    AssertFalse(test_wc_Sha256Update());
    AssertFalse(test_wc_Sha256Final());
    AssertFalse(test_wc_InitSha512());
    AssertFalse(test_wc_Sha512Update());
    AssertFalse(test_wc_Sha512Final());
    AssertFalse(test_wc_InitSha384());
    AssertFalse(test_wc_Sha384Update());
    AssertFalse(test_wc_Sha384Final());
    AssertFalse(test_wc_InitSha224());
    AssertFalse(test_wc_Sha224Update());
    AssertFalse(test_wc_Sha224Final());
    AssertFalse(test_wc_InitRipeMd());
    AssertFalse(test_wc_RipeMdUpdate());
    AssertFalse(test_wc_RipeMdFinal());

    AssertFalse(test_wc_Md5HmacSetKey());
    AssertFalse(test_wc_Md5HmacUpdate());
    AssertFalse(test_wc_Md5HmacFinal());
    AssertFalse(test_wc_ShaHmacSetKey());
    AssertFalse(test_wc_ShaHmacUpdate());
    AssertFalse(test_wc_ShaHmacFinal());
    AssertFalse(test_wc_Sha224HmacSetKey());
    AssertFalse(test_wc_Sha224HmacUpdate());
    AssertFalse(test_wc_Sha224HmacFinal());
    AssertFalse(test_wc_Sha256HmacSetKey());
    AssertFalse(test_wc_Sha256HmacUpdate());
    AssertFalse(test_wc_Sha256HmacFinal());
    AssertFalse(test_wc_Sha384HmacSetKey());
    AssertFalse(test_wc_Sha384HmacUpdate());
    AssertFalse(test_wc_Sha384HmacFinal());


    AssertIntEQ(test_wc_Des3_SetIV(), 0);
    AssertIntEQ(test_wc_Des3_SetKey(), 0);
    AssertIntEQ(test_wc_Des3_CbcEncryptDecrypt(), 0);
    AssertIntEQ(test_wc_Des3_CbcEncryptDecryptWithKey(), 0);
    AssertIntEQ(test_wc_IdeaSetKey(), 0);
    AssertIntEQ(test_wc_IdeaSetIV(), 0);
    AssertIntEQ(test_wc_IdeaCipher(), 0);
    AssertIntEQ(test_wc_IdeaCbcEncyptDecrypt(), 0);
    AssertIntEQ(test_wc_Chacha_SetKey(), 0);
    AssertIntEQ(test_wc_Chacha_Process(), 0);
    AssertIntEQ(test_wc_ChaCha20Poly1305_aead(), 0);

    AssertIntEQ(test_wc_CamelliaSetKey(), 0);
    AssertIntEQ(test_wc_CamelliaSetIV(), 0);
    AssertIntEQ(test_wc_CamelliaEncryptDecryptDirect(), 0);
    AssertIntEQ(test_wc_CamelliaCbcEncryptDecrypt(), 0);


    AssertIntEQ(test_wc_RabbitSetKey(), 0);
    AssertIntEQ(test_wc_RabbitProcess(), 0);

    AssertIntEQ(test_wc_Arc4SetKey(), 0);
    AssertIntEQ(test_wc_Arc4Process(), 0);

    AssertIntEQ(test_wc_AesSetKey(), 0);
    AssertIntEQ(test_wc_AesSetIV(), 0);
    AssertIntEQ(test_wc_AesCbcEncryptDecrypt(), 0);
    AssertIntEQ(test_wc_AesCtrEncryptDecrypt(), 0);
    AssertIntEQ(test_wc_AesGcmSetKey(), 0);
    AssertIntEQ(test_wc_AesGcmEncryptDecrypt(), 0);
    AssertIntEQ(test_wc_GmacSetKey(), 0);
    AssertIntEQ(test_wc_GmacUpdate(), 0);
    AssertIntEQ(test_wc_InitRsaKey(), 0);
    AssertIntEQ(test_wc_RsaPrivateKeyDecode(), 0);
    AssertIntEQ(test_wc_RsaPublicKeyDecode(), 0);
    AssertIntEQ(test_wc_RsaPublicKeyDecodeRaw(), 0);
    AssertIntEQ(test_wc_MakeRsaKey(), 0);
    AssertIntEQ(test_wc_SetKeyUsage (), 0);

    AssertIntEQ(test_wc_RsaKeyToDer(), 0);
    AssertIntEQ(test_wc_RsaKeyToPublicDer(), 0);
    AssertIntEQ(test_wc_RsaPublicEncryptDecrypt(), 0);
    AssertIntEQ(test_wc_RsaPublicEncryptDecrypt_ex(), 0);
    AssertIntEQ(test_wc_RsaEncryptSize(), 0);
    AssertIntEQ(test_wc_RsaSSL_SignVerify(), 0);
    AssertIntEQ(test_wc_RsaFlattenPublicKey(), 0);
    AssertIntEQ(test_wc_AesCcmSetKey(), 0);
    AssertIntEQ(test_wc_AesCcmEncryptDecrypt(), 0);
    AssertIntEQ(test_wc_Hc128_SetKey(), 0);
    AssertIntEQ(test_wc_Hc128_Process(), 0);
    printf(" End API Tests\n");

}<|MERGE_RESOLUTION|>--- conflicted
+++ resolved
@@ -6262,8 +6262,6 @@
         #ifdef HAVE_FIPS
             if (gcmE == BAD_FUNC_ARG) {
                 gcmE = 0;
-<<<<<<< HEAD
-=======
             } else {
                 gcmE = SSL_FATAL_ERROR;
             }
@@ -6309,11 +6307,9 @@
             }
             if (gcmD == BAD_FUNC_ARG) {
                 gcmD = 0;
->>>>>>> bc72d0c2
             } else {
                 gcmE = SSL_FATAL_ERROR;
             }
-<<<<<<< HEAD
         #endif
     } /* END wc_AesGcmEncrypt */
 
@@ -6321,17 +6317,9 @@
     if (gcmE != 0) {
         return gcmE;
     }
-
+  
     #ifdef HAVE_AES_DECRYPT
         printf(testingFmt, "wc_AesGcmDecrypt()");
-=======
-        } /* END wc_AesGcmDecrypt */
-
-        printf(resultFmt, gcmD == 0 ? passed : failed);
-    #endif /* HAVE_AES_DECRYPT */
-#endif
-    return ret;
->>>>>>> bc72d0c2
 
         if (gcmD == 0) {
             gcmD = wc_AesGcmDecrypt(NULL, dec, enc, sizeof(enc)/sizeof(byte),
