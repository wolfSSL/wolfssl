--- conflicted
+++ resolved
@@ -852,11 +852,9 @@
     return 0;
 #endif
 }
-<<<<<<< HEAD
 
 typedef int (*cbType)(WOLFSSL_CTX *ctx, WOLFSSL *ssl);
-=======
->>>>>>> f7cd8a0f
+
 #endif /* !NO_WOLFSSL_SERVER */
 
 static void test_client_nofail(void* args, void *cb)
