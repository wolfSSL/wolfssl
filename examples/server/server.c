/* server.c
 *
 * Copyright (C) 2006-2017 wolfSSL Inc.
 *
 * This file is part of wolfSSL.
 *
 * wolfSSL is free software; you can redistribute it and/or modify
 * it under the terms of the GNU General Public License as published by
 * the Free Software Foundation; either version 2 of the License, or
 * (at your option) any later version.
 *
 * wolfSSL is distributed in the hope that it will be useful,
 * but WITHOUT ANY WARRANTY; without even the implied warranty of
 * MERCHANTABILITY or FITNESS FOR A PARTICULAR PURPOSE.  See the
 * GNU General Public License for more details.
 *
 * You should have received a copy of the GNU General Public License
 * along with this program; if not, write to the Free Software
 * Foundation, Inc., 51 Franklin Street, Fifth Floor, Boston, MA 02110-1335, USA
 */


#ifdef HAVE_CONFIG_H
    #include <config.h>
#endif
#include <cyassl/ssl.h> /* name change portability layer */

#include <cyassl/ctaocrypt/settings.h>
#ifdef HAVE_ECC
    #include <cyassl/ctaocrypt/ecc.h>   /* ecc_fp_free */
#endif

#if defined(WOLFSSL_MDK_ARM) || defined(WOLFSSL_KEIL_TCP_NET)
        #include <stdio.h>
        #include <string.h>

        #if  !defined(WOLFSSL_MDK_ARM)
            #include "cmsis_os.h"
            #include "rl_fs.h"
            #include "rl_net.h"
        #else
            #include "rtl.h"
            #include "wolfssl_MDK_ARM.h"
        #endif


#endif
#include <cyassl/openssl/ssl.h>
#include <cyassl/test.h>

#include "examples/server/server.h"

#ifdef WOLFSSL_ASYNC_CRYPT
    static int devId = INVALID_DEVID;
#endif

/* Note on using port 0: if the server uses port 0 to bind an ephemeral port
 * number and is using the ready file for scripted testing, the code in
 * test.h will write the actual port number into the ready file for use
 * by the client. */

#ifdef CYASSL_CALLBACKS
    int srvHandShakeCB(HandShakeInfo*);
    int srvTimeoutCB(TimeoutInfo*);
    Timeval srvTo;
#endif

#ifndef NO_HANDSHAKE_DONE_CB
    int myHsDoneCb(WOLFSSL* ssl, void* user_ctx);
#endif

static const char webServerMsg[] =
    "HTTP/1.1 200 OK\n"
    "Content-Type: text/html\n"
    "Connection: close\n"
    "\n"
    "<html>\n"
    "<head>\n"
    "<title>Welcome to wolfSSL!</title>\n"
    "</head>\n"
    "<body>\n"
    "<p>wolfSSL has successfully performed handshake!</p>\n"
    "</body>\n"
    "</html>\n";

int runWithErrors = 0; /* Used with -x flag to run err_sys vs. print errors */
static void err_sys_ex(int out, const char* msg)
{
    if (out == 1) { /* if server is running w/ -x flag, print error w/o exit */
        printf("wolfSSL error: %s\n", msg);
        printf("Continuing server execution...\n\n");
    } else {
        err_sys(msg);
    }
}

static int NonBlockingSSL_Accept(SSL* ssl)
{
#ifndef CYASSL_CALLBACKS
    int ret = SSL_accept(ssl);
#else
    int ret = CyaSSL_accept_ex(ssl, srvHandShakeCB, srvTimeoutCB, srvTo);
#endif
    int error = SSL_get_error(ssl, 0);
    SOCKET_T sockfd = (SOCKET_T)CyaSSL_get_fd(ssl);
    int select_ret = 0;

    while (ret != SSL_SUCCESS && (error == SSL_ERROR_WANT_READ ||
                                  error == SSL_ERROR_WANT_WRITE ||
                                  error == WC_PENDING_E)) {
        int currTimeout = 1;

        if (error == SSL_ERROR_WANT_READ) {
            /* printf("... server would read block\n"); */
        }
        else if (error == SSL_ERROR_WANT_WRITE) {
            /* printf("... server would write block\n"); */
        }
    #ifdef WOLFSSL_ASYNC_CRYPT
        else if (error == WC_PENDING_E) {
            ret = wolfSSL_AsyncPoll(ssl, WOLF_POLL_FLAG_CHECK_HW);
            if (ret < 0) break;
        }
    #endif

        if (error != WC_PENDING_E) {
        #ifdef CYASSL_DTLS
            currTimeout = CyaSSL_dtls_get_current_timeout(ssl);
        #endif
            select_ret = tcp_select(sockfd, currTimeout);
        }

        if ((select_ret == TEST_RECV_READY) ||
            (select_ret == TEST_ERROR_READY) || error == WC_PENDING_E) {
            #ifndef CYASSL_CALLBACKS
                ret = SSL_accept(ssl);
            #else
                ret = CyaSSL_accept_ex(ssl,
                                    srvHandShakeCB, srvTimeoutCB, srvTo);
            #endif
            error = SSL_get_error(ssl, 0);
        }
        else if (select_ret == TEST_TIMEOUT && !CyaSSL_dtls(ssl)) {
            error = SSL_ERROR_WANT_READ;
        }
    #ifdef CYASSL_DTLS
        else if (select_ret == TEST_TIMEOUT && CyaSSL_dtls(ssl) &&
                                            CyaSSL_dtls_got_timeout(ssl) >= 0) {
            error = SSL_ERROR_WANT_READ;
        }
    #endif
        else {
            error = SSL_FATAL_ERROR;
        }
    }

    return ret;
}

/* Echo number of bytes specified by -e arg */
int ServerEchoData(SSL* ssl, int clientfd, int echoData, int throughput)
{
    int ret = 0, err;
    double start = 0, rx_time = 0, tx_time = 0;
    int xfer_bytes = 0, select_ret, len, rx_pos;
    char* buffer;

    buffer = (char*)malloc(TEST_BUFFER_SIZE);
    if (!buffer) {
        err_sys_ex(runWithErrors, "Server buffer malloc failed");
    }

    while ((echoData && throughput == 0) ||
          (!echoData && xfer_bytes < throughput))
    {
        select_ret = tcp_select(clientfd, 1); /* Timeout=1 second */
        if (select_ret == TEST_RECV_READY) {

            len = min(TEST_BUFFER_SIZE, throughput - xfer_bytes);
            rx_pos = 0;

            if (throughput) {
                start = current_time(1);
            }

            /* Read data */
            while (rx_pos < len) {
                ret = SSL_read(ssl, &buffer[rx_pos], len - rx_pos);
                if (ret < 0) {
                    err = SSL_get_error(ssl, 0);
                #ifdef WOLFSSL_ASYNC_CRYPT
                    if (err == WC_PENDING_E) {
                        ret = wolfSSL_AsyncPoll(ssl, WOLF_POLL_FLAG_CHECK_HW);
                        if (ret < 0) break;
                    }
                    else
                #endif
                    if (err != SSL_ERROR_WANT_READ) {
                        printf("SSL_read echo error %d\n", err);
                        err_sys_ex(runWithErrors, "SSL_read failed");
                    }
                }
                else {
                    rx_pos += ret;
                }
            }
            if (throughput) {
                rx_time += current_time(0) - start;
                start = current_time(1);
            }

            /* Write data */
            do {
                err = 0; /* reset error */
                ret = SSL_write(ssl, buffer, len);
                if (ret <= 0) {
                    err = SSL_get_error(ssl, 0);
                #ifdef WOLFSSL_ASYNC_CRYPT
                    if (err == WC_PENDING_E) {
                        ret = wolfSSL_AsyncPoll(ssl, WOLF_POLL_FLAG_CHECK_HW);
                        if (ret < 0) break;
                    }
                #endif
                }
            } while (err == WC_PENDING_E);
            if (ret != len) {
                printf("SSL_write echo error %d\n", err);
                err_sys_ex(runWithErrors, "SSL_write failed");
            }

            if (throughput) {
                tx_time += current_time(0) - start;
            }

            xfer_bytes += len;
        }
    }

    free(buffer);

    if (throughput) {
        printf("wolfSSL Server Benchmark %d bytes\n"
            "\tRX      %8.3f ms (%8.3f MBps)\n"
            "\tTX      %8.3f ms (%8.3f MBps)\n",
            throughput,
            tx_time * 1000, throughput / tx_time / 1024 / 1024,
            rx_time * 1000, throughput / rx_time / 1024 / 1024
        );
    }

    return EXIT_SUCCESS;
}

static void ServerRead(WOLFSSL* ssl, char* input, int inputLen)
{
    int ret, err;
    char buffer[CYASSL_MAX_ERROR_SZ];

    /* Read data */
    do {
        err = 0; /* reset error */
        ret = SSL_read(ssl, input, inputLen);
        if (ret < 0) {
            err = SSL_get_error(ssl, 0);

        #ifdef WOLFSSL_ASYNC_CRYPT
            if (err == WC_PENDING_E) {
                ret = wolfSSL_AsyncPoll(ssl, WOLF_POLL_FLAG_CHECK_HW);
                if (ret < 0) break;
            }
            else
        #endif
            if (err != SSL_ERROR_WANT_READ) {
                printf("SSL_read input error %d, %s\n", err,
                                                 ERR_error_string(err, buffer));
                err_sys_ex(runWithErrors, "SSL_read failed");
            }
        }
    } while (err == WC_PENDING_E);
    if (ret > 0) {
        input[ret] = 0; /* null terminate message */
        printf("Client message: %s\n", input);
    }
}

static void ServerWrite(WOLFSSL* ssl, const char* output, int outputLen)
{
    int ret, err;
    char buffer[CYASSL_MAX_ERROR_SZ];

    do {
        err = 0; /* reset error */
        ret = SSL_write(ssl, output, outputLen);
        if (ret <= 0) {
            err = SSL_get_error(ssl, 0);

        #ifdef WOLFSSL_ASYNC_CRYPT
            if (err == WC_PENDING_E) {
                ret = wolfSSL_AsyncPoll(ssl, WOLF_POLL_FLAG_CHECK_HW);
                if (ret < 0) break;
            }
        #endif
        }
    } while (err == WC_PENDING_E || err == SSL_ERROR_WANT_WRITE);
    if (ret != outputLen) {
        printf("SSL_write msg error %d, %s\n", err,
                                                 ERR_error_string(err, buffer));
        err_sys_ex(runWithErrors, "SSL_write failed");
    }
}

static void Usage(void)
{
    printf("server "    LIBCYASSL_VERSION_STRING
           " NOTE: All files relative to wolfSSL home dir\n");
    printf("-?          Help, print this usage\n");
    printf("-p <num>    Port to listen on, not 0, default %d\n", yasslPort);
    printf("-v <num>    SSL version [0-3], SSLv3(0) - TLS1.2(3)), default %d\n",
                                 SERVER_DEFAULT_VERSION);
    printf("-l <str>    Cipher suite list (: delimited)\n");
    printf("-c <file>   Certificate file,           default %s\n", svrCertFile);
    printf("-k <file>   Key file,                   default %s\n", svrKeyFile);
    printf("-A <file>   Certificate Authority file, default %s\n", cliCertFile);
    printf("-R <file>   Create Ready file for external monitor default none\n");
#ifndef NO_DH
    printf("-D <file>   Diffie-Hellman Params file, default %s\n", dhParamFile);
    printf("-Z <num>    Minimum DH key bits,        default %d\n",
                                 DEFAULT_MIN_DHKEY_BITS);
#endif
#ifdef HAVE_ALPN
    printf("-L <str>    Application-Layer Protocol Negotiation ({C,F}:<list>)\n");
#endif
    printf("-d          Disable client cert check\n");
    printf("-b          Bind to any interface instead of localhost only\n");
    printf("-s          Use pre Shared keys\n");
    printf("-u          Use UDP DTLS,"
           " add -v 2 for DTLSv1, -v 3 for DTLSv1.2 (default)\n");
#ifdef WOLFSSL_SCTP
    printf("-G          Use SCTP DTLS,"
           " add -v 2 for DTLSv1, -v 3 for DTLSv1.2 (default)\n");
#endif
    printf("-f          Fewer packets/group messages\n");
    printf("-r          Allow one client Resumption\n");
    printf("-N          Use Non-blocking sockets\n");
    printf("-S <str>    Use Host Name Indication\n");
    printf("-w          Wait for bidirectional shutdown\n");
#ifdef HAVE_OCSP
    printf("-o          Perform OCSP lookup on peer certificate\n");
    printf("-O <url>    Perform OCSP lookup using <url> as responder\n");
#endif
#ifdef HAVE_PK_CALLBACKS
    printf("-P          Public Key Callbacks\n");
#endif
#ifdef HAVE_ANON
    printf("-a          Anonymous server\n");
#endif
#ifndef NO_PSK
    printf("-I          Do not send PSK identity hint\n");
#endif
    printf("-x          Print server errors but do not close connection\n");
    printf("-i          Loop indefinitely (allow repeated connections)\n");
    printf("-e          Echo data mode (return raw bytes received)\n");
#ifdef HAVE_NTRU
    printf("-n          Use NTRU key (needed for NTRU suites)\n");
#endif
    printf("-B <num>    Benchmark throughput using <num> bytes and print stats\n");
#ifdef WOLFSSL_TRUST_PEER_CERT
    printf("-E <file>   Path to load trusted peer cert\n");
#endif
#ifdef HAVE_WNR
    printf("-q <file>   Whitewood config file,      default %s\n", wnrConfig);
#endif
    printf("-g          Return basic HTML web page\n");
    printf("-C <num>    The number of connections to accept, default: 1\n");
    printf("-H          Force use of the default cipher suite list\n");
#ifdef WOLFSSL_TLS13
    printf("-K          Key Exchange for PSK not using (EC)DHE\n");
    printf("-U          Update keys and IVs before sending\n");
#ifdef WOLFSSL_POST_HANDSHAKE_AUTH
    printf("-Q          Request certificate from client post-handshake\n");
#endif
#endif
#ifdef WOLFSSL_EARLY_DATA
    printf("-0          Early data read from client (0-RTT handshake)\n");
#endif
}

THREAD_RETURN CYASSL_THREAD server_test(void* args)
{
    SOCKET_T sockfd   = WOLFSSL_SOCKET_INVALID;
    SOCKET_T clientfd = WOLFSSL_SOCKET_INVALID;

    wolfSSL_method_func method = NULL;
    SSL_CTX*    ctx    = 0;
    SSL*        ssl    = 0;

#ifndef WOLFSSL_ALT_TEST_STRINGS
    const char msg[] = "I hear you fa shizzle!";
#else
    const char msg[] = "I hear you fa shizzle!\n";
#endif
    int    useWebServerMsg = 0;
    char   input[80];
    int    ch;
    int    version = SERVER_DEFAULT_VERSION;
    int    doCliCertCheck = 1;
    int    useAnyAddr = 0;
    word16 port = wolfSSLPort;
    int    usePsk = 0;
    int    usePskPlus = 0;
    int    useAnon = 0;
    int    doDTLS = 0;
    int    dtlsUDP = 0;
    int    dtlsSCTP = 0;
    int    needDH = 0;
    int    useNtruKey   = 0;
    int    nonBlocking  = 0;
    int    fewerPackets = 0;
    int    pkCallbacks  = 0;
    int    wc_shutdown     = 0;
    int    resume = 0;
    int    resumeCount = 0;
    int    loops = 1;
    int    echoData = 0;
    int    throughput = 0;
    int    minDhKeyBits  = DEFAULT_MIN_DHKEY_BITS;
    short  minRsaKeyBits = DEFAULT_MIN_RSAKEY_BITS;
    short  minEccKeyBits = DEFAULT_MIN_ECCKEY_BITS;
    int    doListen = 1;
    int    crlFlags = 0;
    int    ret;
    int    err = 0;
    char*  serverReadyFile = NULL;
    char*  alpnList = NULL;
    unsigned char alpn_opt = 0;
    char*  cipherList = NULL;
    int    useDefCipherList = 0;
    const char* verifyCert = cliCertFile;
    const char* ourCert    = svrCertFile;
    const char* ourKey     = svrKeyFile;
    const char* ourDhParam = dhParamFile;
    tcp_ready*  readySignal = NULL;
    int    argc = ((func_args*)args)->argc;
    char** argv = ((func_args*)args)->argv;

#ifdef WOLFSSL_TRUST_PEER_CERT
    const char* trustCert  = NULL;
#endif

#ifndef NO_PSK
    int sendPskIdentityHint = 1;
#endif

#ifdef HAVE_SNI
    char*  sniHostName = NULL;
#endif

#ifdef HAVE_OCSP
    int    useOcsp  = 0;
    char*  ocspUrl  = NULL;
#endif

#ifdef HAVE_WNR
    const char* wnrConfigFile = wnrConfig;
#endif
    char buffer[CYASSL_MAX_ERROR_SZ];
#ifdef WOLFSSL_TLS13
    int noPskDheKe = 0;
#endif
    int updateKeysIVs = 0;
#if defined(WOLFSSL_TLS13) && defined(WOLFSSL_POST_HANDSHAKE_AUTH)
    int postHandAuth = 0;
#endif
#ifdef WOLFSSL_EARLY_DATA
    int earlyData = 0;
#endif

#ifdef WOLFSSL_STATIC_MEMORY
    #if (defined(HAVE_ECC) && !defined(ALT_ECC_SIZE)) \
        || defined(SESSION_CERTS)
        /* big enough to handle most cases including session certs */
        byte memory[204000];
    #else
        byte memory[80000];
    #endif
    byte memoryIO[34500]; /* max of 17k for IO buffer (TLS packet can be 16k) */
    WOLFSSL_MEM_CONN_STATS ssl_stats;
#endif

    ((func_args*)args)->return_code = -1; /* error state */

#ifdef NO_RSA
    verifyCert = (char*)cliEccCertFile;
    ourCert    = (char*)eccCertFile;
    ourKey     = (char*)eccKeyFile;
#endif
    (void)pkCallbacks;
    (void)needDH;
    (void)ourKey;
    (void)ourCert;
    (void)ourDhParam;
    (void)verifyCert;
    (void)useNtruKey;
    (void)doCliCertCheck;
    (void)minDhKeyBits;
    (void)minRsaKeyBits;
    (void)minEccKeyBits;
    (void)alpnList;
    (void)alpn_opt;
    (void)crlFlags;
    (void)readySignal;
    (void)updateKeysIVs;

#ifdef CYASSL_TIRTOS
    fdOpenSession(Task_self());
#endif

#ifdef WOLFSSL_VXWORKS
    useAnyAddr = 1;
#else
    /* Not Used: h, m, t, y, z, F, J, M, T, V, W, X, Y */
    while ((ch = mygetopt(argc, argv, "?"
<<<<<<< HEAD
                "abc:defgijk:l:nop:q:rsuv:wx"
                "A:B:C:D:E:GHIKL:NO:PQR:S:UYZ:")) != -1) {
=======
                "abc:defgijk:l:nop:q:rsuv:w"
                "A:B:C:D:E:GHIKL:NO:PQR:S:UYZ:"
                "0")) != -1) {
>>>>>>> 72da8a9a
        switch (ch) {
            case '?' :
                Usage();
                exit(EXIT_SUCCESS);

            case 'x' :
                runWithErrors = 1;
                break;

            case 'd' :
                doCliCertCheck = 0;
                break;

            case 'b' :
                useAnyAddr = 1;
                break;

            case 's' :
                usePsk = 1;
                break;

            case 'j' :
                usePskPlus = 1;
                break;

            case 'n' :
                useNtruKey = 1;
                break;

            case 'u' :
                doDTLS  = 1;
                dtlsUDP = 1;
                break;

            case 'G' :
            #ifdef WOLFSSL_SCTP
                doDTLS  = 1;
                dtlsSCTP = 1;
            #endif
                break;

            case 'f' :
                fewerPackets = 1;
                break;

            case 'R' :
                serverReadyFile = myoptarg;
                break;

            case 'r' :
                #ifndef NO_SESSION_CACHE
                    resume = 1;
                #endif
                break;

            case 'P' :
            #ifdef HAVE_PK_CALLBACKS
                pkCallbacks = 1;
            #endif
                break;

            case 'p' :
                port = (word16)atoi(myoptarg);
                break;

            case 'w' :
                wc_shutdown = 1;
                break;

            case 'v' :
                version = atoi(myoptarg);
                if (version < 0 || version > 4) {
                    Usage();
                    exit(MY_EX_USAGE);
                }
                break;

            case 'l' :
                cipherList = myoptarg;
                break;

            case 'H' :
                useDefCipherList = 1;
                break;

            case 'A' :
                verifyCert = myoptarg;
                break;

            case 'c' :
                ourCert = myoptarg;
                break;

            case 'k' :
                ourKey = myoptarg;
                break;

            case 'D' :
                #ifndef NO_DH
                    ourDhParam = myoptarg;
                #endif
                break;

            case 'Z' :
                #ifndef NO_DH
                    minDhKeyBits = atoi(myoptarg);
                    if (minDhKeyBits <= 0 || minDhKeyBits > 16000) {
                        Usage();
                        exit(MY_EX_USAGE);
                    }
                #endif
                break;

            case 'N':
                nonBlocking = 1;
                break;

            case 'S' :
                #ifdef HAVE_SNI
                    sniHostName = myoptarg;
                #endif
                break;

            case 'o' :
                #ifdef HAVE_OCSP
                    useOcsp = 1;
                #endif
                break;

            case 'O' :
                #ifdef HAVE_OCSP
                    useOcsp = 1;
                    ocspUrl = myoptarg;
                #endif
                break;

            case 'a' :
                #ifdef HAVE_ANON
                    useAnon = 1;
                #endif
                break;
            case 'I':
                #ifndef NO_PSK
                    sendPskIdentityHint = 0;
                #endif
                break;

            case 'L' :
                #ifdef HAVE_ALPN
                    alpnList = myoptarg;

                    if (alpnList[0] == 'C' && alpnList[1] == ':')
                        alpn_opt = WOLFSSL_ALPN_CONTINUE_ON_MISMATCH;
                    else if (alpnList[0] == 'F' && alpnList[1] == ':')
                        alpn_opt = WOLFSSL_ALPN_FAILED_ON_MISMATCH;
                    else {
                        Usage();
                        exit(MY_EX_USAGE);
                    }

                    alpnList += 2;

                #endif
                break;

            case 'i' :
                loops = -1;
                break;

            case 'C' :
                loops = atoi(myoptarg);
                if (loops <= 0) {
                    Usage();
                    exit(MY_EX_USAGE);
                }
                break;

            case 'e' :
                echoData = 1;
                break;

            case 'B':
                throughput = atoi(myoptarg);
                if (throughput <= 0) {
                    Usage();
                    exit(MY_EX_USAGE);
                }
                break;

            #ifdef WOLFSSL_TRUST_PEER_CERT
            case 'E' :
                 trustCert = myoptarg;
                break;
            #endif

            case 'q' :
                #ifdef HAVE_WNR
                    wnrConfigFile = myoptarg;
                #endif
                break;

            case 'g' :
                useWebServerMsg = 1;
                break;

            case 'K' :
                #ifdef WOLFSSL_TLS13
                    noPskDheKe = 1;
                #endif
                break;

            case 'U' :
                #ifdef WOLFSSL_TLS13
                    updateKeysIVs = 1;
                #endif
                break;

            case 'Q' :
            #if defined(WOLFSSL_TLS13) && defined(WOLFSSL_POST_HANDSHAKE_AUTH)
                postHandAuth = 1;
                doCliCertCheck = 0;
            #endif
                break;

            case '0' :
            #ifdef WOLFSSL_EARLY_DATA
                earlyData = 1;
            #endif
                break;

            default:
                Usage();
                exit(MY_EX_USAGE);
        }
    }

    myoptind = 0;      /* reset for test cases */
#endif /* !WOLFSSL_VXWORKS */

    /* Can only use DTLS over UDP or SCTP, can't do both. */
    if (dtlsUDP && dtlsSCTP) {
        err_sys_ex(runWithErrors, "Cannot use DTLS with both UDP and SCTP.");
    }

    /* sort out DTLS versus TLS versions */
    if (version == CLIENT_INVALID_VERSION) {
        if (doDTLS)
            version = CLIENT_DTLS_DEFAULT_VERSION;
        else
            version = CLIENT_DEFAULT_VERSION;
    }
    else {
        if (doDTLS) {
            if (version == 3)
                version = -2;
            else
                version = -1;
        }
    }

#ifdef HAVE_WNR
    if (wc_InitNetRandom(wnrConfigFile, NULL, 5000) != 0)
        err_sys_ex(runWithErrors, "can't load whitewood net random config file");
#endif

    switch (version) {
#ifndef NO_OLD_TLS
    #ifdef WOLFSSL_ALLOW_SSLV3
        case 0:
            method = wolfSSLv3_server_method_ex;
            break;
    #endif

    #ifndef NO_TLS
        case 1:
            method = wolfTLSv1_server_method_ex;
            break;


        case 2:
            method = wolfTLSv1_1_server_method_ex;
            break;

        #endif
#endif

#ifndef NO_TLS
        case 3:
            method = wolfTLSv1_2_server_method_ex;
            break;
#endif

#ifdef WOLFSSL_TLS13
        case 4:
            method = wolfTLSv1_3_server_method_ex;
            break;
#endif

#ifdef CYASSL_DTLS
    #ifndef NO_OLD_TLS
        case -1:
            method = wolfDTLSv1_server_method_ex;
            break;
    #endif

        case -2:
            method = wolfDTLSv1_2_server_method_ex;
            break;
#endif

        default:
            err_sys_ex(runWithErrors, "Bad SSL version");
    }

    if (method == NULL)
        err_sys_ex(runWithErrors, "unable to get method");

#ifdef WOLFSSL_STATIC_MEMORY
    #ifdef DEBUG_WOLFSSL
    /* print off helper buffer sizes for use with static memory
     * printing to stderr incase of debug mode turned on */
    fprintf(stderr, "static memory management size = %d\n",
            wolfSSL_MemoryPaddingSz());
    fprintf(stderr, "calculated optimum general buffer size = %d\n",
            wolfSSL_StaticBufferSz(memory, sizeof(memory), 0));
    fprintf(stderr, "calculated optimum IO buffer size      = %d\n",
            wolfSSL_StaticBufferSz(memoryIO, sizeof(memoryIO),
                                                  WOLFMEM_IO_POOL_FIXED));
    #endif /* DEBUG_WOLFSSL */

    if (wolfSSL_CTX_load_static_memory(&ctx, method, memory, sizeof(memory),0,1)
            != SSL_SUCCESS)
        err_sys_ex(runWithErrors, "unable to load static memory and create ctx");

    /* load in a buffer for IO */
    if (wolfSSL_CTX_load_static_memory(&ctx, NULL, memoryIO, sizeof(memoryIO),
                                 WOLFMEM_IO_POOL_FIXED | WOLFMEM_TRACK_STATS, 1)
            != SSL_SUCCESS)
        err_sys_ex(runWithErrors, "unable to load static memory and create ctx");
#else
    ctx = SSL_CTX_new(method(NULL));
#endif /* WOLFSSL_STATIC_MEMORY */
    if (ctx == NULL)
        err_sys_ex(runWithErrors, "unable to get ctx");

#if defined(HAVE_SESSION_TICKET) && defined(HAVE_CHACHA) && \
                                    defined(HAVE_POLY1305)
    if (TicketInit() != 0)
        err_sys_ex(runWithErrors, "unable to setup Session Ticket Key context");
    wolfSSL_CTX_set_TicketEncCb(ctx, myTicketEncCb);
#endif

    if (cipherList && !useDefCipherList) {
        if (SSL_CTX_set_cipher_list(ctx, cipherList) != SSL_SUCCESS)
            err_sys_ex(runWithErrors, "server can't set cipher list 1");
    }

#ifdef CYASSL_LEANPSK
    if (!usePsk) {
        usePsk = 1;
    }
#endif

#if defined(NO_RSA) && !defined(HAVE_ECC)
    if (!usePsk) {
        usePsk = 1;
    }
#endif

    if (fewerPackets)
        CyaSSL_CTX_set_group_messages(ctx);

#ifdef WOLFSSL_SCTP
    if (dtlsSCTP)
        wolfSSL_CTX_dtls_set_sctp(ctx);
#endif

#if defined(OPENSSL_EXTRA) || defined(HAVE_WEBSERVER)
    SSL_CTX_set_default_passwd_cb(ctx, PasswordCallBack);
#endif

#if !defined(NO_CERTS)
    if ((!usePsk || usePskPlus) && !useAnon) {
    #if !defined(NO_FILESYSTEM)
        if (SSL_CTX_use_certificate_chain_file(ctx, ourCert)
                                         != SSL_SUCCESS)
            err_sys_ex(runWithErrors, "can't load server cert file, check file and run from"
                    " wolfSSL home dir");
    #else
        /* loads cert chain file using buffer API */
        load_buffer(ctx, ourCert, WOLFSSL_CERT_CHAIN);
    #endif
    }
#endif

#ifndef NO_DH
    if (wolfSSL_CTX_SetMinDhKey_Sz(ctx, (word16)minDhKeyBits) != SSL_SUCCESS) {
        err_sys_ex(runWithErrors, "Error setting minimum DH key size");
    }
#endif
#ifndef NO_RSA
    if (wolfSSL_CTX_SetMinRsaKey_Sz(ctx, minRsaKeyBits) != SSL_SUCCESS){
        err_sys_ex(runWithErrors, "Error setting minimum RSA key size");
    }
#endif
#ifdef HAVE_ECC
    if (wolfSSL_CTX_SetMinEccKey_Sz(ctx, minEccKeyBits) != SSL_SUCCESS){
        err_sys_ex(runWithErrors, "Error setting minimum ECC key size");
    }
#endif

#ifdef HAVE_NTRU
    if (useNtruKey) {
        if (CyaSSL_CTX_use_NTRUPrivateKey_file(ctx, ourKey)
                                != SSL_SUCCESS)
            err_sys_ex(runWithErrors, "can't load ntru key file, "
                    "Please run from wolfSSL home dir");
    }
#endif
#if !defined(NO_CERTS)
    if (!useNtruKey && (!usePsk || usePskPlus) && !useAnon) {
    #if !defined(NO_FILESYSTEM)
        if (SSL_CTX_use_PrivateKey_file(ctx, ourKey, SSL_FILETYPE_PEM)
                                         != SSL_SUCCESS)
            err_sys_ex(runWithErrors, "can't load server private key file, check file and run "
                "from wolfSSL home dir");
    #else
        /* loads private key file using buffer API */
        load_buffer(ctx, ourKey, WOLFSSL_KEY);
    #endif
    }
#endif

    if (usePsk || usePskPlus) {
#ifndef NO_PSK
        SSL_CTX_set_psk_server_callback(ctx, my_psk_server_cb);

        if (sendPskIdentityHint == 1)
            SSL_CTX_use_psk_identity_hint(ctx, "cyassl server");

        if (cipherList == NULL && !usePskPlus) {
            const char *defaultCipherList;
        #if defined(HAVE_AESGCM) && !defined(NO_DH)
            #ifdef WOLFSSL_TLS13
                defaultCipherList = "DHE-PSK-AES128-GCM-SHA256:"
                                    "TLS13-AES128-GCM-SHA256";
            #else
                defaultCipherList = "DHE-PSK-AES128-GCM-SHA256";
            #endif
                needDH = 1;
        #elif defined(HAVE_NULL_CIPHER)
                defaultCipherList = "PSK-NULL-SHA256";
        #else
                defaultCipherList = "PSK-AES128-CBC-SHA256";
        #endif
            if (SSL_CTX_set_cipher_list(ctx, defaultCipherList) != SSL_SUCCESS)
                err_sys_ex(runWithErrors, "server can't set cipher list 2");
        }
#endif
    }

    if (useAnon) {
#ifdef HAVE_ANON
        CyaSSL_CTX_allow_anon_cipher(ctx);
        if (cipherList == NULL || (cipherList && useDefCipherList)) {
            if (SSL_CTX_set_cipher_list(ctx, "ADH-AES128-SHA") != SSL_SUCCESS)
                err_sys_ex(runWithErrors, "server can't set cipher list 4");
        }
#endif
    }

#if !defined(NO_FILESYSTEM) && !defined(NO_CERTS)
    /* if not using PSK, verify peer with certs
       if using PSK Plus then verify peer certs except PSK suites */
    if (doCliCertCheck && (usePsk == 0 || usePskPlus) && useAnon == 0) {
        SSL_CTX_set_verify(ctx, SSL_VERIFY_PEER |
                                ((usePskPlus)? SSL_VERIFY_FAIL_EXCEPT_PSK :
                                SSL_VERIFY_FAIL_IF_NO_PEER_CERT),0);
        if (SSL_CTX_load_verify_locations(ctx, verifyCert, 0) != SSL_SUCCESS)
            err_sys_ex(runWithErrors, "can't load ca file, Please run from wolfSSL home dir");
        #ifdef WOLFSSL_TRUST_PEER_CERT
        if (trustCert) {
            if ((ret = wolfSSL_CTX_trust_peer_cert(ctx, trustCert,
                                            SSL_FILETYPE_PEM)) != SSL_SUCCESS) {
                err_sys_ex(runWithErrors, "can't load trusted peer cert file");
            }
        }
        #endif /* WOLFSSL_TRUST_PEER_CERT */
   }
#endif

#if defined(CYASSL_SNIFFER)
    /* don't use EDH, can't sniff tmp keys */
    if (cipherList == NULL) {
        if (SSL_CTX_set_cipher_list(ctx, "AES128-SHA") != SSL_SUCCESS)
            err_sys_ex(runWithErrors, "server can't set cipher list 3");
    }
#endif

#ifdef HAVE_SNI
    if (sniHostName)
        if (CyaSSL_CTX_UseSNI(ctx, CYASSL_SNI_HOST_NAME, sniHostName,
                                           XSTRLEN(sniHostName)) != SSL_SUCCESS)
            err_sys_ex(runWithErrors, "UseSNI failed");
#endif

#ifdef USE_WINDOWS_API
    if (port == 0) {
        /* Generate random port for testing */
        port = GetRandomPort();
    }
#endif /* USE_WINDOWS_API */

#ifdef WOLFSSL_ASYNC_CRYPT
    ret = wolfAsync_DevOpen(&devId);
    if (ret < 0) {
        printf("Async device open failed\nRunning without async\n");
    }
    wolfSSL_CTX_UseAsync(ctx, devId);
#endif /* WOLFSSL_ASYNC_CRYPT */

#ifdef WOLFSSL_TLS13
        if (noPskDheKe)
            wolfSSL_CTX_no_dhe_psk(ctx);
#endif

    while (1) {
        /* allow resume option */
        if (resumeCount > 1) {
            if (dtlsUDP == 0) {
                SOCKADDR_IN_T client;
                socklen_t client_len = sizeof(client);
                clientfd = accept(sockfd, (struct sockaddr*)&client,
                                 (ACCEPT_THIRD_T)&client_len);
            }
            else {
                tcp_listen(&sockfd, &port, useAnyAddr, dtlsUDP, dtlsSCTP);
                clientfd = sockfd;
            }
            if (WOLFSSL_SOCKET_IS_INVALID(clientfd)) {
                err_sys_ex(runWithErrors, "tcp accept failed");
            }
        }
#if defined(WOLFSSL_STATIC_MEMORY) && defined(DEBUG_WOLFSSL)
    {
        WOLFSSL_MEM_STATS mem_stats;
        fprintf(stderr, "Before creating SSL\n");
        if (wolfSSL_CTX_is_static_memory(ctx, &mem_stats) != 1)
            err_sys_ex(runWithErrors, "ctx not using static memory");
        if (wolfSSL_PrintStats(&mem_stats) != 1) /* function in test.h */
            err_sys_ex(runWithErrors, "error printing out memory stats");
    }
#endif

        ssl = SSL_new(ctx);
        if (ssl == NULL)
            err_sys_ex(runWithErrors, "unable to get SSL");
        #ifdef OPENSSL_EXTRA
        wolfSSL_KeepArrays(ssl);
        #endif

#if defined(WOLFSSL_STATIC_MEMORY) && defined(DEBUG_WOLFSSL)
    {
        WOLFSSL_MEM_STATS mem_stats;
        fprintf(stderr, "After creating SSL\n");
        if (wolfSSL_CTX_is_static_memory(ctx, &mem_stats) != 1)
            err_sys_ex(runWithErrors, "ctx not using static memory");
        if (wolfSSL_PrintStats(&mem_stats) != 1) /* function in test.h */
            err_sys_ex(runWithErrors, "error printing out memory stats");
    }
#endif

#ifndef NO_HANDSHAKE_DONE_CB
        wolfSSL_SetHsDoneCb(ssl, myHsDoneCb, NULL);
#endif
#ifdef HAVE_CRL
#ifdef HAVE_CRL_MONITOR
        crlFlags = CYASSL_CRL_MONITOR | CYASSL_CRL_START_MON;
#endif
        if (CyaSSL_EnableCRL(ssl, 0) != SSL_SUCCESS)
            err_sys_ex(runWithErrors, "unable to enable CRL");
        if (CyaSSL_LoadCRL(ssl, crlPemDir, SSL_FILETYPE_PEM, crlFlags)
                                                                 != SSL_SUCCESS)
            err_sys_ex(runWithErrors, "unable to load CRL");
        if (CyaSSL_SetCRL_Cb(ssl, CRL_CallBack) != SSL_SUCCESS)
            err_sys_ex(runWithErrors, "unable to set CRL callback url");
#endif
#ifdef HAVE_OCSP
        if (useOcsp) {
            if (ocspUrl != NULL) {
                CyaSSL_CTX_SetOCSP_OverrideURL(ctx, ocspUrl);
                CyaSSL_CTX_EnableOCSP(ctx, CYASSL_OCSP_NO_NONCE
                                                        | CYASSL_OCSP_URL_OVERRIDE);
            }
            else
                CyaSSL_CTX_EnableOCSP(ctx, CYASSL_OCSP_NO_NONCE);
        }
#endif
#if defined(HAVE_CERTIFICATE_STATUS_REQUEST) \
 || defined(HAVE_CERTIFICATE_STATUS_REQUEST_V2)
        if (wolfSSL_CTX_EnableOCSPStapling(ctx) != SSL_SUCCESS)
            err_sys_ex(runWithErrors, "can't enable OCSP Stapling Certificate Manager");
        if (SSL_CTX_load_verify_locations(ctx, "certs/ocsp/intermediate1-ca-cert.pem", 0) != SSL_SUCCESS)
            err_sys_ex(runWithErrors, "can't load ca file, Please run from wolfSSL home dir");
        if (SSL_CTX_load_verify_locations(ctx, "certs/ocsp/intermediate2-ca-cert.pem", 0) != SSL_SUCCESS)
            err_sys_ex(runWithErrors, "can't load ca file, Please run from wolfSSL home dir");
        if (SSL_CTX_load_verify_locations(ctx, "certs/ocsp/intermediate3-ca-cert.pem", 0) != SSL_SUCCESS)
            err_sys_ex(runWithErrors, "can't load ca file, Please run from wolfSSL home dir");
#endif
#ifdef HAVE_PK_CALLBACKS
        if (pkCallbacks)
            SetupPkCallbacks(ctx, ssl);
#endif

        /* do accept */
        readySignal = ((func_args*)args)->signal;
        if (readySignal) {
            readySignal->srfName = serverReadyFile;
        }
        tcp_accept(&sockfd, &clientfd, (func_args*)args, port, useAnyAddr,
                       dtlsUDP, dtlsSCTP, serverReadyFile ? 1 : 0, doListen);
        doListen = 0; /* Don't listen next time */

        if (SSL_set_fd(ssl, clientfd) != SSL_SUCCESS) {
            err_sys_ex(runWithErrors, "error in setting fd");
        }

#ifdef HAVE_ALPN
        if (alpnList != NULL) {
            printf("ALPN accepted protocols list : %s\n", alpnList);
            wolfSSL_UseALPN(ssl, alpnList, (word32)XSTRLEN(alpnList), alpn_opt);
        }
#endif

#ifdef WOLFSSL_DTLS
        if (doDTLS && dtlsUDP) {
            SOCKADDR_IN_T cliaddr;
            byte          b[1500];
            int           n;
            socklen_t     len = sizeof(cliaddr);

            /* For DTLS, peek at the next datagram so we can get the client's
             * address and set it into the ssl object later to generate the
             * cookie. */
            n = (int)recvfrom(sockfd, (char*)b, sizeof(b), MSG_PEEK,
                              (struct sockaddr*)&cliaddr, &len);
            if (n <= 0)
                err_sys_ex(runWithErrors, "recvfrom failed");

            wolfSSL_dtls_set_peer(ssl, &cliaddr, len);
        }
#endif
        if ((usePsk == 0 || usePskPlus) || useAnon == 1 || cipherList != NULL
                                                               || needDH == 1) {
            #if !defined(NO_FILESYSTEM) && !defined(NO_DH) && !defined(NO_ASN)
                CyaSSL_SetTmpDH_file(ssl, ourDhParam, SSL_FILETYPE_PEM);
            #elif !defined(NO_DH)
                SetDH(ssl);  /* repick suites with DHE, higher priority than PSK */
            #endif
        }

#ifndef CYASSL_CALLBACKS
        if (nonBlocking) {
            CyaSSL_set_using_nonblock(ssl, 1);
            tcp_set_nonblocking(&clientfd);
        }
#endif

#ifndef CYASSL_CALLBACKS
        if (nonBlocking) {
            ret = NonBlockingSSL_Accept(ssl);
        }
        else {
    #ifdef WOLFSSL_EARLY_DATA
            if (earlyData) {
                do {
                    int len;
                    err = 0; /* reset error */
                    ret = wolfSSL_read_early_data(ssl, input, sizeof(input)-1,
                                                                          &len);
                    if (ret != SSL_SUCCESS) {
                        err = SSL_get_error(ssl, 0);
                    #ifdef WOLFSSL_ASYNC_CRYPT
                        if (err == WC_PENDING_E) {
                            ret = wolfSSL_AsyncPoll(ssl, WOLF_POLL_FLAG_CHECK_HW);
                            if (ret < 0) break;
                        }
                    #endif
                    }
                    if (ret > 0) {
                        input[ret] = 0; /* null terminate message */
                        printf("Early Data Client message: %s\n", input);
                    }
                } while (err == WC_PENDING_E || ret > 0);
            }
    #endif
            do {
                err = 0; /* reset error */
                ret = SSL_accept(ssl);
                if (ret != SSL_SUCCESS) {
                    err = SSL_get_error(ssl, 0);
                #ifdef WOLFSSL_ASYNC_CRYPT
                    if (err == WC_PENDING_E) {
                        ret = wolfSSL_AsyncPoll(ssl, WOLF_POLL_FLAG_CHECK_HW);
                        if (ret < 0) break;
                    }
                #endif
                }
            } while (err == WC_PENDING_E);
        }
#else
        ret = NonBlockingSSL_Accept(ssl);
#endif
        if (ret != SSL_SUCCESS) {
            err = SSL_get_error(ssl, 0);
            printf("SSL_accept error %d, %s\n", err,
                                                ERR_error_string(err, buffer));
            err_sys_ex(runWithErrors, "SSL_accept failed");
        }

        showPeer(ssl);
        if (SSL_state(ssl) != 0) {
            err_sys_ex(runWithErrors, "SSL in error state");
        }

#ifdef OPENSSL_EXTRA
    {
        byte*  rnd;
        byte*  pt;
        size_t size;

        /* get size of buffer then print */
        size = wolfSSL_get_server_random(NULL, NULL, 0);
        if (size == 0) {
            err_sys_ex(runWithErrors, "error getting server random buffer size");
        }

        rnd = (byte*)XMALLOC(size, NULL, DYNAMIC_TYPE_TMP_BUFFER);
        if (rnd == NULL) {
            err_sys_ex(runWithErrors, "error creating server random buffer");
        }

        size = wolfSSL_get_server_random(ssl, rnd, size);
        if (size == 0) {
            XFREE(rnd, NULL, DYNAMIC_TYPE_TMP_BUFFER);
            err_sys_ex(runWithErrors, "error getting server random buffer");
        }

        printf("Server Random : ");
        pt = rnd;
        if (pt != NULL) {
            for (pt = rnd; pt < rnd + size; pt++) printf("%02X", *pt);
            printf("\n");
        } else {
            err_sys_ex(runWithErrors, "error: attempted to dereference null "
                                                                   "pointer");
        }
        XFREE(rnd, NULL, DYNAMIC_TYPE_TMP_BUFFER);
    }
#endif

#ifdef HAVE_ALPN
        if (alpnList != NULL) {
            char *protocol_name = NULL, *list = NULL;
            word16 protocol_nameSz = 0, listSz = 0;

            err = wolfSSL_ALPN_GetProtocol(ssl, &protocol_name, &protocol_nameSz);
            if (err == SSL_SUCCESS)
                printf("Sent ALPN protocol : %s (%d)\n",
                       protocol_name, protocol_nameSz);
            else if (err == SSL_ALPN_NOT_FOUND)
                printf("No ALPN response sent (no match)\n");
            else
                printf("Getting ALPN protocol name failed\n");

            err = wolfSSL_ALPN_GetPeerProtocol(ssl, &list, &listSz);
            if (err == SSL_SUCCESS)
                printf("List of protocol names sent by Client: %s (%d)\n",
                       list, listSz);
            else
                printf("Get list of client's protocol name failed\n");

            free(list);
        }
#endif

#if !defined(NO_FILESYSTEM) && !defined(NO_CERTS)
    #if defined(WOLFSSL_TLS13) && defined(WOLFSSL_POST_HANDSHAKE_AUTH)
        if (postHandAuth) {
            SSL_CTX_set_verify(ctx, SSL_VERIFY_PEER |
                                    ((usePskPlus)? SSL_VERIFY_FAIL_EXCEPT_PSK :
                                    SSL_VERIFY_FAIL_IF_NO_PEER_CERT),0);
            if (SSL_CTX_load_verify_locations(ctx, verifyCert, 0)
                                                               != SSL_SUCCESS) {
                err_sys_ex(runWithErrors, "can't load ca file, Please run from wolfSSL home dir");
            }
            #ifdef WOLFSSL_TRUST_PEER_CERT
            if (trustCert) {
                if ((ret = wolfSSL_CTX_trust_peer_cert(ctx, trustCert,
                                            SSL_FILETYPE_PEM)) != SSL_SUCCESS) {
                    err_sys_ex(runWithErrors, "can't load trusted peer cert file");
                }
            }
            #endif /* WOLFSSL_TRUST_PEER_CERT */
       }
    #endif
#endif

        if (echoData == 0 && throughput == 0) {
            const char* write_msg;
            int write_msg_sz;

            ServerRead(ssl, input, sizeof(input)-1);

#ifdef WOLFSSL_TLS13
            if (updateKeysIVs)
                wolfSSL_update_keys(ssl);
#endif
#if defined(WOLFSSL_TLS13) && defined(WOLFSSL_POST_HANDSHAKE_AUTH)
            if (postHandAuth)
                wolfSSL_request_certificate(ssl);
#endif

            /* Write data */
            if (!useWebServerMsg) {
                write_msg = msg;
                write_msg_sz = sizeof(msg);
            }
            else {
                write_msg = webServerMsg;
                write_msg_sz = sizeof(webServerMsg);
            }
            ServerWrite(ssl, write_msg, write_msg_sz);

#if defined(WOLFSSL_TLS13) && defined(WOLFSSL_POST_HANDSHAKE_AUTH)
            if (postHandAuth) {
                ServerWrite(ssl, write_msg, write_msg_sz);
                ServerRead(ssl, input, sizeof(input)-1);
            }
#endif
        }
        else {
            ServerEchoData(ssl, clientfd, echoData, throughput);
        }

#if defined(WOLFSSL_MDK_SHELL) && defined(HAVE_MDK_RTX)
        os_dly_wait(500) ;
#elif defined (CYASSL_TIRTOS)
        Task_yield();
#endif

        if (dtlsUDP == 0) {
            ret = SSL_shutdown(ssl);
            if (wc_shutdown && ret == SSL_SHUTDOWN_NOT_DONE)
                SSL_shutdown(ssl);    /* bidirectional shutdown */
        }
        /* display collected statistics */
#ifdef WOLFSSL_STATIC_MEMORY
        if (wolfSSL_is_static_memory(ssl, &ssl_stats) != 1)
            err_sys_ex(runWithErrors, "static memory was not used with ssl");

        fprintf(stderr, "\nprint off SSL memory stats\n");
        fprintf(stderr, "*** This is memory state before wolfSSL_free is called\n");
        fprintf(stderr, "peak connection memory = %d\n", ssl_stats.peakMem);
        fprintf(stderr, "current memory in use  = %d\n", ssl_stats.curMem);
        fprintf(stderr, "peak connection allocs = %d\n", ssl_stats.peakAlloc);
        fprintf(stderr, "current connection allocs = %d\n",ssl_stats.curAlloc);
        fprintf(stderr, "total connection allocs   = %d\n",ssl_stats.totalAlloc);
        fprintf(stderr, "total connection frees    = %d\n\n", ssl_stats.totalFr);

#endif
        SSL_free(ssl);

        CloseSocket(clientfd);

        if (resume == 1 && resumeCount == 0) {
            resumeCount++;           /* only do one resume for testing */
            continue;
        }
        resumeCount = 0;

        if (loops > 0 && --loops == 0) {
            break;  /* out of while loop, done with normal and resume option */
        }
    } /* while(1) */


    CloseSocket(sockfd);
    SSL_CTX_free(ctx);

    ((func_args*)args)->return_code = 0;


#if defined(NO_MAIN_DRIVER) && defined(HAVE_ECC) && defined(FP_ECC) \
                            && defined(HAVE_THREAD_LS)
    ecc_fp_free();  /* free per thread cache */
#endif

#ifdef CYASSL_TIRTOS
    fdCloseSession(Task_self());
#endif

#if defined(HAVE_SESSION_TICKET) && defined(HAVE_CHACHA) && \
                                    defined(HAVE_POLY1305)
    TicketCleanup();
#endif

#ifdef WOLFSSL_ASYNC_CRYPT
    wolfAsync_DevClose(&devId);
#endif

    /* There are use cases  when these assignments are not read. To avoid
     * potential confusion those warnings have been handled here.
     */
    (void) ourKey;
    (void) verifyCert;
    (void) doCliCertCheck;
    (void) useNtruKey;
    (void) ourDhParam;
    (void) ourCert;
#ifndef CYASSL_TIRTOS
    return 0;
#endif
}


/* so overall tests can pull in test function */
#ifndef NO_MAIN_DRIVER

    int main(int argc, char** argv)
    {
        func_args args;
        tcp_ready ready;


        StartTCP();

        args.argc = argc;
        args.argv = argv;
        args.signal = &ready;
        InitTcpReady(&ready);

#if defined(DEBUG_CYASSL) && !defined(WOLFSSL_MDK_SHELL)
        CyaSSL_Debugging_ON();
#endif
        CyaSSL_Init();
        ChangeToWolfRoot();

#ifdef HAVE_STACK_SIZE
        StackSizeCheck(&args, server_test);
#else
        server_test(&args);
#endif
        CyaSSL_Cleanup();
        FreeTcpReady(&ready);

#ifdef HAVE_WNR
    if (wc_FreeNetRandom() < 0)
        err_sys_ex(runWithErrors, "Failed to free netRandom context");
#endif /* HAVE_WNR */

        return args.return_code;
    }

    int myoptind = 0;
    char* myoptarg = NULL;

#endif /* NO_MAIN_DRIVER */


#ifdef CYASSL_CALLBACKS

    int srvHandShakeCB(HandShakeInfo* info)
    {
        (void)info;
        return 0;
    }


    int srvTimeoutCB(TimeoutInfo* info)
    {
        (void)info;
        return 0;
    }

#endif

#ifndef NO_HANDSHAKE_DONE_CB
    int myHsDoneCb(WOLFSSL* ssl, void* user_ctx)
    {
        (void)user_ctx;
        (void)ssl;

        /* printf("Notified HandShake done\n"); */

        /* return negative number to end TLS connection now */
        return 0;
    }
#endif
<|MERGE_RESOLUTION|>--- conflicted
+++ resolved
@@ -520,14 +520,8 @@
 #else
     /* Not Used: h, m, t, y, z, F, J, M, T, V, W, X, Y */
     while ((ch = mygetopt(argc, argv, "?"
-<<<<<<< HEAD
                 "abc:defgijk:l:nop:q:rsuv:wx"
-                "A:B:C:D:E:GHIKL:NO:PQR:S:UYZ:")) != -1) {
-=======
-                "abc:defgijk:l:nop:q:rsuv:w"
-                "A:B:C:D:E:GHIKL:NO:PQR:S:UYZ:"
-                "0")) != -1) {
->>>>>>> 72da8a9a
+                "A:B:C:D:E:GHIKL:NO:PQR:S:UYZ:""0")) != -1) {
         switch (ch) {
             case '?' :
                 Usage();
