--- conflicted
+++ resolved
@@ -234,23 +234,18 @@
     PSS_SALTLEN_RECOVER_E=-273,  /* PSS slat length not recoverable */
     CHACHA_POLY_OVERFLOW =-274,  /* ChaCha20Poly1305 limit overflow */
     ASN_SELF_SIGNED_E   = -275,  /* ASN self-signed certificate error */
-<<<<<<< HEAD
-    ECDSA_KAT_FIPS_E    = -276,  /* ECDSA KAT failure */
-    RSA_PAT_FIPS_E      = -277,  /* RSA Pairwise failure */
-    KDF_TLS12_KAT_FIPS_E = -278,  /* TLS12 KDF KAT failure */
-    KDF_TLS13_KAT_FIPS_E = -279,  /* TLS13 KDF KAT failure */
-    KDF_SSH_KAT_FIPS_E  = -280,  /* SSH KDF KAT failure */
-    DHE_PCT_FIPS_E      = -281,  /* DHE Pairwise Consistency Test failure */
-    ECC_PCT_FIPS_E      = -282,  /* ECDHE Pairwise Consistency Test failure */
-
-    WC_LAST_E           = -282,  /* Update this to indicate last error */
-=======
     SAKKE_VERIFY_FAIL_E = -276,  /* SAKKE derivation verification error */
     MISSING_IV          = -277,  /* IV was not set */
     MISSING_KEY         = -278,  /* Key was not set */
-
-    WC_LAST_E           = -278,  /* Update this to indicate last error */
->>>>>>> 13d81f1f
+    ECDSA_KAT_FIPS_E    = -279,  /* ECDSA KAT failure */
+    RSA_PAT_FIPS_E      = -280,  /* RSA Pairwise failure */
+    KDF_TLS12_KAT_FIPS_E = -281,  /* TLS12 KDF KAT failure */
+    KDF_TLS13_KAT_FIPS_E = -282,  /* TLS13 KDF KAT failure */
+    KDF_SSH_KAT_FIPS_E  = -283,  /* SSH KDF KAT failure */
+    DHE_PCT_FIPS_E      = -284,  /* DHE Pairwise Consistency Test failure */
+    ECC_PCT_FIPS_E      = -285,  /* ECDHE Pairwise Consistency Test failure */
+
+    WC_LAST_E           = -285,  /* Update this to indicate last error */
     MIN_CODE_E          = -300   /* errors -101 - -299 */
 
     /* add new companion error id strings for any new error codes
