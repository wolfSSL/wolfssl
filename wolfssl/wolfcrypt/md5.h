/* md5.h
 *
 * Copyright (C) 2006-2016 wolfSSL Inc.
 *
 * This file is part of wolfSSL.
 *
 * wolfSSL is free software; you can redistribute it and/or modify
 * it under the terms of the GNU General Public License as published by
 * the Free Software Foundation; either version 2 of the License, or
 * (at your option) any later version.
 *
 * wolfSSL is distributed in the hope that it will be useful,
 * but WITHOUT ANY WARRANTY; without even the implied warranty of
 * MERCHANTABILITY or FITNESS FOR A PARTICULAR PURPOSE.  See the
 * GNU General Public License for more details.
 *
 * You should have received a copy of the GNU General Public License
 * along with this program; if not, write to the Free Software
 * Foundation, Inc., 51 Franklin Street, Fifth Floor, Boston, MA 02110-1335, USA
 */


#ifndef WOLF_CRYPT_MD5_H
#define WOLF_CRYPT_MD5_H

#include <wolfssl/wolfcrypt/types.h>

#ifndef NO_MD5

#ifdef HAVE_FIPS
    #define wc_InitMd5   InitMd5
    #define wc_Md5Update Md5Update
    #define wc_Md5Final  Md5Final
    #define wc_Md5Hash   Md5Hash
#endif

#ifdef __cplusplus
    extern "C" {
#endif

/* in bytes */
enum {
#if defined(STM32F2_HASH) || defined(STM32F4_HASH)
    MD5_REG_SIZE    =  4,      /* STM32 register size, bytes */
#endif
    MD5             =  0,      /* hash type unique */
    MD5_BLOCK_SIZE  = 64,
    MD5_DIGEST_SIZE = 16,
    MD5_PAD_SIZE    = 56
};

#if defined(WOLFSSL_PIC32MZ_HASH)
    #include "port/pic32/pic32mz-crypt.h"
#endif
#ifdef WOLFSSL_ASYNC_CRYPT
    #include <wolfssl/wolfcrypt/async.h>
#endif

#ifdef WOLFSSL_TI_HASH
    #include "wolfssl/wolfcrypt/port/ti/ti-hash.h"
#else

/* MD5 digest */
typedef struct Md5 {
    word32  buffLen;   /* in bytes          */
    word32  loLen;     /* length in bytes   */
    word32  hiLen;     /* length in bytes   */
    word32  buffer[MD5_BLOCK_SIZE  / sizeof(word32)];
#if !defined(WOLFSSL_PIC32MZ_HASH)
    word32  digest[MD5_DIGEST_SIZE / sizeof(word32)];
#else
    word32  digest[PIC32_HASH_SIZE / sizeof(word32)];
    pic32mz_desc desc; /* Crypt Engine descriptor */
#endif
    void*   heap;
#ifdef WOLFSSL_ASYNC_CRYPT
    WC_ASYNC_DEV asyncDev;
#endif /* WOLFSSL_ASYNC_CRYPT */
} Md5;

#endif /* WOLFSSL_TI_HASH */

WOLFSSL_API int wc_InitMd5(Md5*);
WOLFSSL_API int wc_InitMd5_ex(Md5*, void*, int);
WOLFSSL_API int wc_Md5Update(Md5*, const byte*, word32);
WOLFSSL_API int wc_Md5Final(Md5*, byte*);
WOLFSSL_API void wc_Md5Free(Md5*);

WOLFSSL_API int  wc_Md5GetHash(Md5*, byte*);
WOLFSSL_API int  wc_Md5Copy(Md5*, Md5*);

<<<<<<< HEAD

WOLFSSL_API int wc_InitMd5(Md5*);
WOLFSSL_API int wc_Md5Update(Md5*, const byte*, word32);
WOLFSSL_API int wc_Md5Final(Md5*, byte*);

WOLFSSL_API int  wc_Md5Hash(const byte*, word32, byte*);
=======
>>>>>>> 3ac35ce3

#ifdef __cplusplus
    } /* extern "C" */
#endif

#endif /* NO_MD5 */
#endif /* WOLF_CRYPT_MD5_H */<|MERGE_RESOLUTION|>--- conflicted
+++ resolved
@@ -89,15 +89,6 @@
 WOLFSSL_API int  wc_Md5GetHash(Md5*, byte*);
 WOLFSSL_API int  wc_Md5Copy(Md5*, Md5*);
 
-<<<<<<< HEAD
-
-WOLFSSL_API int wc_InitMd5(Md5*);
-WOLFSSL_API int wc_Md5Update(Md5*, const byte*, word32);
-WOLFSSL_API int wc_Md5Final(Md5*, byte*);
-
-WOLFSSL_API int  wc_Md5Hash(const byte*, word32, byte*);
-=======
->>>>>>> 3ac35ce3
 
 #ifdef __cplusplus
     } /* extern "C" */
