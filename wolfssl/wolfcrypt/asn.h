/* asn.h
 *
 * Copyright (C) 2006-2017 wolfSSL Inc.
 *
 * This file is part of wolfSSL.
 *
 * wolfSSL is free software; you can redistribute it and/or modify
 * it under the terms of the GNU General Public License as published by
 * the Free Software Foundation; either version 2 of the License, or
 * (at your option) any later version.
 *
 * wolfSSL is distributed in the hope that it will be useful,
 * but WITHOUT ANY WARRANTY; without even the implied warranty of
 * MERCHANTABILITY or FITNESS FOR A PARTICULAR PURPOSE.  See the
 * GNU General Public License for more details.
 *
 * You should have received a copy of the GNU General Public License
 * along with this program; if not, write to the Free Software
 * Foundation, Inc., 51 Franklin Street, Fifth Floor, Boston, MA 02110-1335, USA
 */

/*!
    \file wolfssl/wolfcrypt/asn.h
*/

#ifndef WOLF_CRYPT_ASN_H
#define WOLF_CRYPT_ASN_H

#include <wolfssl/wolfcrypt/types.h>

#ifndef NO_ASN


#if !defined(NO_ASN_TIME) && defined(NO_TIME_H)
    #define NO_ASN_TIME /* backwards compatibility with NO_TIME_H */
#endif

#include <wolfssl/wolfcrypt/integer.h>

/* fips declare of RsaPrivateKeyDecode @wc_fips */
#if defined(HAVE_FIPS) && !defined(NO_RSA) && \
	(!defined(HAVE_FIPS_VERSION) || (HAVE_FIPS_VERSION < 2))
    #include <cyassl/ctaocrypt/rsa.h>
#endif

#ifndef NO_DH
    #include <wolfssl/wolfcrypt/dh.h>
#endif
#ifndef NO_DSA
    #include <wolfssl/wolfcrypt/dsa.h>
#endif
#ifndef NO_SHA
    #include <wolfssl/wolfcrypt/sha.h>
#endif
#ifndef NO_MD5
    #include <wolfssl/wolfcrypt/md5.h>
#endif
#include <wolfssl/wolfcrypt/sha256.h>
#include <wolfssl/wolfcrypt/asn_public.h>   /* public interface */

#if defined(NO_SHA) && defined(NO_SHA256)
    #define WC_SHA256_DIGEST_SIZE 32
#endif

#ifdef __cplusplus
    extern "C" {
#endif

enum {
    ISSUER  = 0,
    SUBJECT = 1,

    EXTERNAL_SERIAL_SIZE = 32,

    BEFORE  = 0,
    AFTER   = 1
};

/* ASN Tags   */
enum ASN_Tags {
    ASN_BOOLEAN           = 0x01,
    ASN_INTEGER           = 0x02,
    ASN_BIT_STRING        = 0x03,
    ASN_OCTET_STRING      = 0x04,
    ASN_TAG_NULL          = 0x05,
    ASN_OBJECT_ID         = 0x06,
    ASN_ENUMERATED        = 0x0a,
    ASN_UTF8STRING        = 0x0c,
    ASN_SEQUENCE          = 0x10,
    ASN_SET               = 0x11,
    ASN_PRINTABLE_STRING  = 0x13,
    ASN_UTC_TIME          = 0x17,
    ASN_OTHER_TYPE        = 0x00,
    ASN_RFC822_TYPE       = 0x01,
    ASN_DNS_TYPE          = 0x02,
    ASN_DIR_TYPE          = 0x04,
    ASN_URI_TYPE          = 0x06, /* the value 6 is from GeneralName OID */
    ASN_GENERALIZED_TIME  = 0x18,
    CRL_EXTENSIONS        = 0xa0,
    ASN_EXTENSIONS        = 0xa3,
    ASN_LONG_LENGTH       = 0x80,
    ASN_INDEF_LENGTH      = 0x80,

    /* ASN_Flags - Bitmask */
    ASN_CONSTRUCTED       = 0x20,
    ASN_APPLICATION       = 0x40,
    ASN_CONTEXT_SPECIFIC  = 0x80,
};

#define ASN_UTC_TIME_SIZE 14
#define ASN_GENERALIZED_TIME_SIZE 16
#define ASN_GENERALIZED_TIME_MAX 68

enum DN_Tags {
    ASN_COMMON_NAME   = 0x03,   /* CN */
    ASN_SUR_NAME      = 0x04,   /* SN */
    ASN_SERIAL_NUMBER = 0x05,   /* serialNumber */
    ASN_COUNTRY_NAME  = 0x06,   /* C  */
    ASN_LOCALITY_NAME = 0x07,   /* L  */
    ASN_STATE_NAME    = 0x08,   /* ST */
    ASN_ORG_NAME      = 0x0a,   /* O  */
    ASN_ORGUNIT_NAME  = 0x0b,   /* OU */
    ASN_BUS_CAT       = 0x0f,   /* businessCategory */
    ASN_EMAIL_NAME    = 0x98,   /* not oid number there is 97 in 2.5.4.0-97 */

    /* pilot attribute types
     * OID values of 0.9.2342.19200300.100.1.* */
    ASN_USER_ID          = 0x01, /* UID */
    ASN_DOMAIN_COMPONENT = 0x19  /* DC */
};

/* DN Tag Strings */
#define WOLFSSL_COMMON_NAME      "/CN="
#define WOLFSSL_LN_COMMON_NAME   "/commonName="
#define WOLFSSL_SUR_NAME         "/SN="
#define WOLFSSL_SERIAL_NUMBER    "/serialNumber="
#define WOLFSSL_COUNTRY_NAME     "/C="
#define WOLFSSL_LN_COUNTRY_NAME  "/countryName="
#define WOLFSSL_LOCALITY_NAME    "/L="
#define WOLFSSL_LN_LOCALITY_NAME "/localityName="
#define WOLFSSL_STATE_NAME       "/ST="
#define WOLFSSL_LN_STATE_NAME    "/stateOrProvinceName="
#define WOLFSSL_ORG_NAME         "/O="
#define WOLFSSL_LN_ORG_NAME      "/organizationName="
#define WOLFSSL_ORGUNIT_NAME     "/OU="
#define WOLFSSL_LN_ORGUNIT_NAME  "/organizationalUnitName="
#define WOLFSSL_DOMAIN_COMPONENT "/DC="
#define WOLFSSL_LN_DOMAIN_COMPONENT "/domainComponent="
#define WOLFSSL_BUS_CAT          "/businessCategory="
#define WOLFSSL_JOI_C            "/jurisdictionC="
#define WOLFSSL_JOI_ST           "/jurisdictionST="
#define WOLFSSL_EMAIL_ADDR       "/emailAddress="

/* NIDs */
enum
{
    NID_undef = 0,
    NID_des = 66,
    NID_des3 = 67,
    NID_sha256 = 672,
    NID_sha384 = 673,
    NID_sha512 = 674,
    NID_hw_name_oid = 73,
    NID_id_pkix_OCSP_basic = 74,
    NID_any_policy = 75,
    NID_anyExtendedKeyUsage = 76,
    NID_basic_constraints = 133,
    NID_key_usage = 129,     /* 2.5.29.15 */
    NID_ext_key_usage = 151, /* 2.5.29.37 */
    NID_subject_key_identifier = 128,
    NID_authority_key_identifier = 149,
    NID_private_key_usage_period = 130, /* 2.5.29.16 */
    NID_subject_alt_name = 131,
    NID_issuer_alt_name = 132,
    NID_info_access = 69,
    NID_sinfo_access = 79,      /* id-pe 11 */
    NID_name_constraints = 144, /* 2.5.29.30 */
    NID_crl_distribution_points = 145, /* 2.5.29.31 */
    NID_certificate_policies = 146,
    NID_policy_mappings = 147,
    NID_policy_constraints = 150,
    NID_inhibit_any_policy = 168,      /* 2.5.29.54 */
    NID_tlsfeature = 92,               /* id-pe 24 */
    NID_commonName = 0x03,             /* matchs ASN_COMMON_NAME in asn.h */
    NID_surname = 0x04,                /* SN */
    NID_serialNumber = 0x05,           /* serialNumber */
    NID_countryName = 0x06,            /* C  */
    NID_localityName = 0x07,           /* L  */
    NID_stateOrProvinceName = 0x08,    /* ST */
    NID_organizationName = 0x0a,       /* O  */
    NID_organizationalUnitName = 0x0b, /* OU */
    NID_domainComponent = 0x19,        /* matchs ASN_DOMAIN_COMPONENT in asn.h */
    NID_emailAddress = 0x30,           /* emailAddress */
};

enum ECC_TYPES
{
    ECC_PREFIX_0 = 160,
    ECC_PREFIX_1 = 161
};

#ifdef WOLFSSL_CERT_PIV
    enum PIV_Tags {
        ASN_PIV_CERT          = 0x0A,
        ASN_PIV_NONCE         = 0x0B,
        ASN_PIV_SIGNED_NONCE  = 0x0C,
            
        ASN_PIV_TAG_CERT      = 0x70,
        ASN_PIV_TAG_CERT_INFO = 0x71,
        ASN_PIV_TAG_MSCUID    = 0x72,
        ASN_PIV_TAG_ERR_DET   = 0xFE,
            
        /* certificate info masks */
        ASN_PIV_CERT_INFO_COMPRESSED = 0x03,
        ASN_PIV_CERT_INFO_ISX509     = 0x04,
    };
#endif /* WOLFSSL_CERT_PIV */


#define ASN_JOI_PREFIX "\x2b\x06\x01\x04\x01\x82\x37\x3c\x02\x01"
#define ASN_JOI_C      0x3
#define ASN_JOI_ST     0x2

#ifndef WC_ASN_NAME_MAX
    #define WC_ASN_NAME_MAX 256
#endif

enum Misc_ASN {
    ASN_NAME_MAX        = WC_ASN_NAME_MAX,
    MAX_SALT_SIZE       =  64,     /* MAX PKCS Salt length */
    MAX_IV_SIZE         =  64,     /* MAX PKCS Iv length */
    ASN_BOOL_SIZE       =   2,     /* including type */
    ASN_ECC_HEADER_SZ   =   2,     /* String type + 1 byte len */
    ASN_ECC_CONTEXT_SZ  =   2,     /* Content specific type + 1 byte len */
#ifdef NO_SHA
    KEYID_SIZE          = WC_SHA256_DIGEST_SIZE,
#else
    KEYID_SIZE          = WC_SHA_DIGEST_SIZE,
#endif
    RSA_INTS            =   8,     /* RSA ints in private key */
    DSA_INTS            =   5,     /* DSA ints in private key */
    MIN_DATE_SIZE       =  13,
    MAX_DATE_SIZE       =  32,
    ASN_GEN_TIME_SZ     =  15,     /* 7 numbers * 2 + Zulu tag */
#ifndef NO_RSA
    MAX_ENCODED_SIG_SZ  = 512,
#elif defined(HAVE_ECC)
    MAX_ENCODED_SIG_SZ  = 140,
#else
    MAX_ENCODED_SIG_SZ  =  64,
#endif
    MAX_SIG_SZ          = 256,
    MAX_ALGO_SZ         =  20,
    MAX_SHORT_SZ        =   6,     /* asn int + byte len + 4 byte length */
    MAX_SEQ_SZ          =   5,     /* enum(seq | con) + length(4) */
    MAX_SET_SZ          =   5,     /* enum(set | con) + length(4) */
    MAX_OCTET_STR_SZ    =   5,     /* enum(set | con) + length(4) */
    MAX_EXP_SZ          =   5,     /* enum(contextspec|con|exp) + length(4) */
    MAX_PRSTR_SZ        =   5,     /* enum(prstr) + length(4) */
    MAX_VERSION_SZ      =   5,     /* enum + id + version(byte) + (header(2))*/
    MAX_ENCODED_DIG_ASN_SZ= 9,     /* enum(bit or octet) + length(4) */
    MAX_ENCODED_DIG_SZ  =  64 + MAX_ENCODED_DIG_ASN_SZ, /* asn header + sha512 */
    MAX_RSA_INT_SZ      = 517,     /* RSA raw sz 4096 for bits + tag + len(4) */
    MAX_DSA_INT_SZ      = 261,     /* DSA raw sz 2048 for bits + tag + len(4) */
    MAX_NTRU_KEY_SZ     = 610,     /* NTRU 112 bit public key */
    MAX_NTRU_ENC_SZ     = 628,     /* NTRU 112 bit DER public encoding */
    MAX_LENGTH_SZ       =   4,     /* Max length size for DER encoding */
    MAX_RSA_E_SZ        =  16,     /* Max RSA public e size */
    MAX_CA_SZ           =  32,     /* Max encoded CA basic constraint length */
    MAX_SN_SZ           =  35,     /* Max encoded serial number (INT) length */
    MAX_DER_DIGEST_SZ     = MAX_ENCODED_DIG_SZ + MAX_ALGO_SZ + MAX_SEQ_SZ,
                            /* Maximum DER digest size */
    MAX_DER_DIGEST_ASN_SZ = MAX_ENCODED_DIG_ASN_SZ + MAX_ALGO_SZ + MAX_SEQ_SZ,
                            /* Maximum DER digest ASN header size */
#ifdef WOLFSSL_CERT_GEN
    #ifdef WOLFSSL_CERT_REQ
                          /* Max encoded cert req attributes length */
        MAX_ATTRIB_SZ   = MAX_SEQ_SZ * 3 + (11 + MAX_SEQ_SZ) * 2 +
                          MAX_PRSTR_SZ + CTC_NAME_SIZE, /* 11 is the OID size */
    #endif
    #if defined(WOLFSSL_ALT_NAMES) || defined(WOLFSSL_CERT_EXT)
        MAX_EXTENSIONS_SZ   = 1 + MAX_LENGTH_SZ + CTC_MAX_ALT_SIZE,
    #else
        MAX_EXTENSIONS_SZ   = 1 + MAX_LENGTH_SZ + MAX_CA_SZ,
    #endif
                                   /* Max total extensions, id + len + others */
#endif
#if defined(WOLFSSL_CERT_EXT) || defined(OPENSSL_EXTRA) || defined(HAVE_PKCS7)
    MAX_OID_SZ          = 32,      /* Max DER length of OID*/
    MAX_OID_STRING_SZ   = 64,      /* Max string length representation of OID*/
#endif
#ifdef WOLFSSL_CERT_EXT
    MAX_KID_SZ			= 45,	   /* Max encoded KID length (SHA-256 case) */
    MAX_KEYUSAGE_SZ     = 18,      /* Max encoded Key Usage length */
    MAX_EXTKEYUSAGE_SZ  = 12 + (6 * (8 + 2)) +
                          CTC_MAX_EKU_OID_SZ, /* Max encoded ExtKeyUsage
                          (SEQ/LEN + OBJID + OCTSTR/LEN + SEQ +
                          (6 * (SEQ + OID))) */
    MAX_CERTPOL_NB      = CTC_MAX_CERTPOL_NB,/* Max number of Cert Policy */
    MAX_CERTPOL_SZ      = CTC_MAX_CERTPOL_SZ,
#endif
    MAX_AIA_SZ          = 2,       /* Max Authority Info Access extension size */
    MAX_NAME_ENTRIES    = 5,       /* extra entries added to x509 name struct */
    OCSP_NONCE_EXT_SZ   = 35,      /* OCSP Nonce Extension size */
    MAX_OCSP_EXT_SZ     = 58,      /* Max OCSP Extension length */
    MAX_OCSP_NONCE_SZ   = 16,      /* OCSP Nonce size           */
    EIGHTK_BUF          = 8192,    /* Tmp buffer size           */
    MAX_PUBLIC_KEY_SZ   = MAX_NTRU_ENC_SZ + MAX_ALGO_SZ + MAX_SEQ_SZ * 2,
                                   /* use bigger NTRU size */
#ifdef WOLFSSL_ENCRYPTED_KEYS
    HEADER_ENCRYPTED_KEY_SIZE = 88,/* Extra header size for encrypted key */
#else
    HEADER_ENCRYPTED_KEY_SIZE = 0,
#endif
    TRAILING_ZERO       = 1,       /* Used for size of zero pad */
    ASN_TAG_SZ          = 1,       /* single byte ASN.1 tag */
    MIN_VERSION_SZ      = 3,       /* Min bytes needed for GetMyVersion */
#if defined(OPENSSL_ALL)  || defined(WOLFSSL_MYSQL_COMPATIBLE) || \
    defined(WOLFSSL_NGINX) || defined(WOLFSSL_HAPROXY) || \
    defined(OPENSSL_EXTRA) || defined(HAVE_PKCS7)
    MAX_TIME_STRING_SZ  = 25,      /* Max length of formatted time string */
#endif

    PKCS5_SALT_SZ       = 8,

    PEM_LINE_LEN       = 80,       /* PEM line max + fudge */
};


enum Oid_Types {
    oidHashType         = 0,
    oidSigType          = 1,
    oidKeyType          = 2,
    oidCurveType        = 3,
    oidBlkType          = 4,
    oidOcspType         = 5,
    oidCertExtType      = 6,
    oidCertAuthInfoType = 7,
    oidCertPolicyType   = 8,
    oidCertAltNameType  = 9,
    oidCertKeyUseType   = 10,
    oidKdfType          = 11,
    oidKeyWrapType      = 12,
    oidCmsKeyAgreeType  = 13,
    oidPBEType          = 14,
    oidHmacType         = 15,
    oidCompressType     = 16,
    oidCertNameType     = 17,
    oidIgnoreType
};


enum Hash_Sum  {
    MD2h    = 646,
    MD5h    = 649,
    SHAh    =  88,
    SHA224h = 417,
    SHA256h = 414,
    SHA384h = 415,
    SHA512h = 416
};


#if !defined(NO_DES3) || !defined(NO_AES)
enum Block_Sum {
#ifdef WOLFSSL_AES_128
    AES128CBCb = 414,
    AES128GCMb = 418,
    AES128CCMb = 419,
#endif
#ifdef WOLFSSL_AES_192
    AES192CBCb = 434,
    AES192GCMb = 438,
    AES192CCMb = 439,
#endif
#ifdef WOLFSSL_AES_256
    AES256CBCb = 454,
    AES256GCMb = 458,
    AES256CCMb = 459,
#endif
#ifndef NO_DES3
    DESb       = 69,
    DES3b      = 652
#endif
};
#endif /* !NO_DES3 || !NO_AES */


enum Key_Sum {
    DSAk     = 515,
    RSAk     = 645,
    NTRUk    = 274,
    ECDSAk   = 518,
    ED25519k = 256
};


#if !defined(NO_AES) || defined(HAVE_PKCS7)
enum KeyWrap_Sum {
#ifdef WOLFSSL_AES_128
    AES128_WRAP  = 417,
#endif
#ifdef WOLFSSL_AES_192
    AES192_WRAP  = 437,
#endif
#ifdef WOLFSSL_AES_256
    AES256_WRAP  = 457,
#endif
#ifdef HAVE_PKCS7
    PWRI_KEK_WRAP = 680  /*id-alg-PWRI-KEK, 1.2.840.113549.1.9.16.3.9 */
#endif
};
#endif /* !NO_AES || PKCS7 */

enum Key_Agree {
    dhSinglePass_stdDH_sha1kdf_scheme   = 464,
    dhSinglePass_stdDH_sha224kdf_scheme = 188,
    dhSinglePass_stdDH_sha256kdf_scheme = 189,
    dhSinglePass_stdDH_sha384kdf_scheme = 190,
    dhSinglePass_stdDH_sha512kdf_scheme = 191,
};



enum KDF_Sum {
    PBKDF2_OID = 660
};


enum HMAC_Sum {
    HMAC_SHA224_OID = 652,
    HMAC_SHA256_OID = 653,
    HMAC_SHA384_OID = 654,
    HMAC_SHA512_OID = 655
};


enum Extensions_Sum {
    BASIC_CA_OID    = 133,
    ALT_NAMES_OID   = 131,
    CRL_DIST_OID    = 145,
    AUTH_INFO_OID   = 69, /* id-pe 1 */
    AUTH_KEY_OID    = 149,
    SUBJ_KEY_OID    = 128,
    CERT_POLICY_OID = 146,
    KEY_USAGE_OID   = 129,  /* 2.5.29.15 */
    INHIBIT_ANY_OID = 168,  /* 2.5.29.54 */
    EXT_KEY_USAGE_OID         = 151, /* 2.5.29.37 */
    NAME_CONS_OID             = 144, /* 2.5.29.30 */
    PRIV_KEY_USAGE_PERIOD_OID = 130, /* 2.5.29.16 */
    SUBJECT_INFO_ACCESS       = 79,  /* id-pe 11 */
    POLICY_MAP_OID            = 147,
    POLICY_CONST_OID          = 150,
    ISSUE_ALT_NAMES_OID       = 132,
    TLS_FEATURE_OID           = 92   /* id-pe 24 */
};

enum CertificatePolicy_Sum {
    CP_ANY_OID      = 146  /* id-ce 32 0 */
};

enum SepHardwareName_Sum {
    HW_NAME_OID     = 79   /* 1.3.6.1.5.5.7.8.4 from RFC 4108*/
};

enum AuthInfo_Sum {
    AIA_OCSP_OID      = 116, /* 1.3.6.1.5.5.7.48.1 */
    AIA_CA_ISSUER_OID = 117  /* 1.3.6.1.5.5.7.48.2 */
};

enum ExtKeyUsage_Sum { /* From RFC 5280 */
    EKU_ANY_OID         = 151, /* 2.5.29.37.0, anyExtendedKeyUsage         */
    EKU_SERVER_AUTH_OID = 71,  /* 1.3.6.1.5.5.7.3.1, id-kp-serverAuth      */
    EKU_CLIENT_AUTH_OID = 72,  /* 1.3.6.1.5.5.7.3.2, id-kp-clientAuth      */
    EKU_CODESIGNING_OID = 73,  /* 1.3.6.1.5.5.7.3.3, id-kp-codeSigning     */
    EKU_EMAILPROTECT_OID = 74, /* 1.3.6.1.5.5.7.3.4, id-kp-emailProtection */
    EKU_TIMESTAMP_OID   = 78,  /* 1.3.6.1.5.5.7.3.8, id-kp-timeStamping    */
    EKU_OCSP_SIGN_OID   = 79   /* 1.3.6.1.5.5.7.3.9, id-kp-OCSPSigning     */
};

#ifdef HAVE_LIBZ
enum CompressAlg_Sum {
    ZLIBc = 679  /* 1.2.840.113549.1.9.16.3.8, id-alg-zlibCompress */
};
#endif

enum VerifyType {
    NO_VERIFY   = 0,
    VERIFY      = 1,
    VERIFY_CRL  = 2,
    VERIFY_OCSP = 3,
    VERIFY_NAME = 4
};

#ifdef WOLFSSL_CERT_EXT
enum KeyIdType {
    SKID_TYPE = 0,
    AKID_TYPE = 1
};
#endif

/* Key usage extension bits (based on RFC 5280) */
#define KEYUSE_DIGITAL_SIG    0x0080
#define KEYUSE_CONTENT_COMMIT 0x0040
#define KEYUSE_KEY_ENCIPHER   0x0020
#define KEYUSE_DATA_ENCIPHER  0x0010
#define KEYUSE_KEY_AGREE      0x0008
#define KEYUSE_KEY_CERT_SIGN  0x0004
#define KEYUSE_CRL_SIGN       0x0002
#define KEYUSE_ENCIPHER_ONLY  0x0001
#define KEYUSE_DECIPHER_ONLY  0x8000

/* Extended Key Usage bits (internal mapping only) */
#define EXTKEYUSE_USER        0x80
#define EXTKEYUSE_OCSP_SIGN   0x40
#define EXTKEYUSE_TIMESTAMP   0x20
#define EXTKEYUSE_EMAILPROT   0x10
#define EXTKEYUSE_CODESIGN    0x08
#define EXTKEYUSE_CLIENT_AUTH 0x04
#define EXTKEYUSE_SERVER_AUTH 0x02
#define EXTKEYUSE_ANY         0x01

typedef struct DNS_entry   DNS_entry;

struct DNS_entry {
    DNS_entry* next;   /* next on DNS list */
    int        type;   /* i.e. ASN_DNS_TYPE */
    int        len;    /* actual DNS len */
    char*      name;   /* actual DNS name */
};


typedef struct Base_entry  Base_entry;

struct Base_entry {
    Base_entry* next;   /* next on name base list */
    char*       name;   /* actual name base */
    int         nameSz; /* name length */
    byte        type;   /* Name base type (DNS or RFC822) */
};

#define DOMAIN_COMPONENT_MAX 10

struct DecodedName {
    char*   fullName;
    int     fullNameLen;
    int     entryCount;
    int     cnIdx;
    int     cnLen;
    int     cnNid;
    int     snIdx;
    int     snLen;
    int     snNid;
    int     cIdx;
    int     cLen;
    int     cNid;
    int     lIdx;
    int     lLen;
    int     lNid;
    int     stIdx;
    int     stLen;
    int     stNid;
    int     oIdx;
    int     oLen;
    int     oNid;
    int     ouIdx;
    int     ouLen;
#ifdef WOLFSSL_CERT_EXT
    int     bcIdx;
    int     bcLen;
    int     jcIdx;
    int     jcLen;
    int     jsIdx;
    int     jsLen;
#endif
    int     ouNid;
    int     emailIdx;
    int     emailLen;
    int     emailNid;
    int     uidIdx;
    int     uidLen;
    int     uidNid;
    int     serialIdx;
    int     serialLen;
    int     serialNid;
    int     dcIdx[DOMAIN_COMPONENT_MAX];
    int     dcLen[DOMAIN_COMPONENT_MAX];
    int     dcNum;
    int     dcMode;
};

enum SignatureState {
    SIG_STATE_BEGIN,
    SIG_STATE_HASH,
    SIG_STATE_KEY,
    SIG_STATE_DO,
    SIG_STATE_CHECK,
};


#ifdef HAVE_PK_CALLBACKS
#ifdef HAVE_ECC
    typedef int (*wc_CallbackEccVerify)(
           const unsigned char* sig, unsigned int sigSz,
           const unsigned char* hash, unsigned int hashSz,
           const unsigned char* keyDer, unsigned int keySz,
           int* result, void* ctx);
#endif
#ifndef NO_RSA
    typedef int (*wc_CallbackRsaVerify)(
           unsigned char* sig, unsigned int sigSz,
           unsigned char** out,
           const unsigned char* keyDer, unsigned int keySz,
           void* ctx);
#endif
#endif /* HAVE_PK_CALLBACKS */

struct SignatureCtx {
    void* heap;
    byte* digest;
#ifndef NO_RSA
    byte* out;
    byte* plain;
#endif
#if defined(HAVE_ECC) || defined(HAVE_ED25519)
    int verify;
#endif
    union {
    #ifndef NO_RSA
        struct RsaKey*      rsa;
    #endif
    #ifdef HAVE_ECC
        struct ecc_key*     ecc;
    #endif
    #ifdef HAVE_ED25519
        struct ed25519_key* ed25519;
    #endif
        void* ptr;
    } key;
    int devId;
    int state;
    int typeH;
    int digestSz;
    word32 keyOID;
#ifdef WOLFSSL_ASYNC_CRYPT
    WC_ASYNC_DEV* asyncDev;
    void* asyncCtx;
#endif

#ifdef HAVE_PK_CALLBACKS
#ifdef HAVE_ECC
    wc_CallbackEccVerify pkCbEcc;
    void* pkCtxEcc;
#endif
#ifndef NO_RSA
    wc_CallbackRsaVerify pkCbRsa;
    void* pkCtxRsa;
#endif
#endif /* HAVE_PK_CALLBACKS */
};

enum CertSignState {
    CERTSIGN_STATE_BEGIN,
    CERTSIGN_STATE_DIGEST,
    CERTSIGN_STATE_ENCODE,
    CERTSIGN_STATE_DO,
};

struct CertSignCtx {
    byte* sig;
    byte* digest;
    #ifndef NO_RSA
        byte* encSig;
        int encSigSz;
    #endif
    int state; /* enum CertSignState */
};


typedef struct DecodedCert DecodedCert;
typedef struct DecodedName DecodedName;
typedef struct Signer      Signer;
#ifdef WOLFSSL_TRUST_PEER_CERT
typedef struct TrustedPeerCert TrustedPeerCert;
#endif /* WOLFSSL_TRUST_PEER_CERT */
typedef struct SignatureCtx SignatureCtx;
typedef struct CertSignCtx  CertSignCtx;


struct DecodedCert {
    const byte* publicKey;
    word32  pubKeySize;
    int     pubKeyStored;
    word32  certBegin;               /* offset to start of cert          */
    word32  sigIndex;                /* offset to start of signature     */
    word32  sigLength;               /* length of signature              */
    word32  signatureOID;            /* sum of algorithm object id       */
    word32  keyOID;                  /* sum of key algo  object id       */
    int     version;                 /* cert version, 1 or 3             */
    DNS_entry* altNames;             /* alt names list of dns entries    */
#ifndef IGNORE_NAME_CONSTRAINTS
    DNS_entry* altEmailNames;        /* alt names list of RFC822 entries */
    Base_entry* permittedNames;      /* Permitted name bases             */
    Base_entry* excludedNames;       /* Excluded name bases              */
#endif /* IGNORE_NAME_CONSTRAINTS */
    byte    subjectHash[KEYID_SIZE]; /* hash of all Names                */
    byte    issuerHash[KEYID_SIZE];  /* hash of all Names                */
#ifdef HAVE_OCSP
    byte    subjectKeyHash[KEYID_SIZE]; /* hash of the public Key         */
    byte    issuerKeyHash[KEYID_SIZE]; /* hash of the public Key         */
#endif /* HAVE_OCSP */
    const byte* signature;           /* not owned, points into raw cert  */
    char*   subjectCN;               /* CommonName                       */
    int     subjectCNLen;            /* CommonName Length                */
    char    subjectCNEnc;            /* CommonName Encoding              */
    char    issuer[ASN_NAME_MAX];    /* full name including common name  */
    char    subject[ASN_NAME_MAX];   /* full name including common name  */
    int     verify;                  /* Default to yes, but could be off */
    const byte* source;              /* byte buffer holder cert, NOT owner */
    word32  srcIdx;                  /* current offset into buffer       */
    word32  maxIdx;                  /* max offset based on init size    */
    void*   heap;                    /* for user memory overrides        */
    byte    serial[EXTERNAL_SERIAL_SIZE];  /* raw serial number          */
    int     serialSz;                /* raw serial bytes stored */
    const byte* extensions;          /* not owned, points into raw cert  */
    int     extensionsSz;            /* length of cert extensions */
    word32  extensionsIdx;           /* if want to go back and parse later */
    const byte* extAuthInfoOcsp;     /* Authority Information Access ocsp URI */
    const byte* extAuthInfoCaIssuer; /* Authority Info Access caIssuer URI */
    int     extAuthInfoOcspSz;       /* length of the ocsp URI             */
    int     extAuthInfoCaIssuerSz;   /* length of the caIssuer URI         */
    int     extAuthInfoNb;

    const byte* extCrlInfo;          /* CRL Distribution Points          */
    int     extCrlInfoSz;            /* length of the URI                */
    byte    extSubjKeyId[KEYID_SIZE]; /* Subject Key ID                  */
    byte    extAuthKeyId[KEYID_SIZE]; /* Authority Key ID                */
    byte    pathLength;              /* CA basic constraint path length  */
    word16  extKeyUsage;             /* Key usage bitfield               */
    byte    extExtKeyUsage;          /* Extended Key usage bitfield      */

#if defined(OPENSSL_EXTRA) || defined(OPENSSL_EXTRA_X509_SMALL)
    const byte* extExtKeyUsageSrc;
    word32  extExtKeyUsageSz;
    word32  extExtKeyUsageCount;
    const byte* extAuthKeyIdSrc;
    word32  extAuthKeyIdSz;
    const byte* extSubjKeyIdSrc;
    word32  extSubjKeyIdSz;
#endif

#if defined(HAVE_ECC) || defined(HAVE_ED25519)
    word32  pkCurveOID;           /* Public Key's curve OID */
#endif /* HAVE_ECC */
    const byte* beforeDate;
    int     beforeDateLen;
    const byte* afterDate;
    int     afterDateLen;
#if defined(HAVE_PKCS7) || defined(WOLFSSL_CERT_EXT)
    const byte* issuerRaw;           /* pointer to issuer inside source */
    int     issuerRawLen;
#endif
#ifndef IGNORE_NAME_CONSTRAINT
    const byte* subjectRaw;          /* pointer to subject inside source */
    int     subjectRawLen;
#endif
#if defined(WOLFSSL_CERT_GEN) || defined(WOLFSSL_CERT_EXT)
    /* easy access to subject info for other sign */
    char*   subjectSN;
    int     subjectSNLen;
    char    subjectSNEnc;
    char*   subjectC;
    int     subjectCLen;
    char    subjectCEnc;
    char*   subjectL;
    int     subjectLLen;
    char    subjectLEnc;
    char*   subjectST;
    int     subjectSTLen;
    char    subjectSTEnc;
    char*   subjectO;
    int     subjectOLen;
    char    subjectOEnc;
    char*   subjectOU;
    int     subjectOULen;
    char    subjectOUEnc;
    char*   subjectSND;
    int     subjectSNDLen;
    char    subjectSNDEnc;
#ifdef WOLFSSL_CERT_EXT
    char*   subjectBC;
    int     subjectBCLen;
    char    subjectBCEnc;
    char*   subjectJC;
    int     subjectJCLen;
    char    subjectJCEnc;
    char*   subjectJS;
    int     subjectJSLen;
    char    subjectJSEnc;
#endif
    char*   subjectEmail;
    int     subjectEmailLen;
#endif /* WOLFSSL_CERT_GEN */
#if defined(OPENSSL_EXTRA) || defined(OPENSSL_EXTRA_X509_SMALL)
    DecodedName issuerName;
    DecodedName subjectName;
#endif /* OPENSSL_EXTRA */
#ifdef WOLFSSL_SEP
    int     deviceTypeSz;
    byte*   deviceType;
    int     hwTypeSz;
    byte*   hwType;
    int     hwSerialNumSz;
    byte*   hwSerialNum;
#endif /* WOLFSSL_SEP */
#ifdef WOLFSSL_CERT_EXT
    char    extCertPolicies[MAX_CERTPOL_NB][MAX_CERTPOL_SZ];
    int     extCertPoliciesNb;
#endif /* defined(WOLFSSL_CERT_GEN) || defined(WOLFSSL_CERT_EXT) */

    Signer* ca;
    SignatureCtx sigCtx;

    /* Option Bits */
    byte subjectCNStored : 1;      /* have we saved a copy we own */
    byte extSubjKeyIdSet : 1;      /* Set when the SKID was read from cert */
    byte extAuthKeyIdSet : 1;      /* Set when the AKID was read from cert */
#ifndef IGNORE_NAME_CONSTRAINTS
    byte extNameConstraintSet : 1;
#endif
    byte isCA : 1;                 /* CA basic constraint true */
    byte pathLengthSet : 1;        /* CA basic const path length set */
    byte weOwnAltNames : 1;        /* altNames haven't been given to copy */
    byte extKeyUsageSet : 1;
    byte extExtKeyUsageSet : 1;    /* Extended Key Usage set */
    byte extCRLdistSet : 1;
    byte extAuthInfoSet : 1;
    byte extBasicConstSet : 1;
    byte extSubjAltNameSet : 1;
    byte inhibitAnyOidSet : 1;
    byte selfSigned : 1;           /* Indicates subject and issuer are same */
#ifdef WOLFSSL_SEP
    byte extCertPolicySet : 1;
#endif
#if defined(OPENSSL_EXTRA) || defined(OPENSSL_EXTRA_X509_SMALL)
    byte extCRLdistCrit : 1;
    byte extAuthInfoCrit : 1;
    byte extBasicConstCrit : 1;
    byte extSubjAltNameCrit : 1;
    byte extAuthKeyIdCrit : 1;
    #ifndef IGNORE_NAME_CONSTRAINTS
        byte extNameConstraintCrit : 1;
    #endif
    byte extSubjKeyIdCrit : 1;
    byte extKeyUsageCrit : 1;
    byte extExtKeyUsageCrit : 1;
#endif /* OPENSSL_EXTRA */
#ifdef WOLFSSL_SEP
    byte extCertPolicyCrit : 1;
#endif

};


#ifdef NO_SHA
    #define SIGNER_DIGEST_SIZE WC_SHA256_DIGEST_SIZE
#else
    #define SIGNER_DIGEST_SIZE WC_SHA_DIGEST_SIZE
#endif

/* CA Signers */
/* if change layout change PERSIST_CERT_CACHE functions too */
struct Signer {
    word32  pubKeySize;
    word32  keyOID;                  /* key type */
    word16  keyUsage;
    byte    pathLength;
    byte    pathLengthSet : 1;
    byte    selfSigned : 1;
    const byte* publicKey;
    int     nameLen;
    char*   name;                    /* common name */
#ifndef IGNORE_NAME_CONSTRAINTS
        Base_entry* permittedNames;
        Base_entry* excludedNames;
#endif /* IGNORE_NAME_CONSTRAINTS */
    byte    subjectNameHash[SIGNER_DIGEST_SIZE];
                                     /* sha hash of names in certificate */
    #ifndef NO_SKID
        byte    subjectKeyIdHash[SIGNER_DIGEST_SIZE];
                                     /* sha hash of names in certificate */
    #endif
    #ifdef HAVE_OCSP
        byte subjectKeyHash[KEYID_SIZE];
    #endif
#ifdef WOLFSSL_SIGNER_DER_CERT
    DerBuffer* derCert;
#endif
    Signer* next;
};


#ifdef WOLFSSL_TRUST_PEER_CERT
/* used for having trusted peer certs rather then CA */
struct TrustedPeerCert {
    int     nameLen;
    char*   name;                    /* common name */
    #ifndef IGNORE_NAME_CONSTRAINTS
        Base_entry* permittedNames;
        Base_entry* excludedNames;
    #endif /* IGNORE_NAME_CONSTRAINTS */
    byte    subjectNameHash[SIGNER_DIGEST_SIZE];
                                     /* sha hash of names in certificate */
    #ifndef NO_SKID
        byte    subjectKeyIdHash[SIGNER_DIGEST_SIZE];
                                     /* sha hash of names in certificate */
    #endif
    word32 sigLen;
    byte*  sig;
    struct TrustedPeerCert* next;
};
#endif /* WOLFSSL_TRUST_PEER_CERT */


/* for testing or custom openssl wrappers */
#if defined(WOLFSSL_TEST_CERT) || defined(OPENSSL_EXTRA) || \
    defined(OPENSSL_EXTRA_X509_SMALL)
    #define WOLFSSL_ASN_API WOLFSSL_API
#else
    #define WOLFSSL_ASN_API WOLFSSL_LOCAL
#endif

WOLFSSL_LOCAL int CalcHashId(const byte* data, word32 len, byte* hash);

WOLFSSL_ASN_API int wc_BerToDer(const byte* ber, word32 berSz, byte* der,
                                word32* derSz);

WOLFSSL_ASN_API void FreeAltNames(DNS_entry*, void*);
#ifndef IGNORE_NAME_CONSTRAINTS
    WOLFSSL_ASN_API void FreeNameSubtrees(Base_entry*, void*);
#endif /* IGNORE_NAME_CONSTRAINTS */
WOLFSSL_ASN_API void InitDecodedCert(DecodedCert*, const byte*, word32, void*);
WOLFSSL_ASN_API void FreeDecodedCert(DecodedCert*);
WOLFSSL_ASN_API int  ParseCert(DecodedCert*, int type, int verify, void* cm);

WOLFSSL_LOCAL int DecodePolicyOID(char *o, word32 oSz,
                                  const byte *in, word32 inSz);
WOLFSSL_API int CheckCertSignature(const byte*,word32,void*,void* cm);
WOLFSSL_LOCAL int ParseCertRelative(DecodedCert*,int type,int verify,void* cm);
WOLFSSL_LOCAL int DecodeToKey(DecodedCert*, int verify);

WOLFSSL_LOCAL const byte* OidFromId(word32 id, word32 type, word32* oidSz);
WOLFSSL_LOCAL Signer* MakeSigner(void*);
WOLFSSL_LOCAL void    FreeSigner(Signer*, void*);
WOLFSSL_LOCAL void    FreeSignerTable(Signer**, int, void*);
#ifdef WOLFSSL_TRUST_PEER_CERT
WOLFSSL_LOCAL void    FreeTrustedPeer(TrustedPeerCert*, void*);
WOLFSSL_LOCAL void    FreeTrustedPeerTable(TrustedPeerCert**, int, void*);
#endif /* WOLFSSL_TRUST_PEER_CERT */

WOLFSSL_ASN_API int ToTraditional(byte* buffer, word32 length);
WOLFSSL_ASN_API int ToTraditional_ex(byte* buffer, word32 length,
                                     word32* algId);
WOLFSSL_LOCAL int ToTraditionalInline(const byte* input, word32* inOutIdx,
                                      word32 length);
WOLFSSL_LOCAL int ToTraditionalInline_ex(const byte* input, word32* inOutIdx,
                                         word32 length, word32* algId);
WOLFSSL_LOCAL int ToTraditionalEnc(byte* buffer, word32 length,const char*,int,
                                   word32* algId);
WOLFSSL_ASN_API int UnTraditionalEnc(byte* key, word32 keySz, byte* out,
        word32* outSz, const char* password, int passwordSz, int vPKCS,
        int vAlgo, byte* salt, word32 saltSz, int itt, WC_RNG* rng, void* heap);
WOLFSSL_ASN_API int TraditionalEnc(byte* key, word32 keySz, byte* out,
        word32* outSz, const char* password, int passwordSz, int vPKCS,
        int vAlgo, int encAlgId, byte* salt, word32 saltSz, int itt,
        WC_RNG* rng, void* heap);
WOLFSSL_LOCAL int DecryptContent(byte* input, word32 sz,const char* psw,int pswSz);
WOLFSSL_LOCAL int EncryptContent(byte* input, word32 sz, byte* out, word32* outSz,
        const char* password,int passwordSz, int vPKCS, int vAlgo,
        byte* salt, word32 saltSz, int itt, WC_RNG* rng, void* heap);
WOLFSSL_LOCAL int wc_GetKeyOID(byte* key, word32 keySz, const byte** curveOID,
        word32* oidSz, int* algoID, void* heap);

typedef struct tm wolfssl_tm;
#if defined(OPENSSL_ALL) || defined(WOLFSSL_MYSQL_COMPATIBLE) || defined(OPENSSL_EXTRA) || \
    defined(WOLFSSL_NGINX) || defined(WOLFSSL_HAPROXY)
WOLFSSL_LOCAL int GetTimeString(byte* date, int format, char* buf, int len);
#endif
#if !defined(NO_ASN_TIME) && defined(HAVE_PKCS7)
WOLFSSL_LOCAL int GetAsnTimeString(void* currTime, byte* buf, word32 len);
#endif
WOLFSSL_LOCAL int ExtractDate(const unsigned char* date, unsigned char format,
                                                 wolfssl_tm* certTime, int* idx);
WOLFSSL_LOCAL int ValidateDate(const byte* date, byte format, int dateType);
<<<<<<< HEAD
=======
WOLFSSL_LOCAL int wc_OBJ_sn2nid(const char *sn);
>>>>>>> b4ba3d7c

/* ASN.1 helper functions */
#ifdef WOLFSSL_CERT_GEN
WOLFSSL_ASN_API int SetName(byte* output, word32 outputSz, CertName* name);
#endif
WOLFSSL_LOCAL int GetShortInt(const byte* input, word32* inOutIdx, int* number,
                              word32 maxIdx);
WOLFSSL_LOCAL char* GetSigName(int oid);
WOLFSSL_LOCAL int GetLength(const byte* input, word32* inOutIdx, int* len,
                           word32 maxIdx);
WOLFSSL_LOCAL int GetLength_ex(const byte* input, word32* inOutIdx, int* len,
                           word32 maxIdx, int check);
WOLFSSL_LOCAL int GetSequence(const byte* input, word32* inOutIdx, int* len,
                             word32 maxIdx);
WOLFSSL_LOCAL int GetSequence_ex(const byte* input, word32* inOutIdx, int* len,
                           word32 maxIdx, int check);
WOLFSSL_LOCAL int GetSet(const byte* input, word32* inOutIdx, int* len,
                        word32 maxIdx);
WOLFSSL_LOCAL int GetMyVersion(const byte* input, word32* inOutIdx,
                              int* version, word32 maxIdx);
WOLFSSL_LOCAL int GetInt(mp_int* mpi, const byte* input, word32* inOutIdx,
                        word32 maxIdx);
#ifdef HAVE_OID_ENCODING
    WOLFSSL_LOCAL int EncodeObjectId(const word16* in, word32 inSz,
        byte* out, word32* outSz);
#endif
#ifdef HAVE_OID_DECODING
    WOLFSSL_LOCAL int DecodeObjectId(const byte* in, word32 inSz,
        word16* out, word32* outSz);
#endif
WOLFSSL_LOCAL int GetASNObjectId(const byte* input, word32* inOutIdx, int* len,
                                 word32 maxIdx);
WOLFSSL_LOCAL int SetObjectId(int len, byte* output);
WOLFSSL_LOCAL int GetObjectId(const byte* input, word32* inOutIdx, word32* oid,
                              word32 oidType, word32 maxIdx);
WOLFSSL_LOCAL int GetAlgoId(const byte* input, word32* inOutIdx, word32* oid,
                           word32 oidType, word32 maxIdx);
WOLFSSL_LOCAL word32 SetLength(word32 length, byte* output);
WOLFSSL_LOCAL word32 SetSequence(word32 len, byte* output);
WOLFSSL_LOCAL word32 SetOctetString(word32 len, byte* output);
WOLFSSL_LOCAL word32 SetImplicit(byte tag,byte number,word32 len,byte* output);
WOLFSSL_LOCAL word32 SetExplicit(byte number, word32 len, byte* output);
WOLFSSL_LOCAL word32 SetSet(word32 len, byte* output);
WOLFSSL_LOCAL word32 SetAlgoID(int algoOID,byte* output,int type,int curveSz);
WOLFSSL_LOCAL int SetMyVersion(word32 version, byte* output, int header);
WOLFSSL_LOCAL int SetSerialNumber(const byte* sn, word32 snSz, byte* output,
    int maxSnSz);
WOLFSSL_LOCAL int GetSerialNumber(const byte* input, word32* inOutIdx,
    byte* serial, int* serialSz, word32 maxIdx);
WOLFSSL_LOCAL int GetNameHash(const byte* source, word32* idx, byte* hash,
                             int maxIdx);
WOLFSSL_LOCAL int wc_CheckPrivateKey(byte* key, word32 keySz, DecodedCert* der);
WOLFSSL_LOCAL int RsaPublicKeyDerSize(RsaKey* key, int with_header);

WOLFSSL_LOCAL int StoreDHparams(byte* out, word32* outLen, mp_int* p, mp_int* g);

#ifdef HAVE_ECC
    /* ASN sig helpers */
    WOLFSSL_LOCAL int StoreECC_DSA_Sig(byte* out, word32* outLen, mp_int* r,
                                      mp_int* s);
    WOLFSSL_LOCAL int DecodeECC_DSA_Sig(const byte* sig, word32 sigLen,
                                       mp_int* r, mp_int* s);
#endif

WOLFSSL_LOCAL void InitSignatureCtx(SignatureCtx* sigCtx, void* heap, int devId);
WOLFSSL_LOCAL void FreeSignatureCtx(SignatureCtx* sigCtx);

#ifndef NO_CERTS

WOLFSSL_LOCAL int wc_EncryptedInfoParse(EncryptedInfo* info, char** pBuffer,
                                        size_t bufSz);

WOLFSSL_LOCAL int PemToDer(const unsigned char* buff, long sz, int type,
                          DerBuffer** pDer, void* heap, EncryptedInfo* info,
                          int* eccKey);
WOLFSSL_LOCAL int AllocDer(DerBuffer** der, word32 length, int type, void* heap);
WOLFSSL_LOCAL void FreeDer(DerBuffer** der);

#endif /* !NO_CERTS */

#ifdef WOLFSSL_CERT_GEN

enum cert_enums {
#ifdef WOLFSSL_CERT_EXT
    NAME_ENTRIES    =  10,
#else
    NAME_ENTRIES    =  9,
#endif
    JOINT_LEN       =  2,
    EMAIL_JOINT_LEN =  9,
    PILOT_JOINT_LEN =  10,
    RSA_KEY         = 10,
    NTRU_KEY        = 11,
    ECC_KEY         = 12,
    ED25519_KEY     = 13
};

#endif /* WOLFSSL_CERT_GEN */



/* for pointer use */
typedef struct CertStatus CertStatus;

#ifdef HAVE_OCSP

enum Ocsp_Response_Status {
    OCSP_SUCCESSFUL        = 0, /* Response has valid confirmations */
    OCSP_MALFORMED_REQUEST = 1, /* Illegal confirmation request */
    OCSP_INTERNAL_ERROR    = 2, /* Internal error in issuer */
    OCSP_TRY_LATER         = 3, /* Try again later */
    OCSP_SIG_REQUIRED      = 5, /* Must sign the request (4 is skipped) */
    OCSP_UNAUTHROIZED      = 6  /* Request unauthorized */
};


enum Ocsp_Cert_Status {
    CERT_GOOD    = 0,
    CERT_REVOKED = 1,
    CERT_UNKNOWN = 2
};


enum Ocsp_Sums {
    OCSP_BASIC_OID = 117,
    OCSP_NONCE_OID = 118
};

#ifdef OPENSSL_EXTRA
enum Ocsp_Verify_Error {
    OCSP_VERIFY_ERROR_NONE = 0,
    OCSP_BAD_ISSUER = 1
};
#endif


typedef struct OcspRequest  OcspRequest;
typedef struct OcspResponse OcspResponse;


struct CertStatus {
    CertStatus* next;

    byte serial[EXTERNAL_SERIAL_SIZE];
    int serialSz;

    int status;

    byte thisDate[MAX_DATE_SIZE];
    byte nextDate[MAX_DATE_SIZE];
    byte thisDateFormat;
    byte nextDateFormat;
#if defined(OPENSSL_ALL) || defined(WOLFSSL_NGINX) || defined(WOLFSSL_HAPROXY)
    byte* thisDateAsn;
    byte* nextDateAsn;
#endif

    byte*  rawOcspResponse;
    word32 rawOcspResponseSz;
};


struct OcspResponse {
    int     responseStatus;  /* return code from Responder */

    byte*   response;        /* Pointer to beginning of OCSP Response */
    word32  responseSz;      /* length of the OCSP Response */

    byte    producedDate[MAX_DATE_SIZE];
                             /* Date at which this response was signed */
    byte    producedDateFormat; /* format of the producedDate */
    byte*   issuerHash;
    byte*   issuerKeyHash;

    byte*   cert;
    word32  certSz;

    byte*   sig;             /* Pointer to sig in source */
    word32  sigSz;           /* Length in octets for the sig */
    word32  sigOID;          /* OID for hash used for sig */

    CertStatus* status;      /* certificate status to fill out */

    byte*   nonce;           /* pointer to nonce inside ASN.1 response */
    int     nonceSz;         /* length of the nonce string */

    byte*   source;          /* pointer to source buffer, not owned */
    word32  maxIdx;          /* max offset based on init size */

#ifdef OPENSSL_EXTRA
    int     verifyError;
#endif
};


struct OcspRequest {
    byte   issuerHash[KEYID_SIZE];
    byte   issuerKeyHash[KEYID_SIZE];
    byte*  serial;   /* copy of the serial number in source cert */
    int    serialSz;
    byte*  url;      /* copy of the extAuthInfo in source cert */
    int    urlSz;

    byte   nonce[MAX_OCSP_NONCE_SZ];
    int    nonceSz;
    void*  heap;
    void*  ssl;
};


WOLFSSL_LOCAL void InitOcspResponse(OcspResponse*, CertStatus*, byte*, word32);
WOLFSSL_LOCAL int  OcspResponseDecode(OcspResponse*, void*, void* heap, int);

WOLFSSL_LOCAL int    InitOcspRequest(OcspRequest*, DecodedCert*, byte, void*);
WOLFSSL_LOCAL void   FreeOcspRequest(OcspRequest*);
WOLFSSL_LOCAL int    EncodeOcspRequest(OcspRequest*, byte*, word32);
WOLFSSL_LOCAL word32 EncodeOcspRequestExtensions(OcspRequest*, byte*, word32);


WOLFSSL_LOCAL int  CompareOcspReqResp(OcspRequest*, OcspResponse*);


#endif /* HAVE_OCSP */


/* for pointer use */
typedef struct RevokedCert RevokedCert;

#ifdef HAVE_CRL

struct RevokedCert {
    byte         serialNumber[EXTERNAL_SERIAL_SIZE];
    int          serialSz;
    RevokedCert* next;
};

typedef struct DecodedCRL DecodedCRL;

struct DecodedCRL {
    word32  certBegin;               /* offset to start of cert          */
    word32  sigIndex;                /* offset to start of signature     */
    word32  sigLength;               /* length of signature              */
    word32  signatureOID;            /* sum of algorithm object id       */
    byte*   signature;               /* pointer into raw source, not owned */
    byte    issuerHash[SIGNER_DIGEST_SIZE]; /* issuer hash               */
    byte    crlHash[SIGNER_DIGEST_SIZE]; /* raw crl data hash            */
    byte    lastDate[MAX_DATE_SIZE]; /* last date updated  */
    byte    nextDate[MAX_DATE_SIZE]; /* next update date   */
    byte    lastDateFormat;          /* format of last date */
    byte    nextDateFormat;          /* format of next date */
    RevokedCert* certs;              /* revoked cert list  */
    int          totalCerts;         /* number on list     */
    void*   heap;
};

WOLFSSL_LOCAL void InitDecodedCRL(DecodedCRL*, void* heap);
WOLFSSL_LOCAL int VerifyCRL_Signature(SignatureCtx* sigCtx,
                                      const byte* toBeSigned, word32 tbsSz,
                                      const byte* signature, word32 sigSz,
                                      word32 signatureOID, Signer *ca,
                                      void* heap);
WOLFSSL_LOCAL int  ParseCRL(DecodedCRL*, const byte* buff, word32 sz, void* cm);
WOLFSSL_LOCAL void FreeDecodedCRL(DecodedCRL*);


#endif /* HAVE_CRL */


#ifdef __cplusplus
    } /* extern "C" */
#endif

#endif /* !NO_ASN */


#if !defined(NO_ASN) || !defined(NO_PWDBASED)

#ifndef MAX_KEY_SIZE
    #define MAX_KEY_SIZE    64  /* MAX PKCS Key length */
#endif
#ifndef MAX_UNICODE_SZ
    #define MAX_UNICODE_SZ  256
#endif

enum PBESTypes {
    PBE_MD5_DES      = 0,
    PBE_SHA1_RC4_128 = 1,
    PBE_SHA1_DES     = 2,
    PBE_SHA1_DES3    = 3,
    PBE_AES256_CBC   = 4,
    PBE_AES128_CBC   = 5,

    PBE_SHA1_RC4_128_SUM = 657,
    PBE_SHA1_DES3_SUM    = 659,
    PBES2            = 13       /* algo ID */
};

enum PKCSTypes {
    PKCS5v2             =   6,     /* PKCS #5 v2.0 */
    PKCS12v1            =  12,     /* PKCS #12 */
    PKCS5               =   5,     /* PKCS oid tag */
    PKCS8v0             =   0,     /* default PKCS#8 version */
};

#endif /* !NO_ASN || !NO_PWDBASED */

#endif /* WOLF_CRYPT_ASN_H */<|MERGE_RESOLUTION|>--- conflicted
+++ resolved
@@ -992,10 +992,7 @@
 WOLFSSL_LOCAL int ExtractDate(const unsigned char* date, unsigned char format,
                                                  wolfssl_tm* certTime, int* idx);
 WOLFSSL_LOCAL int ValidateDate(const byte* date, byte format, int dateType);
-<<<<<<< HEAD
-=======
 WOLFSSL_LOCAL int wc_OBJ_sn2nid(const char *sn);
->>>>>>> b4ba3d7c
 
 /* ASN.1 helper functions */
 #ifdef WOLFSSL_CERT_GEN
