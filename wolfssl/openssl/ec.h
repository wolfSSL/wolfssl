/* ec.h
 *
 * Copyright (C) 2006-2017 wolfSSL Inc.
 *
 * This file is part of wolfSSL.
 *
 * wolfSSL is free software; you can redistribute it and/or modify
 * it under the terms of the GNU General Public License as published by
 * the Free Software Foundation; either version 2 of the License, or
 * (at your option) any later version.
 *
 * wolfSSL is distributed in the hope that it will be useful,
 * but WITHOUT ANY WARRANTY; without even the implied warranty of
 * MERCHANTABILITY or FITNESS FOR A PARTICULAR PURPOSE.  See the
 * GNU General Public License for more details.
 *
 * You should have received a copy of the GNU General Public License
 * along with this program; if not, write to the Free Software
 * Foundation, Inc., 51 Franklin Street, Fifth Floor, Boston, MA 02110-1335, USA
 */

/* ec.h for openssl */

#ifndef WOLFSSL_EC_H_
#define WOLFSSL_EC_H_

#include <wolfssl/openssl/bn.h>
#include <wolfssl/wolfcrypt/ecc.h>

#ifdef __cplusplus
extern "C" {
#endif

/* Map OpenSSL NID value */
enum {
    POINT_CONVERSION_COMPRESSED = 2,
    POINT_CONVERSION_UNCOMPRESSED = 4,

#ifdef HAVE_ECC
    /* Use ecc_curve_type enum values for NID */
    NID_X9_62_prime192v1 = ECC_SECP192R1,
    NID_X9_62_prime256v1 = ECC_SECP256R1,
    NID_secp112r1 = ECC_SECP112R1,
    NID_secp112r2 = ECC_SECP112R2,
    NID_secp128r1 = ECC_SECP128R1,
    NID_secp128r2 = ECC_SECP128R2,
    NID_secp160r1 = ECC_SECP160R1,
    NID_secp160r2 = ECC_SECP160R2,
    NID_secp224r1 = ECC_SECP224R1,
    NID_secp384r1 = ECC_SECP384R1,
    NID_secp521r1 = ECC_SECP521R1,
    NID_secp160k1 = ECC_SECP160K1,
    NID_secp192k1 = ECC_SECP192K1,
    NID_secp224k1 = ECC_SECP224K1,
    NID_secp256k1 = ECC_SECP256K1,
    NID_brainpoolP160r1 = ECC_BRAINPOOLP160R1,
    NID_brainpoolP192r1 = ECC_BRAINPOOLP192R1,
    NID_brainpoolP224r1 = ECC_BRAINPOOLP224R1,
    NID_brainpoolP256r1 = ECC_BRAINPOOLP256R1,
    NID_brainpoolP320r1 = ECC_BRAINPOOLP320R1,
    NID_brainpoolP384r1 = ECC_BRAINPOOLP384R1,
    NID_brainpoolP512r1 = ECC_BRAINPOOLP512R1,
#endif

    OPENSSL_EC_NAMED_CURVE  = 0x001
};

#ifndef WOLFSSL_EC_TYPE_DEFINED /* guard on redeclaration */
typedef struct WOLFSSL_EC_KEY         WOLFSSL_EC_KEY;
typedef struct WOLFSSL_EC_POINT       WOLFSSL_EC_POINT;
typedef struct WOLFSSL_EC_GROUP       WOLFSSL_EC_GROUP;
typedef struct wolfSSL_EC_builtin_curve wolfSSL_EC_builtin_curve;
#define WOLFSSL_EC_TYPE_DEFINED
#endif

typedef WOLFSSL_EC_KEY                EC_KEY;
typedef WOLFSSL_EC_GROUP              EC_GROUP;
typedef WOLFSSL_EC_POINT              EC_POINT;
typedef wolfSSL_EC_builtin_curve      EC_builtin_curve;

struct WOLFSSL_EC_POINT {
    WOLFSSL_BIGNUM *X;
    WOLFSSL_BIGNUM *Y;
    WOLFSSL_BIGNUM *Z;

    void*          internal;     /* our ECC point */
    char           inSet;        /* internal set from external ? */
    char           exSet;        /* external set from internal ? */
};

struct WOLFSSL_EC_GROUP {
    int curve_idx; /* index of curve, used by WolfSSL as reference */
    int curve_nid; /* NID of curve, used by OpenSSL/OpenSSH as reference */
    int curve_oid; /* OID of curve, used by OpenSSL/OpenSSH as reference */
};

struct WOLFSSL_EC_KEY {
    WOLFSSL_EC_GROUP *group;
    WOLFSSL_EC_POINT *pub_key;
    WOLFSSL_BIGNUM *priv_key;

    void*          internal;     /* our ECC Key */
    char           inSet;        /* internal set from external ? */
    char           exSet;        /* external set from internal ? */
};


struct wolfSSL_EC_builtin_curve {
    int nid;
    const char *comment;
};

#define WOLFSSL_EC_KEY_LOAD_PRIVATE 1
#define WOLFSSL_EC_KEY_LOAD_PUBLIC  2

WOLFSSL_API
size_t wolfSSL_EC_get_builtin_curves(wolfSSL_EC_builtin_curve *r, size_t nitems);
WOLFSSL_API
WOLFSSL_EC_KEY *wolfSSL_EC_KEY_dup(const WOLFSSL_EC_KEY *src);
WOLFSSL_API
int wolfSSL_ECPoint_i2d(const WOLFSSL_EC_GROUP *curve,
                        const WOLFSSL_EC_POINT *p,
                        unsigned char *out, unsigned int *len);
WOLFSSL_API
int wolfSSL_ECPoint_d2i(unsigned char *in, unsigned int len,
                        const WOLFSSL_EC_GROUP *curve, WOLFSSL_EC_POINT *p);
WOLFSSL_API
int wolfSSL_EC_KEY_LoadDer(WOLFSSL_EC_KEY* key,
                           const unsigned char* der, int derSz);
WOLFSSL_API
int wolfSSL_EC_KEY_LoadDer_ex(WOLFSSL_EC_KEY* key,
                              const unsigned char* der, int derSz, int opt);
WOLFSSL_API
void wolfSSL_EC_KEY_free(WOLFSSL_EC_KEY *key);
WOLFSSL_API
WOLFSSL_EC_POINT *wolfSSL_EC_KEY_get0_public_key(const WOLFSSL_EC_KEY *key);
WOLFSSL_API
const WOLFSSL_EC_GROUP *wolfSSL_EC_KEY_get0_group(const WOLFSSL_EC_KEY *key);
WOLFSSL_API
int wolfSSL_EC_KEY_set_private_key(WOLFSSL_EC_KEY *key,
                                   const WOLFSSL_BIGNUM *priv_key);
WOLFSSL_API
WOLFSSL_BIGNUM *wolfSSL_EC_KEY_get0_private_key(const WOLFSSL_EC_KEY *key);
WOLFSSL_API
WOLFSSL_EC_KEY *wolfSSL_EC_KEY_new_by_curve_name(int nid);
WOLFSSL_API
WOLFSSL_EC_KEY *wolfSSL_EC_KEY_new(void);
WOLFSSL_API
int wolfSSL_EC_KEY_set_group(WOLFSSL_EC_KEY *key, WOLFSSL_EC_GROUP *group);
WOLFSSL_API
int wolfSSL_EC_KEY_generate_key(WOLFSSL_EC_KEY *key);
WOLFSSL_API
void wolfSSL_EC_KEY_set_asn1_flag(WOLFSSL_EC_KEY *key, int asn1_flag);
WOLFSSL_API
int wolfSSL_EC_KEY_set_public_key(WOLFSSL_EC_KEY *key,
                                  const WOLFSSL_EC_POINT *pub);
WOLFSSL_API
void wolfSSL_EC_GROUP_set_asn1_flag(WOLFSSL_EC_GROUP *group, int flag);
WOLFSSL_API
WOLFSSL_EC_GROUP *wolfSSL_EC_GROUP_new_by_curve_name(int nid);
WOLFSSL_API
int wolfSSL_EC_GROUP_cmp(const WOLFSSL_EC_GROUP *a, const WOLFSSL_EC_GROUP *b,
                         WOLFSSL_BN_CTX *ctx);
WOLFSSL_API
int wolfSSL_EC_GROUP_get_curve_name(const WOLFSSL_EC_GROUP *group);
WOLFSSL_API
int wolfSSL_EC_GROUP_get_degree(const WOLFSSL_EC_GROUP *group);
WOLFSSL_API
int wolfSSL_EC_GROUP_get_order(const WOLFSSL_EC_GROUP *group,
                               WOLFSSL_BIGNUM *order, WOLFSSL_BN_CTX *ctx);
WOLFSSL_API
void wolfSSL_EC_GROUP_free(WOLFSSL_EC_GROUP *group);
WOLFSSL_API
WOLFSSL_EC_POINT *wolfSSL_EC_POINT_new(const WOLFSSL_EC_GROUP *group);
WOLFSSL_API
int wolfSSL_EC_POINT_get_affine_coordinates_GFp(const WOLFSSL_EC_GROUP *group,
                                                const WOLFSSL_EC_POINT *p,
                                                WOLFSSL_BIGNUM *x,
                                                WOLFSSL_BIGNUM *y,
                                                WOLFSSL_BN_CTX *ctx);
WOLFSSL_API
int wolfSSL_EC_POINT_mul(const WOLFSSL_EC_GROUP *group, WOLFSSL_EC_POINT *r,
                         const WOLFSSL_BIGNUM *n,
                         const WOLFSSL_EC_POINT *q, const WOLFSSL_BIGNUM *m,
                         WOLFSSL_BN_CTX *ctx);
WOLFSSL_API
void wolfSSL_EC_POINT_clear_free(WOLFSSL_EC_POINT *point);
WOLFSSL_API
int wolfSSL_EC_POINT_cmp(const WOLFSSL_EC_GROUP *group,
                         const WOLFSSL_EC_POINT *a, const WOLFSSL_EC_POINT *b,
                         WOLFSSL_BN_CTX *ctx);
WOLFSSL_API
void wolfSSL_EC_POINT_free(WOLFSSL_EC_POINT *point);
WOLFSSL_API
int wolfSSL_EC_POINT_is_at_infinity(const WOLFSSL_EC_GROUP *group,
                                    const WOLFSSL_EC_POINT *a);
<<<<<<< HEAD
=======

#ifndef HAVE_SELFTEST
>>>>>>> 62540624
WOLFSSL_API
char* wolfSSL_EC_POINT_point2hex(const WOLFSSL_EC_GROUP* group,
                                 const WOLFSSL_EC_POINT* point, int form,
                                 WOLFSSL_BN_CTX* ctx);
#endif

#define EC_KEY_new                      wolfSSL_EC_KEY_new
#define EC_KEY_free                     wolfSSL_EC_KEY_free
#define EC_KEY_get0_public_key          wolfSSL_EC_KEY_get0_public_key
#define EC_KEY_get0_group               wolfSSL_EC_KEY_get0_group
#define EC_KEY_set_private_key          wolfSSL_EC_KEY_set_private_key
#define EC_KEY_get0_private_key         wolfSSL_EC_KEY_get0_private_key
#define EC_KEY_new_by_curve_name        wolfSSL_EC_KEY_new_by_curve_name
#define EC_KEY_set_group                wolfSSL_EC_KEY_set_group
#define EC_KEY_generate_key             wolfSSL_EC_KEY_generate_key
#define EC_KEY_set_asn1_flag            wolfSSL_EC_KEY_set_asn1_flag
#define EC_KEY_set_public_key           wolfSSL_EC_KEY_set_public_key
#define EC_KEY_dup                      wolfSSL_EC_KEY_dup

#define EC_GROUP_free                   wolfSSL_EC_GROUP_free
#define EC_GROUP_set_asn1_flag          wolfSSL_EC_GROUP_set_asn1_flag
#define EC_GROUP_new_by_curve_name      wolfSSL_EC_GROUP_new_by_curve_name
#define EC_GROUP_cmp                    wolfSSL_EC_GROUP_cmp
#define EC_GROUP_get_curve_name         wolfSSL_EC_GROUP_get_curve_name
#define EC_GROUP_get_degree             wolfSSL_EC_GROUP_get_degree
#define EC_GROUP_get_order              wolfSSL_EC_GROUP_get_order

#define EC_POINT_new                    wolfSSL_EC_POINT_new
#define EC_POINT_free                   wolfSSL_EC_POINT_free
#define EC_POINT_get_affine_coordinates_GFp \
                                     wolfSSL_EC_POINT_get_affine_coordinates_GFp
#define EC_POINT_mul                    wolfSSL_EC_POINT_mul
#define EC_POINT_clear_free             wolfSSL_EC_POINT_clear_free
#define EC_POINT_cmp                    wolfSSL_EC_POINT_cmp
#define EC_POINT_is_at_infinity         wolfSSL_EC_POINT_is_at_infinity
<<<<<<< HEAD
#define EC_POINT_point2hex              wolfSSL_EC_POINT_point2hex
=======

#ifndef HAVE_SELFTEST
    #define EC_POINT_point2hex          wolfSSL_EC_POINT_point2hex
#endif

>>>>>>> 62540624
#define EC_POINT_dump                   wolfSSL_EC_POINT_dump

#define EC_get_builtin_curves           wolfSSL_EC_get_builtin_curves

#ifdef __cplusplus
}  /* extern "C" */
#endif

#endif /* header */<|MERGE_RESOLUTION|>--- conflicted
+++ resolved
@@ -194,11 +194,8 @@
 WOLFSSL_API
 int wolfSSL_EC_POINT_is_at_infinity(const WOLFSSL_EC_GROUP *group,
                                     const WOLFSSL_EC_POINT *a);
-<<<<<<< HEAD
-=======
 
 #ifndef HAVE_SELFTEST
->>>>>>> 62540624
 WOLFSSL_API
 char* wolfSSL_EC_POINT_point2hex(const WOLFSSL_EC_GROUP* group,
                                  const WOLFSSL_EC_POINT* point, int form,
@@ -234,15 +231,11 @@
 #define EC_POINT_clear_free             wolfSSL_EC_POINT_clear_free
 #define EC_POINT_cmp                    wolfSSL_EC_POINT_cmp
 #define EC_POINT_is_at_infinity         wolfSSL_EC_POINT_is_at_infinity
-<<<<<<< HEAD
-#define EC_POINT_point2hex              wolfSSL_EC_POINT_point2hex
-=======
 
 #ifndef HAVE_SELFTEST
     #define EC_POINT_point2hex          wolfSSL_EC_POINT_point2hex
 #endif
 
->>>>>>> 62540624
 #define EC_POINT_dump                   wolfSSL_EC_POINT_dump
 
 #define EC_get_builtin_curves           wolfSSL_EC_get_builtin_curves
