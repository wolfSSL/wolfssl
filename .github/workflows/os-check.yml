--- conflicted
+++ resolved
@@ -1,8 +1,4 @@
-<<<<<<< HEAD
-name: multi-OS Tests
-=======
 name: Ubuntu-Macos-Windows Tests
->>>>>>> 02178b90
 concurrency:
   group: ${{ github.head_ref || github.run_id }}
   cancel-in-progress: true
